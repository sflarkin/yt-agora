--- conflicted
+++ resolved
@@ -18,13 +18,8 @@
 
 # The dataset used is located at:
 # http://yt.spacepope.org/DD0018.zip
-<<<<<<< HEAD
 fn = "DD0000/moving7_0000"
-fn = os.path.join(os.path.dirname(__file__),fn)
-=======
-fn = "DD0018/moving7_0018"
 fn = os.path.join(os.path.dirname(__file__), fn)
->>>>>>> f9bc4f46
 
 class LagosTestingBase:
     def setUp(self):
