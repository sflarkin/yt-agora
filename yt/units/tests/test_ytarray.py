--- conflicted
+++ resolved
@@ -860,7 +860,6 @@
     os.chdir(curdir)
     shutil.rmtree(tmpdir)
 
-<<<<<<< HEAD
 def test_cgs_conversions():
     from yt.utilities.physical_constants import qp, eps_0, clight
     from yt.units.dimensions import current_mks, time
@@ -967,7 +966,8 @@
     F = T.to_equivalent("erg/s/cm**2","effective_temperature")
     yield assert_equal, F, stefan_boltzmann_constant_cgs*T**4
     yield assert_allclose, T, F.to_equivalent("K", "effective_temperature")
-=======
+
+
 def test_numpy_wrappers():
     a1 = YTArray([1, 2, 3], 'cm')
     a2 = YTArray([2, 3, 4, 5, 6], 'cm')
@@ -984,5 +984,4 @@
     yield assert_array_equal, intersect_answer, np.intersect1d(a1, a2)
 
     yield assert_array_equal, YTArray(union_answer, 'cm'), uunion1d(a1, a2)
-    yield assert_array_equal, union_answer, np.union1d(a1, a2)
->>>>>>> 3d9ef935
+    yield assert_array_equal, union_answer, np.union1d(a1, a2)