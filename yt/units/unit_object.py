--- conflicted
+++ resolved
@@ -277,16 +277,6 @@
         Create and return dimensionally-equivalent cgs units.
 
         """
-<<<<<<< HEAD
-        cgs_units_string = "g**(%s) * cm**(%s) * s**(%s) * K**(%s) * Zfrac**(%s) * radian**(%s)" % \
-            (self.dimensions.expand().as_coeff_exponent(dimensions.mass)[1],
-             self.dimensions.expand().as_coeff_exponent(dimensions.length)[1],
-             self.dimensions.expand().as_coeff_exponent(dimensions.time)[1],
-             self.dimensions.expand().as_coeff_exponent(dimensions.temperature)[1],
-             self.dimensions.expand().as_coeff_exponent(dimensions.metallicity)[1],
-             self.dimensions.expand().as_coeff_exponent(dimensions.angle)[1],
-            )
-=======
         # The dimensions of a unit object is the product of the base dimensions.
         # Use sympy to factor the dimensions into base CGS unit symbols.
         cgs_units = []
@@ -296,7 +286,6 @@
             power_string = "**(%s)" % my_dims.as_coeff_exponent(dim)[1]
             cgs_units.append("".join([unit_string, power_string]))
         cgs_units_string = " * ".join(cgs_units)
->>>>>>> 3257d231
 
         return Unit(cgs_units_string, cgs_value=1.0,
                     dimensions=self.dimensions, registry=self.registry)
