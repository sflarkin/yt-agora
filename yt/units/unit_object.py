"""
A class that represents a unit symbol.


"""

#-----------------------------------------------------------------------------
# Copyright (c) 2013, yt Development Team.
#
# Distributed under the terms of the Modified BSD License.
#
# The full license is in the file COPYING.txt, distributed with this software.
#-----------------------------------------------------------------------------

from yt.extern.six import text_type
from sympy import \
    Expr, Mul, Add, Number, \
    Pow, Symbol, Integer, \
    Float, Basic, Rational, sqrt
from sympy.core.numbers import One
from sympy import sympify, latex, symbols
from sympy.parsing.sympy_parser import \
    parse_expr, auto_number, rationalize
from keyword import iskeyword
from yt.units.dimensions import \
    base_dimensions, temperature, \
    dimensionless
from yt.units.unit_lookup_table import \
    latex_symbol_lut, unit_prefixes, \
    prefixable_units, cgs_base_units, \
    mks_base_units, latex_prefixes, \
    cgs_conversions
from yt.units.unit_registry import UnitRegistry

import copy
import string
import token

class UnitParseError(Exception):
    pass

class InvalidUnitOperation(Exception):
    pass

default_unit_registry = UnitRegistry()

sympy_one = sympify(1)

global_dict = {
    'Symbol': Symbol,
    'Integer': Integer,
    'Float': Float,
    'Rational': Rational,
    'sqrt': sqrt
}

def auto_positive_symbol(tokens, local_dict, global_dict):
    """
    Inserts calls to ``Symbol`` for undefined variables.
    Passes in positive=True as a keyword argument.
    Adapted from sympy.sympy.parsing.sympy_parser.auto_symbol
    """
    result = []
    prevTok = (None, None)

    tokens.append((None, None))  # so zip traverses all tokens
    for tok, nextTok in zip(tokens, tokens[1:]):
        tokNum, tokVal = tok
        nextTokNum, nextTokVal = nextTok
        if tokNum == token.NAME:
            name = tokVal

            if (name in ['True', 'False', 'None']
                or iskeyword(name)
                or name in local_dict
                # Don't convert attribute access
                or (prevTok[0] == token.OP and prevTok[1] == '.')
                # Don't convert keyword arguments
                or (prevTok[0] == token.OP and prevTok[1] in ('(', ',')
                    and nextTokNum == token.OP and nextTokVal == '=')):
                result.append((token.NAME, name))
                continue
            elif name in global_dict:
                obj = global_dict[name]
                if isinstance(obj, (Basic, type)) or callable(obj):
                    result.append((token.NAME, name))
                    continue

            result.extend([
                (token.NAME, 'Symbol'),
                (token.OP, '('),
                (token.NAME, repr(str(name))),
                (token.OP, ','),
                (token.NAME, 'positive'),
                (token.OP, '='),
                (token.NAME, 'True'),
                (token.OP, ')'),
            ])
        else:
            result.append((tokNum, tokVal))

        prevTok = (tokNum, tokVal)

    return result

unit_text_transform = (auto_positive_symbol, rationalize, auto_number)

class Unit(Expr):
    """
    A symbolic unit, using sympy functionality. We only add "dimensions" so
    that sympy understands relations between different units.

    """

    # Set some assumptions for sympy.
    is_positive = True    # make sqrt(m**2) --> m
    is_commutative = True
    is_number = False

    # Extra attributes
    __slots__ = ["expr", "is_atomic", "cgs_value", "cgs_offset", "dimensions",
                 "registry", "cgs_conversion", "is_mks"]

    def __new__(cls, unit_expr=sympy_one, cgs_value=None, cgs_offset=0.0,
                dimensions=None, registry=None, **assumptions):
        """
        Create a new unit. May be an atomic unit (like a gram) or combinations
        of atomic units (like g / cm**3).

        Parameters
        ----------
        unit_expr : Unit object, sympy.core.expr.Expr object, or str
            The symbolic unit expression.
        cgs_value : float
            The unit's value in cgs.
        dimensions : sympy.core.expr.Expr
            A sympy expression representing the dimensionality of this unit.
            It must contain only mass, length, time, temperature and angle
            symbols.
        offset : float
            The offset necessary to normalize temperature units to a common
            zero point.
        registry : UnitRegistry object
            The unit registry we use to interpret unit symbols.

        """
        # Simplest case. If user passes a Unit object, just use the expr.
        unit_key = None
<<<<<<< HEAD
        if isinstance(unit_expr, (str, bytes, unicode)):
=======
        if isinstance(unit_expr, (str, bytes, text_type)):
>>>>>>> 5e4ba527
            if isinstance(unit_expr, bytes):
                unit_expr = unit_expr.decode("utf-8")

            if registry and unit_expr in registry.unit_objs:
                return registry.unit_objs[unit_expr]
            else:
                unit_key = unit_expr
                if not unit_expr:
                    # Bug catch...
                    # if unit_expr is an empty string, parse_expr fails hard...
                    unit_expr = "1"
                unit_expr = parse_expr(unit_expr, global_dict=global_dict,
                                       transformations=unit_text_transform)
        elif isinstance(unit_expr, Unit):
            # grab the unit object's sympy expression.
            unit_expr = unit_expr.expr
        # Make sure we have an Expr at this point.
        if not isinstance(unit_expr, Expr):
            raise UnitParseError("Unit representation must be a string or " \
                                 "sympy Expr. %s has type %s." \
                                 % (unit_expr, type(unit_expr)))

        if unit_expr == sympy_one and dimensions is None:
            dimensions = dimensionless

        if registry is None:
            # Caller did not set the registry, so use the default.
            registry = default_unit_registry

        # done with argument checking...

        # see if the unit is atomic.
        is_atomic = False
        if isinstance(unit_expr, Symbol):
            is_atomic = True

        #
        # check cgs_value and dimensions
        #

        if cgs_value is not None:
            # check that cgs_value is a float or can be converted to one
            try:
                cgs_value = float(cgs_value)
            except ValueError:
                raise UnitParseError("Could not use cgs_value as a float. " \
                                     "cgs_value is '%s' (type %s)." \
                                     % (cgs_value, type(cgs_value)) )

            # check that dimensions is valid
            if dimensions is not None:
                validate_dimensions(dimensions)
        else:
            # lookup the unit symbols
            unit_data = _get_unit_data_from_expr(unit_expr, registry.lut)
            cgs_value = unit_data[0]
            dimensions = unit_data[1]
            if len(unit_data) == 3:
                cgs_offset = unit_data[2]

        # Create obj with superclass construct.
        obj = Expr.__new__(cls, **assumptions)

        # Attach attributes to obj.
        obj.expr = unit_expr
        obj.is_atomic = is_atomic
        obj.cgs_value = cgs_value
        obj.cgs_offset = cgs_offset
        obj.dimensions = dimensions
        obj.registry = registry

        check_atoms = [atom for atom in unit_expr.free_symbols
                       if str(atom) in cgs_conversions]
        if len(check_atoms) > 0:
            conversions = []
            for atom in check_atoms:
                conversions.append((atom,symbols(cgs_conversions[str(atom)])))
            conversion = Unit(unit_expr=unit_expr.subs(conversions),
                              registry=registry)
            is_mks = True
        else:
            conversion = None
            is_mks = False
        obj.cgs_conversion = conversion
        obj.is_mks = is_mks

        if unit_key:
            registry.unit_objs[unit_key] = obj

        # Return `obj` so __init__ can handle it.

        return obj

    ### Some sympy conventions
    def __getnewargs__(self):
        return (self.expr, self.is_atomic, self.cgs_value, self.dimensions,
                self.registry)

    def __hash__(self):
        return super(Unit, self).__hash__()

    def _hashable_content(self):
        return (self.expr, self.is_atomic, self.cgs_value, self.dimensions,
                self.registry)
    ### end sympy conventions

    def __repr__(self):
        if self.expr == sympy_one:
            return "(dimensionless)"
        # @todo: don't use dunder method?
        return self.expr.__repr__()

    def __str__(self):
        if self.expr == sympy_one:
            return "dimensionless"
        # @todo: don't use dunder method?
        return self.expr.__str__()

    # for sympy.printing
    def _sympystr(self, *args):
        return str(self.expr)

    #
    # Start unit operations
    #

    def __mul__(self, u):
        """ Multiply Unit with u (Unit object). """
        if not isinstance(u, Unit):
            raise InvalidUnitOperation("Tried to multiply a Unit object with "
                                       "'%s' (type %s). This behavior is "
                                       "undefined." % (u, type(u)))

        cgs_offset = 0.0
        if self.cgs_offset or u.cgs_offset:
            if u.dimensions is temperature and self.is_dimensionless:
                cgs_offset = u.cgs_offset
            elif self.dimensions is temperature and u.is_dimensionless:
                cgs_offset = self.cgs_offset
            else:
                raise InvalidUnitOperation("Quantities with units of Fahrenheit "
                                           "and Celsius cannot be multiplied.")

        return Unit(self.expr * u.expr,
                    cgs_value=(self.cgs_value * u.cgs_value),
                    cgs_offset=cgs_offset,
                    dimensions=(self.dimensions * u.dimensions),
                    registry=self.registry)

    def __div__(self, u):
        """ Divide Unit by u (Unit object). """
        if not isinstance(u, Unit):
            raise InvalidUnitOperation("Tried to divide a Unit object by '%s' "
                                       "(type %s). This behavior is "
                                       "undefined." % (u, type(u)))

        cgs_offset = 0.0
        if self.cgs_offset or u.cgs_offset:
            if u.dimensions is dims.temperature and self.is_dimensionless:
                cgs_offset = u.cgs_offset
            elif self.dimensions is dims.temperature and u.is_dimensionless:
                cgs_offset = self.cgs_offset
            else:
                raise InvalidUnitOperation("Quantities with units of Farhenheit "
                                           "and Celsius cannot be multiplied.")

        return Unit(self.expr / u.expr,
                    cgs_value=(self.cgs_value / u.cgs_value),
                    cgs_offset=cgs_offset,
                    dimensions=(self.dimensions / u.dimensions),
                    registry=self.registry)

    __truediv__ = __div__

    def __pow__(self, p):
        """ Take Unit to power p (float). """
        try:
            p = Rational(str(p)).limit_denominator()
        except ValueError:
            raise InvalidUnitOperation("Tried to take a Unit object to the " \
                                       "power '%s' (type %s). Failed to cast " \
                                       "it to a float." % (p, type(p)) )

        return Unit(self.expr**p, cgs_value=(self.cgs_value**p),
                    dimensions=(self.dimensions**p),
                    registry=self.registry)

    def __eq__(self, u):
        """ Test unit equality. """
        if not isinstance(u, Unit):
            return False
        return \
          (self.cgs_value == u.cgs_value and self.dimensions == u.dimensions)

    def __ne__(self, u):
        """ Test unit inequality. """
        if not isinstance(u, Unit):
            return True
        return \
          (self.cgs_value != u.cgs_value or self.dimensions != u.dimensions)

    def copy(self):
        return copy.deepcopy(self)

    def __deepcopy__(self, memodict=None):
        if memodict is None:
            memodict = {}
        expr = str(self.expr)
        cgs_value = copy.deepcopy(self.cgs_value)
        cgs_offset = copy.deepcopy(self.cgs_offset)
        dimensions = copy.deepcopy(self.dimensions)
        lut = copy.deepcopy(self.registry.lut)
        registry = UnitRegistry(lut=lut)
        return Unit(expr, cgs_value, cgs_offset, dimensions, registry)

    #
    # End unit operations
    #

    def same_dimensions_as(self, other_unit):
        """ Test if dimensions are the same. """
        first_check = False
        second_check = False
        if self.cgs_conversion:
            first_check = self.cgs_conversion.dimensions / other_unit.dimensions == sympy_one
        if other_unit.cgs_conversion:
            second_check = other_unit.cgs_conversion.dimensions / self.dimensions == sympy_one
        if first_check or second_check:
            return True
        return (self.dimensions / other_unit.dimensions) == sympy_one

    @property
    def is_dimensionless(self):
        return self.dimensions == sympy_one

    @property
    def is_code_unit(self):
        for atom in self.expr.atoms():
            if str(atom).startswith("code") or atom.is_Number:
                pass
            else:
                return False
        return True

    def _get_system_unit_string(self, base_units):
        # The dimensions of a unit object is the product of the base dimensions.
        # Use sympy to factor the dimensions into base CGS unit symbols.
        units = []
        my_dims = self.dimensions.expand()
        for dim in base_units:
            unit_string = base_units[dim]
            power_string = "**(%s)" % my_dims.as_coeff_exponent(dim)[1]
            units.append("".join([unit_string, power_string]))
        return " * ".join(units)


    def get_cgs_equivalent(self):
        """
        Create and return dimensionally-equivalent cgs units.

        """
        if self.cgs_conversion:
            units = self.cgs_conversion
        else:
            units = self
        units_string = units._get_system_unit_string(cgs_base_units)
        return Unit(units_string, cgs_value=1.0,
                    dimensions=units.dimensions, registry=self.registry)

    def get_mks_equivalent(self):
        """
        Create and return dimensionally-equivalent mks units.

        """
        if self.cgs_conversion and not self.is_mks:
            units = self.cgs_conversion
        else:
            units = self
        units_string = units._get_system_unit_string(mks_base_units)
        cgs_value = (get_conversion_factor(units, units.get_cgs_equivalent())[0] /
                     get_conversion_factor(units, Unit(units_string))[0])
        return Unit(units_string, cgs_value=cgs_value,
                    dimensions=units.dimensions, registry=self.registry)

    def get_conversion_factor(self, other_units):
        return get_conversion_factor(self, other_units)

    def latex_representation(self):
        symbol_table = {}
        for ex in self.expr.free_symbols:
            symbol_table[ex] = latex_symbol_lut[str(ex)]
        return latex(self.expr, symbol_names=symbol_table,
                     mul_symbol="dot", fold_frac_powers=True,
                     fold_short_frac=True)
#
# Unit manipulation functions
#

def get_conversion_factor(old_units, new_units):
    """
    Get the conversion factor between two units of equivalent dimensions. This
    is the number you multiply data by to convert from values in `old_units` to
    values in `new_units`.

    Parameters
    ----------
    old_units: str or Unit object
        The current units.
    new_units : str or Unit object
        The units we want.

    Returns
    -------
    conversion_factor : float
        `old_units / new_units`
    offset : float or None
        Offset between the old unit and new unit.

    """
    ratio = old_units.cgs_value / new_units.cgs_value
    if old_units.cgs_offset == 0 and new_units.cgs_offset == 0:
        return (ratio, None)
    else:
        if old_units.dimensions is temperature:
            return ratio, ratio*old_units.cgs_offset - new_units.cgs_offset
        else:
            raise InvalidUnitOperation(
                "Fahrenheit and Celsius are not absolute temperature scales "
                "and cannot be used in compound unit symbols.")

#
# Helper functions
#

def _get_unit_data_from_expr(unit_expr, unit_symbol_lut):
    """
    Grabs the total cgs_value and dimensions from a valid unit expression.

    Parameters
    ----------
    unit_expr: Unit object, or sympy Expr object
        The expression containing unit symbols.
    unit_symbol_lut: dict
        Provides the unit data for each valid unit symbol.

    """
    # The simplest case first
    if isinstance(unit_expr, Unit):
        return (unit_expr.cgs_value, unit_expr.dimensions)

    # Now for the sympy possibilities
    if isinstance(unit_expr, Symbol):
        return _lookup_unit_symbol(str(unit_expr), unit_symbol_lut)

    if isinstance(unit_expr, Number):
        return (float(unit_expr), sympy_one)

    if isinstance(unit_expr, Pow):
        unit_data = _get_unit_data_from_expr(unit_expr.args[0], unit_symbol_lut)
        power = unit_expr.args[1]
        if isinstance(power, Symbol):
            raise UnitParseError("Invalid unit expression '%s'." % unit_expr)
        conv = float(unit_data[0]**power)
        unit = unit_data[1]**power
        return (conv, unit)

    if isinstance(unit_expr, Mul):
        cgs_value = 1.0
        dimensions = 1
        for expr in unit_expr.args:
            unit_data = _get_unit_data_from_expr(expr, unit_symbol_lut)
            cgs_value *= unit_data[0]
            dimensions *= unit_data[1]

        return (float(cgs_value), dimensions)

    raise UnitParseError("Cannot parse for unit data from '%s'. Please supply" \
                         " an expression of only Unit, Symbol, Pow, and Mul" \
                         "objects." % str(unit_expr))


def _lookup_unit_symbol(symbol_str, unit_symbol_lut):
    """
    Searches for the unit data tuple corresponding to the given symbol.

    Parameters
    ----------
    symbol_str : str
        The unit symbol to look up.
    unit_symbol_lut : dict
        Dictionary with symbols as keys and unit data tuples as values.

    """
    if symbol_str in unit_symbol_lut:
        # lookup successful, return the tuple directly
        return unit_symbol_lut[symbol_str]

    # could still be a known symbol with a prefix
    possible_prefix = symbol_str[0]
    if possible_prefix in unit_prefixes:
        # the first character could be a prefix, check the rest of the symbol
        symbol_wo_prefix = symbol_str[1:]

        if symbol_wo_prefix in unit_symbol_lut and symbol_wo_prefix in prefixable_units:
            # lookup successful, it's a symbol with a prefix
            unit_data = unit_symbol_lut[symbol_wo_prefix]
            prefix_value = unit_prefixes[possible_prefix]

            if symbol_str not in latex_symbol_lut:
                if possible_prefix in latex_prefixes:
                    sstr = symbol_str.replace(possible_prefix,
                                              '{'+latex_prefixes[possible_prefix]+'}')
                else:
                    sstr = symbol_str
                latex_symbol_lut[symbol_str] = \
                    latex_symbol_lut[symbol_wo_prefix].replace(
                                   '{'+symbol_wo_prefix+'}', '{'+sstr+'}')

            # don't forget to account for the prefix value!
            return (unit_data[0] * prefix_value, unit_data[1])

    # no dice
    raise UnitParseError("Could not find unit symbol '%s' in the provided " \
                         "symbols." % symbol_str)

def validate_dimensions(dimensions):
    if isinstance(dimensions, Mul):
        for dim in dimensions.args:
            validate_dimensions(dim)
    elif isinstance(dimensions, Symbol):
        if dimensions not in base_dimensions:
            raise UnitParseError("Dimensionality expression contains an "
                                 "unknown symbol '%s'." % dimensions)
    elif isinstance(dimensions, Pow):
        if not isinstance(dimensions.args[1], Number):
            raise UnitParseError("Dimensionality expression '%s' contains a "
                                 "unit symbol as a power." % dimensions)
    elif isinstance(dimensions, (Add, Number)):
        if not isinstance(dimensions, One):
            raise UnitParseError("Only dimensions that are instances of Pow, "
                                 "Mul, or symbols in the base dimensions are "
                                 "allowed.  Got dimensions '%s'" % dimensions)
    elif not isinstance(dimensions, Basic):
        raise UnitParseError("Bad dimensionality expression '%s'." % dimensions)<|MERGE_RESOLUTION|>--- conflicted
+++ resolved
@@ -146,11 +146,7 @@
         """
         # Simplest case. If user passes a Unit object, just use the expr.
         unit_key = None
-<<<<<<< HEAD
-        if isinstance(unit_expr, (str, bytes, unicode)):
-=======
         if isinstance(unit_expr, (str, bytes, text_type)):
->>>>>>> 5e4ba527
             if isinstance(unit_expr, bytes):
                 unit_expr = unit_expr.decode("utf-8")
 
