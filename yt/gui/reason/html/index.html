--- conflicted
+++ resolved
@@ -5,8 +5,7 @@
     <!-- FONTS -->
     <!-- These will get pulled from Google, but Google might not be accessible.
          In that case, it will default to whatever is in the family. -->
-    <!--<link rel="stylesheet" type="text/css"
-    href="http://fonts.googleapis.com/css?family=Inconsolata">-->
+    <link rel="stylesheet" type="text/css" href="http://fonts.googleapis.com/css?family=Inconsolata">
 
     <!-- LIBS -->
     <link rel="stylesheet" type="text/css" href="resources/extjs-4.1.0/resources/css/ext-all-gray.css">
@@ -18,104 +17,9 @@
     <script type="text/javascript" src="ext-repl-api.js"></script>
     <script type="text/javascript" src="resources/ext-pflist-api.js"></script>
 
-<<<<<<< HEAD
-    <!-- LOCAL FUNCTIONS -->
-    <script type="text/javascript" src="js/functions.js"></script>
-
-    <!-- THE MAIN FUNCTION -->
-    <script type="text/javascript" src="js/reason.js"></script>
-
-    <!-- THE MENU ITEMS AND FUNCTIONS -->
-    <script type="text/javascript" src="js/menu_items.js"></script>
-
-    <!-- THE PLOT WINDOW FUNCTIONS -->
-    <script type="text/javascript" src="js/file_open.js"></script>
-
-    <!-- THE PLOT WINDOW FUNCTIONS -->
-    <script type="text/javascript" src="js/widget_plotwindow.js"></script>
-
-    <!-- THE GRID VIEWER FUNCTIONS -->
-    <script type="text/javascript" src="js/widget_gridviewer.js"></script>
-
-    <!-- THE STREAMLINE VIEWER FUNCTIONS -->
-    <script type="text/javascript" src="js/widget_streamlineviewer.js"></script>
-
-    <!-- THE PROGRESS BAR FUNCTIONS -->
-    <script type="text/javascript" src="js/widget_progressbar.js"></script>
-
-    <!-- THE GRID DATA VIEWER FUNCTIONS -->
-    <script type="text/javascript" src="js/widget_griddata.js"></script>
-
-    <!-- THE PHASE PLOT VIEWER FUNCTIONS -->
-    <script type="text/javascript" src="js/widget_phaseplot.js"></script>
-
-    <!-- THE GRID VIEWER FUNCTIONS -->
-    <script type="text/javascript" src="js/widget_isocontour.js"></script>
-
-    <!-- THE PANNABLE MAP FUNCTIONS -->
-    <script type="text/javascript" src="js/widget_pannablemap.js"></script>
-
-    <script id="gv-shader-fs" type="x-shader/x-fragment">
-    #ifdef GL_ES
-    precision highp float;
-    #endif
-
-    varying vec4 vColor;
-
-    void main(void) {
-      gl_FragColor = vColor;
-    }
-    </script>
-
-    <script id="gv-shader-vs" type="x-shader/x-vertex">
-    attribute vec3 aVertexPosition;
-    attribute vec4 aVertexColor;
-
-    uniform mat4 uMVMatrix;
-    uniform mat4 uPMatrix;
-
-    varying vec4 vColor;
-
-    void main(void) {
-      gl_Position = uPMatrix * uMVMatrix * vec4(aVertexPosition, 1.0);
-      vColor = aVertexColor;
-    }
-    </script>
-
-    <!-- THE STREAMLINE VIEWER FUNCTIONS -->
-    <script type="text/javascript" src="js/widget_streamlineviewer.js"></script>
-    <script id="sl-shader-fs" type="x-shader/x-fragment">
-    #ifdef GL_ES
-    precision highp float;
-    #endif
-
-    varying vec4 vColor;
-
-    void main(void) {
-      gl_FragColor = vColor;
-    }
-    </script>
-
-    <script id="sl-shader-vs" type="x-shader/x-vertex">
-    attribute vec3 aVertexPosition;
-    attribute vec4 aVertexColor;
-
-    uniform mat4 uMVMatrix;
-    uniform mat4 uPMatrix;
-
-    varying vec4 vColor;
-
-    void main(void) {
-      gl_Position = uPMatrix * uMVMatrix * vec4(aVertexPosition, 1.0);
-      vColor = aVertexColor;
-    }
-    </script>
-
-=======
     <!-- LEAFLET STUFF -->
     <script type="text/javascript" src="resources/leaflet/leaflet.js"></script>
     <link rel="stylesheet" href="resources/leaflet/leaflet.css" />
->>>>>>> f89b5659
 
 </head>
 <body>
