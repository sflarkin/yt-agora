"""
<<<<<<< HEAD

=======
Utilities to aid testing.
>>>>>>> e25207e4


"""

#-----------------------------------------------------------------------------
# Copyright (c) 2013, yt Development Team.
#
# Distributed under the terms of the Modified BSD License.
#
# The full license is in the file COPYING.txt, distributed with this software.
#-----------------------------------------------------------------------------

<<<<<<< HEAD
=======
import hashlib
import cPickle
>>>>>>> e25207e4
import itertools as it
import numpy as np
import importlib
import os
from yt.funcs import *
from yt.config import ytcfg
from numpy.testing import assert_array_equal, assert_almost_equal, \
    assert_approx_equal, assert_array_almost_equal, assert_equal, \
    assert_array_less, assert_string_equal, assert_array_almost_equal_nulp,\
    assert_allclose, assert_raises
from yt.units.yt_array import uconcatenate
import yt.fields.api as field_api

def assert_rel_equal(a1, a2, decimals, err_msg='', verbose=True):
    # We have nan checks in here because occasionally we have fields that get
    # weighted without non-zero weights.  I'm looking at you, particle fields!
    if isinstance(a1, np.ndarray):
        assert(a1.size == a2.size)
        # Mask out NaNs
        a1[np.isnan(a1)] = 1.0
        a2[np.isnan(a2)] = 1.0
    elif np.any(np.isnan(a1)) and np.any(np.isnan(a2)):
        return True
    return assert_almost_equal(np.array(a1)/np.array(a2), 1.0, decimals, err_msg=err_msg,
                               verbose=verbose)

def amrspace(extent, levels=7, cells=8):
    """Creates two numpy arrays representing the left and right bounds of
    an AMR grid as well as an array for the AMR level of each cell.

    Parameters
    ----------
    extent : array-like
        This a sequence of length 2*ndims that is the bounds of each dimension.
        For example, the 2D unit square would be given by [0.0, 1.0, 0.0, 1.0].
        A 3D cylindrical grid may look like [0.0, 2.0, -1.0, 1.0, 0.0, 2*np.pi].
    levels : int or sequence of ints, optional
        This is the number of AMR refinement levels.  If given as a sequence (of
        length ndims), then each dimension will be refined down to this level.
        All values in this array must be the same or zero.  A zero valued dimension
        indicates that this dim should not be refined.  Taking the 3D cylindrical
        example above if we don't want refine theta but want r and z at 5 we would
        set levels=(5, 5, 0).
    cells : int, optional
        This is the number of cells per refinement level.

    Returns
    -------
    left : float ndarray, shape=(npoints, ndims)
        The left AMR grid points.
    right : float ndarray, shape=(npoints, ndims)
        The right AMR grid points.
    level : int ndarray, shape=(npoints,)
        The AMR level for each point.

    Examples
    --------
    >>> l, r, lvl = amrspace([0.0, 2.0, 1.0, 2.0, 0.0, 3.14], levels=(3,3,0), cells=2)
    >>> print l
    [[ 0.     1.     0.   ]
     [ 0.25   1.     0.   ]
     [ 0.     1.125  0.   ]
     [ 0.25   1.125  0.   ]
     [ 0.5    1.     0.   ]
     [ 0.     1.25   0.   ]
     [ 0.5    1.25   0.   ]
     [ 1.     1.     0.   ]
     [ 0.     1.5    0.   ]
     [ 1.     1.5    0.   ]]

    """
    extent = np.asarray(extent, dtype='f8')
    dextent = extent[1::2] - extent[::2]
    ndims = len(dextent)

    if isinstance(levels, int):
        minlvl = maxlvl = levels
        levels = np.array([levels]*ndims, dtype='int32')
    else:
        levels = np.asarray(levels, dtype='int32')
        minlvl = levels.min()
        maxlvl = levels.max()
        if minlvl != maxlvl and (minlvl != 0 or set([minlvl, maxlvl]) != set(levels)):
            raise ValueError("all levels must have the same value or zero.")
    dims_zero = (levels == 0)
    dims_nonzero = ~dims_zero
    ndims_nonzero = dims_nonzero.sum()

    npoints = (cells**ndims_nonzero - 1)*maxlvl + 1
    left = np.empty((npoints, ndims), dtype='float64')
    right = np.empty((npoints, ndims), dtype='float64')
    level = np.empty(npoints, dtype='int32')

    # fill zero dims
    left[:,dims_zero] = extent[::2][dims_zero]
    right[:,dims_zero] = extent[1::2][dims_zero]

    # fill non-zero dims
    dcell = 1.0 / cells
    left_slice =  tuple([slice(extent[2*n], extent[2*n+1], extent[2*n+1]) if \
        dims_zero[n] else slice(0.0,1.0,dcell) for n in range(ndims)])
    right_slice = tuple([slice(extent[2*n+1], extent[2*n], -extent[2*n+1]) if \
        dims_zero[n] else slice(dcell,1.0+dcell,dcell) for n in range(ndims)])
    left_norm_grid = np.reshape(np.mgrid[left_slice].T.flat[ndims:], (-1, ndims))
    lng_zero = left_norm_grid[:,dims_zero]
    lng_nonzero = left_norm_grid[:,dims_nonzero]

    right_norm_grid = np.reshape(np.mgrid[right_slice].T.flat[ndims:], (-1, ndims))
    rng_zero = right_norm_grid[:,dims_zero]
    rng_nonzero = right_norm_grid[:,dims_nonzero]

    level[0] = maxlvl
    left[0,:] = extent[::2]
    right[0,dims_zero] = extent[1::2][dims_zero]
    right[0,dims_nonzero] = (dcell**maxlvl)*dextent[dims_nonzero] + extent[::2][dims_nonzero]
    for i, lvl in enumerate(range(maxlvl, 0, -1)):
        start = (cells**ndims_nonzero - 1)*i + 1
        stop = (cells**ndims_nonzero - 1)*(i+1) + 1
        dsize = dcell**(lvl-1) * dextent[dims_nonzero]
        level[start:stop] = lvl
        left[start:stop,dims_zero] = lng_zero
        left[start:stop,dims_nonzero] = lng_nonzero*dsize + extent[::2][dims_nonzero]
        right[start:stop,dims_zero] = rng_zero
        right[start:stop,dims_nonzero] = rng_nonzero*dsize + extent[::2][dims_nonzero]

    return left, right, level

def fake_random_ds(
        ndims, peak_value = 1.0,
        fields = ("density", "velocity_x", "velocity_y", "velocity_z"),
        units = ('g/cm**3', 'cm/s', 'cm/s', 'cm/s'),
        negative = False, nprocs = 1, particles = 0, length_unit=1.0):
    from yt.data_objects.api import data_object_registry
    from yt.frontends.stream.api import load_uniform_grid
    if not iterable(ndims):
        ndims = [ndims, ndims, ndims]
    else:
        assert(len(ndims) == 3)
    if not iterable(negative):
        negative = [negative for f in fields]
    assert(len(fields) == len(negative))
    offsets = []
    for n in negative:
        if n:
            offsets.append(0.5)
        else:
            offsets.append(0.0)
    data = {}
    for field, offset, u in zip(fields, offsets, units):
        v = (np.random.random(ndims) - offset) * peak_value
        if field[0] == "all":
            data['number_of_particles'] = v.size
            v = v.ravel()
        data[field] = (v, u)
    if particles:
        for f in ('particle_position_%s' % ax for ax in 'xyz'):
            data[f] = (np.random.uniform(size = particles), 'code_length')
        for f in ('particle_velocity_%s' % ax for ax in 'xyz'):
            data[f] = (np.random.random(size = particles) - 0.5, 'cm/s')
        data['particle_mass'] = (np.random.random(particles), 'g')
        data['number_of_particles'] = particles
    ug = load_uniform_grid(data, ndims, length_unit=length_unit, nprocs=nprocs)
    return ug

def fake_amr_ds(fields = ("Density",)):
    from yt.frontends.stream.api import load_amr_grids
    data = []
    for gspec in _amr_grid_index:
        level, left_edge, right_edge, dims = gspec
        gdata = dict(level = level,
                     left_edge = left_edge,
                     right_edge = right_edge,
                     dimensions = dims)
        for f in fields:
            gdata[f] = np.random.random(dims)
        data.append(gdata)
    return load_amr_grids(data, [32, 32, 32], 1.0)

def expand_keywords(keywords, full=False):
    """
    expand_keywords is a means for testing all possible keyword
    arguments in the nosetests.  Simply pass it a dictionary of all the
    keyword arguments and all of the values for these arguments that you
    want to test.

    It will return a list of kwargs dicts containing combinations of
    the various kwarg values you passed it.  These can then be passed
    to the appropriate function in nosetests. 

    If full=True, then every possible combination of keywords is produced,
    otherwise, every keyword option is included at least once in the output
    list.  Be careful, by using full=True, you may be in for an exponentially
    larger number of tests! 

    keywords : dict
        a dictionary where the keys are the keywords for the function,
        and the values of each key are the possible values that this key
        can take in the function

   full : bool
        if set to True, every possible combination of given keywords is 
        returned

    Returns
    -------
    array of dicts
        An array of dictionaries to be individually passed to the appropriate
        function matching these kwargs.

    Examples
    --------
    >>> keywords = {}
    >>> keywords['dpi'] = (50, 100, 200)
    >>> keywords['cmap'] = ('algae', 'jet')
    >>> list_of_kwargs = expand_keywords(keywords)
    >>> print list_of_kwargs

    array([{'cmap': 'algae', 'dpi': 50}, 
           {'cmap': 'jet', 'dpi': 100},
           {'cmap': 'algae', 'dpi': 200}], dtype=object)

    >>> list_of_kwargs = expand_keywords(keywords, full=True)
    >>> print list_of_kwargs

    array([{'cmap': 'algae', 'dpi': 50}, 
           {'cmap': 'algae', 'dpi': 100},
           {'cmap': 'algae', 'dpi': 200}, 
           {'cmap': 'jet', 'dpi': 50},
           {'cmap': 'jet', 'dpi': 100}, 
           {'cmap': 'jet', 'dpi': 200}], dtype=object)

    >>> for kwargs in list_of_kwargs:
    ...     write_projection(*args, **kwargs)
    """

    # if we want every possible combination of keywords, use iter magic
    if full:
        keys = sorted(keywords)
        list_of_kwarg_dicts = np.array([dict(zip(keys, prod)) for prod in \
                              it.product(*(keywords[key] for key in keys))])
            
    # if we just want to probe each keyword, but not necessarily every 
    # combination
    else:
        # Determine the maximum number of values any of the keywords has
        num_lists = 0
        for val in keywords.values():
            if isinstance(val, str):
                num_lists = max(1.0, num_lists)
            else:
                num_lists = max(len(val), num_lists)
    
        # Construct array of kwargs dicts, each element of the list is a different
        # **kwargs dict.  each kwargs dict gives a different combination of
        # the possible values of the kwargs
    
        # initialize array
        list_of_kwarg_dicts = np.array([dict() for x in range(num_lists)])
    
        # fill in array
        for i in np.arange(num_lists):
            list_of_kwarg_dicts[i] = {}
            for key in keywords.keys():
                # if it's a string, use it (there's only one)
                if isinstance(keywords[key], str):
                    list_of_kwarg_dicts[i][key] = keywords[key]
                # if there are more options, use the i'th val
                elif i < len(keywords[key]):
                    list_of_kwarg_dicts[i][key] = keywords[key][i]
                # if there are not more options, use the 0'th val
                else:
                    list_of_kwarg_dicts[i][key] = keywords[key][0]

    return list_of_kwarg_dicts

def requires_module(module):
    """
    Decorator that takes a module name as an argument and tries to import it.
    If the module imports without issue, the function is returned, but if not, 
    a null function is returned. This is so tests that depend on certain modules
    being imported will not fail if the module is not installed on the testing
    platform.
    """
    def ffalse(func):
        return lambda: None
    def ftrue(func):
        return func
    try:
        importlib.import_module(module)
    except ImportError:
        return ffalse
    else:
        return ftrue
    
def requires_file(req_file):
    path = ytcfg.get("yt", "test_data_dir")
    def ffalse(func):
        return lambda: None
    def ftrue(func):
        return func
    if os.path.exists(req_file):
        return ftrue
    else:
        if os.path.exists(os.path.join(path,req_file)):
            return ftrue
        else:
            return ffalse
<<<<<<< HEAD
                                        
=======
                                        
# This is an export of the 40 grids in IsolatedGalaxy that are of level 4 or
# lower.  It's just designed to give a sample AMR index to deal with.
_amr_grid_index = [
 [ 0,
  [0.0,0.0,0.0],
  [1.0,1.0,1.0],
  [32,32,32],
 ],
 [ 1,
  [0.25,0.21875,0.25],
  [0.5,0.5,0.5],
  [16,18,16],
 ],
 [ 1,
  [0.5,0.21875,0.25],
  [0.75,0.5,0.5],
  [16,18,16],
 ],
 [ 1,
  [0.21875,0.5,0.25],
  [0.5,0.75,0.5],
  [18,16,16],
 ],
 [ 1,
  [0.5,0.5,0.25],
  [0.75,0.75,0.5],
  [16,16,16],
 ],
 [ 1,
  [0.25,0.25,0.5],
  [0.5,0.5,0.75],
  [16,16,16],
 ],
 [ 1,
  [0.5,0.25,0.5],
  [0.75,0.5,0.75],
  [16,16,16],
 ],
 [ 1,
  [0.25,0.5,0.5],
  [0.5,0.75,0.75],
  [16,16,16],
 ],
 [ 1,
  [0.5,0.5,0.5],
  [0.75,0.75,0.75],
  [16,16,16],
 ],
 [ 2,
  [0.5,0.5,0.5],
  [0.71875,0.71875,0.71875],
  [28,28,28],
 ],
 [ 3,
  [0.5,0.5,0.5],
  [0.6640625,0.65625,0.6796875],
  [42,40,46],
 ],
 [ 4,
  [0.5,0.5,0.5],
  [0.59765625,0.6015625,0.6015625],
  [50,52,52],
 ],
 [ 2,
  [0.28125,0.5,0.5],
  [0.5,0.734375,0.71875],
  [28,30,28],
 ],
 [ 3,
  [0.3359375,0.5,0.5],
  [0.5,0.671875,0.6640625],
  [42,44,42],
 ],
 [ 4,
  [0.40625,0.5,0.5],
  [0.5,0.59765625,0.59765625],
  [48,50,50],
 ],
 [ 2,
  [0.5,0.28125,0.5],
  [0.71875,0.5,0.71875],
  [28,28,28],
 ],
 [ 3,
  [0.5,0.3359375,0.5],
  [0.671875,0.5,0.6640625],
  [44,42,42],
 ],
 [ 4,
  [0.5,0.40625,0.5],
  [0.6015625,0.5,0.59765625],
  [52,48,50],
 ],
 [ 2,
  [0.28125,0.28125,0.5],
  [0.5,0.5,0.71875],
  [28,28,28],
 ],
 [ 3,
  [0.3359375,0.3359375,0.5],
  [0.5,0.5,0.671875],
  [42,42,44],
 ],
 [ 4,
  [0.46484375,0.37890625,0.50390625],
  [0.4765625,0.390625,0.515625],
  [6,6,6],
 ],
 [ 4,
  [0.40625,0.40625,0.5],
  [0.5,0.5,0.59765625],
  [48,48,50],
 ],
 [ 2,
  [0.5,0.5,0.28125],
  [0.71875,0.71875,0.5],
  [28,28,28],
 ],
 [ 3,
  [0.5,0.5,0.3359375],
  [0.6796875,0.6953125,0.5],
  [46,50,42],
 ],
 [ 4,
  [0.5,0.5,0.40234375],
  [0.59375,0.6015625,0.5],
  [48,52,50],
 ],
 [ 2,
  [0.265625,0.5,0.28125],
  [0.5,0.71875,0.5],
  [30,28,28],
 ],
 [ 3,
  [0.3359375,0.5,0.328125],
  [0.5,0.65625,0.5],
  [42,40,44],
 ],
 [ 4,
  [0.40234375,0.5,0.40625],
  [0.5,0.60546875,0.5],
  [50,54,48],
 ],
 [ 2,
  [0.5,0.265625,0.28125],
  [0.71875,0.5,0.5],
  [28,30,28],
 ],
 [ 3,
  [0.5,0.3203125,0.328125],
  [0.6640625,0.5,0.5],
  [42,46,44],
 ],
 [ 4,
  [0.5,0.3984375,0.40625],
  [0.546875,0.5,0.5],
  [24,52,48],
 ],
 [ 4,
  [0.546875,0.41796875,0.4453125],
  [0.5625,0.4375,0.5],
  [8,10,28],
 ],
 [ 4,
  [0.546875,0.453125,0.41796875],
  [0.5546875,0.48046875,0.4375],
  [4,14,10],
 ],
 [ 4,
  [0.546875,0.4375,0.4375],
  [0.609375,0.5,0.5],
  [32,32,32],
 ],
 [ 4,
  [0.546875,0.4921875,0.41796875],
  [0.56640625,0.5,0.4375],
  [10,4,10],
 ],
 [ 4,
  [0.546875,0.48046875,0.41796875],
  [0.5703125,0.4921875,0.4375],
  [12,6,10],
 ],
 [ 4,
  [0.55859375,0.46875,0.43359375],
  [0.5703125,0.48046875,0.4375],
  [6,6,2],
 ],
 [ 2,
  [0.265625,0.28125,0.28125],
  [0.5,0.5,0.5],
  [30,28,28],
 ],
 [ 3,
  [0.328125,0.3359375,0.328125],
  [0.5,0.5,0.5],
  [44,42,44],
 ],
 [ 4,
  [0.4140625,0.40625,0.40625],
  [0.5,0.5,0.5],
  [44,48,48],
 ],
]

def check_results(func):
    r"""This is a decorator for a function to verify that the (numpy ndarray)
    result of a function is what it should be.

    This function is designed to be used for very light answer testing.
    Essentially, it wraps around a larger function that returns a numpy array,
    and that has results that should not change.  It is not necessarily used
    inside the testing scripts themselves, but inside testing scripts written
    by developers during the testing of pull requests and new functionality.
    If a hash is specified, it "wins" and the others are ignored.  Otherwise,
    tolerance is 1e-8 (just above single precision.)

    The correct results will be stored if the command line contains
    --answer-reference , and otherwise it will compare against the results on
    disk.  The filename will be func_results_ref_FUNCNAME.cpkl where FUNCNAME
    is the name of the function being tested.

    If you would like more control over the name of the pickle file the results
    are stored in, you can pass the result_basename keyword argument to the
    function you are testing.  The check_results decorator will use the value
    of the keyword to construct the filename of the results data file.  If
    result_basename is not specified, the name of the testing function is used.

    This will raise an exception if the results are not correct.

    Examples
    --------

    @check_results
    def my_func(ds):
        return ds.domain_width

    my_func(ds)

    @check_results
    def field_checker(dd, field_name):
        return dd[field_name]

    field_cheker(ds.all_data(), 'density', result_basename='density')

    """
    def compute_results(func):
        def _func(*args, **kwargs):
            name = kwargs.pop("result_basename", func.func_name)
            rv = func(*args, **kwargs)
            if hasattr(rv, "convert_to_cgs"):
                rv.convert_to_cgs()
                _rv = rv.ndarray_view()
            else:
                _rv = rv
            mi = _rv.min()
            ma = _rv.max()
            st = _rv.std(dtype="float64")
            su = _rv.sum(dtype="float64")
            si = _rv.size
            ha = hashlib.md5(_rv.tostring()).hexdigest()
            fn = "func_results_ref_%s.cpkl" % (name)
            with open(fn, "wb") as f:
                cPickle.dump( (mi, ma, st, su, si, ha), f)
            return rv
        return _func
    from yt.mods import unparsed_args
    if "--answer-reference" in unparsed_args:
        return compute_results(func)
    
    def compare_results(func):
        def _func(*args, **kwargs):
            name = kwargs.pop("result_basename", func.func_name)
            rv = func(*args, **kwargs)
            if hasattr(rv, "convert_to_cgs"):
                rv.convert_to_cgs()
                _rv = rv.ndarray_view()
            else:
                _rv = rv
            vals = (_rv.min(),
                    _rv.max(),
                    _rv.std(dtype="float64"),
                    _rv.sum(dtype="float64"),
                    _rv.size,
                    hashlib.md5(_rv.tostring()).hexdigest() )
            fn = "func_results_ref_%s.cpkl" % (name)
            if not os.path.exists(fn):
                print "Answers need to be created with --answer-reference ."
                return False
            with open(fn, "rb") as f:
                ref = cPickle.load(f)
            print "Sizes: %s (%s, %s)" % (vals[4] == ref[4], vals[4], ref[4])
            assert_allclose(vals[0], ref[0], 1e-8, err_msg="min")
            assert_allclose(vals[1], ref[1], 1e-8, err_msg="max")
            assert_allclose(vals[2], ref[2], 1e-8, err_msg="std")
            assert_allclose(vals[3], ref[3], 1e-8, err_msg="sum")
            assert_equal(vals[4], ref[4])
            print "Hashes equal: %s" % (vals[-1] == ref[-1])
            return rv
        return _func
    return compare_results(func)

def run_nose(verbose=False, run_answer_tests=False, answer_big_data=False):
    import nose, os, sys, yt
    from yt.funcs import mylog
    orig_level = mylog.getEffectiveLevel()
    mylog.setLevel(50)
    nose_argv = sys.argv
    nose_argv += ['--exclude=answer_testing','--detailed-errors']
    if verbose:
        nose_argv.append('-v')
    if run_answer_tests:
        nose_argv.append('--with-answer-testing')
    if answer_big_data:
        nose_argv.append('--answer-big-data')
    initial_dir = os.getcwd()
    yt_file = os.path.abspath(yt.__file__)
    yt_dir = os.path.dirname(yt_file)
    os.chdir(yt_dir)
    try:
        nose.run(argv=nose_argv)
    finally:
        os.chdir(initial_dir)
        mylog.setLevel(orig_level)
>>>>>>> e25207e4
<|MERGE_RESOLUTION|>--- conflicted
+++ resolved
@@ -1,9 +1,5 @@
 """
-<<<<<<< HEAD
-
-=======
 Utilities to aid testing.
->>>>>>> e25207e4
 
 
 """
@@ -16,11 +12,8 @@
 # The full license is in the file COPYING.txt, distributed with this software.
 #-----------------------------------------------------------------------------
 
-<<<<<<< HEAD
-=======
 import hashlib
 import cPickle
->>>>>>> e25207e4
 import itertools as it
 import numpy as np
 import importlib
@@ -328,9 +321,6 @@
             return ftrue
         else:
             return ffalse
-<<<<<<< HEAD
-                                        
-=======
                                         
 # This is an export of the 40 grids in IsolatedGalaxy that are of level 4 or
 # lower.  It's just designed to give a sample AMR index to deal with.
@@ -655,5 +645,4 @@
         nose.run(argv=nose_argv)
     finally:
         os.chdir(initial_dir)
-        mylog.setLevel(orig_level)
->>>>>>> e25207e4
+        mylog.setLevel(orig_level)