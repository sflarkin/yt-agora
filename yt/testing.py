--- conflicted
+++ resolved
@@ -138,11 +138,7 @@
     return left, right, level
 
 def fake_random_pf(ndims, peak_value = 1.0, fields = ("Density",),
-<<<<<<< HEAD
                    negative = False, nprocs = 1, particles = 0):
-=======
-                   negative = False, nprocs = 1):
->>>>>>> 410df1ea
     from yt.data_objects.api import data_object_registry
     from yt.frontends.stream.api import load_uniform_grid
     if not iterable(ndims):
@@ -313,9 +309,6 @@
             return ftrue
         else:
             return ffalse
-<<<<<<< HEAD
-                                        
-=======
                                         
 # This is an export of the 40 grids in IsolatedGalaxy that are of level 4 or
 # lower.  It's just designed to give a sample AMR hierarchy to deal with.
@@ -520,5 +513,4 @@
   [0.5,0.5,0.5],
   [44,48,48],
  ],
-]
->>>>>>> 410df1ea
+]