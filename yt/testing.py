--- conflicted
+++ resolved
@@ -24,16 +24,12 @@
 
 import numpy as np
 from yt.funcs import *
-<<<<<<< HEAD
 from numpy.testing import assert_array_equal, assert_almost_equal, \
     assert_approx_equal, assert_array_almost_equal, assert_equal, \
     assert_string_equal
-=======
-from numpy.testing import assert_array_equal, assert_equal, assert_almost_equal
 
 def assert_rel_equal(a1, a2, decimels):
     return assert_almost_equal(a1/a2, 1.0, decimels)
->>>>>>> 1d599241
 
 def amrspace(extent, levels=7, cells=8):
     """Creates two numpy arrays representing the left and right bounds of 
