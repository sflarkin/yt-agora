--- conflicted
+++ resolved
@@ -116,11 +116,7 @@
     PlotCollection, PlotCollectionInteractive, \
     get_multi_plot, FixedResolutionBuffer, ObliqueFixedResolutionBuffer, \
     callback_registry, write_bitmap, write_image, annotate_image, \
-<<<<<<< HEAD
-    apply_colormap, scale_image, write_projection
-=======
     apply_colormap, scale_image, write_projection, write_fits
->>>>>>> 88c3f851
 
 from yt.visualization.volume_rendering.api import \
     ColorTransferFunction, PlanckTransferFunction, ProjectionTransferFunction, \
