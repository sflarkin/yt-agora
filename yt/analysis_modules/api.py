--- conflicted
+++ resolved
@@ -107,8 +107,6 @@
 
 from .radmc3d_export.api import \
     RadMC3DWriter
-<<<<<<< HEAD
-=======
 
 from .photon_simulator.api import \
      PhotonList, \
@@ -116,6 +114,4 @@
      XSpecThermalModel, \
      XSpecAbsorbModel, \
      TableApecModel, \
-     TableAbsorbModel
-     
->>>>>>> 32c72e84
+     TableAbsorbModel