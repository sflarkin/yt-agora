"""
HOP-output data handling

Author: Matthew Turk <matthewturk@gmail.com>
Affiliation: KIPAC/SLAC/Stanford
Author: Stephen Skory <s@skory.us>
Affiliation: UCSD Physics/CASS
Author: Geoffrey So <gsiisg@gmail.com> (Ellipsoidal functions)
Affiliation: UCSD Physics/CASS
Homepage: http://yt-project.org/
License:
  Copyright (C) 2008-2011 Matthew Turk.  All Rights Reserved.

  This file is part of yt.

  yt is free software; you can redistribute it and/or modify
  it under the terms of the GNU General Public License as published by
  the Free Software Foundation; either version 3 of the License, or
  (at your option) any later version.

  This program is distributed in the hope that it will be useful,
  but WITHOUT ANY WARRANTY; without even the implied warranty of
  MERCHANTABILITY or FITNESS FOR A PARTICULAR PURPOSE.  See the
  GNU General Public License for more details.

  You should have received a copy of the GNU General Public License
  along with this program.  If not, see <http://www.gnu.org/licenses/>.
"""

import gc
import h5py
import itertools
import math
import numpy as np
import random
import sys
import glob
import os
import os.path as path
from collections import defaultdict

from yt.funcs import *

from yt.config import ytcfg
from yt.utilities.performance_counters import \
    yt_counters, time_function
from yt.utilities.math_utils import periodic_dist, get_rotation_matrix
from yt.utilities.physical_constants import rho_crit_now, mass_sun_cgs

from .hop.EnzoHop import RunHOP
from .fof.EnzoFOF import RunFOF
try:
    from parallel_hop.parallel_hop_interface import \
        ParallelHOPHaloFinder
except ImportError:
    mylog.debug("Parallel HOP not imported.")

from yt.utilities.parallel_tools.parallel_analysis_interface import \
    ParallelDummy, \
    ParallelAnalysisInterface, \
    parallel_blocking_call

TINY = 1.e-40

class Halo(object):
    """
    A data source that returns particle information about the members of a
    HOP-identified halo.
    """
    __metaclass__ = ParallelDummy  # This will proxy up our methods
    _distributed = False
    _processing = False
    _owner = 0
    indices = None
    dont_wrap = ["get_sphere", "write_particle_list"]
    extra_wrap = ["__getitem__"]

    def __init__(self, halo_list, id, indices=None, size=None, CoM=None,
        max_dens_point=None, group_total_mass=None, max_radius=None,
        bulk_vel=None, tasks=None, rms_vel=None, supp=None):
        self.halo_list = halo_list
        self._max_dens = halo_list._max_dens
        self.id = id
        self.data = halo_list._data_source
        self.pf = self.data.pf
        self.gridsize = (self.pf.domain_right_edge - \
                 self.pf.domain_left_edge)
        if indices is not None:
            self.indices = halo_list._base_indices[indices]
        else:
            self.indices = None
        # We assume that if indices = None, the instantiator has OTHER plans
        # for us -- i.e., setting it somehow else
        self.size = size
        self.CoM = CoM
        self.max_dens_point = max_dens_point
        self.group_total_mass = group_total_mass
        self.max_radius = max_radius
        self.bulk_vel = bulk_vel
        self.tasks = tasks
        self.rms_vel = rms_vel
        self.bin_count = None
        self.overdensity = None
        # A supplementary data dict.
        if supp is None:
            self.supp = {}
        else:
            self.supp = supp
        self._saved_fields = {}
        self._ds_sort = None
        self._particle_mask = None

    @property
    def particle_mask(self):
        # Dynamically create the masking array for particles, and get
        # the data using standard yt methods.
        if self._particle_mask is not None:
            return self._particle_mask
        # This is from disk.
        pid = self.__getitem__('particle_index')
        # This is from the sphere.
        if self._name == "RockstarHalo":
            ds = self.pf.h.sphere(self.CoM, self._radjust * self.max_radius)
        elif self._name == "LoadedHalo":
            ds = self.pf.h.sphere(self.CoM, self._radjust * self.max_radius)
        sp_pid = ds['particle_index']
        self._ds_sort = sp_pid.argsort()
        sp_pid = sp_pid[self._ds_sort]
        # This matches them up.
        self._particle_mask = np.in1d(sp_pid, pid)
        return self._particle_mask

    def center_of_mass(self):
        r"""Calculate and return the center of mass.

        The center of mass of the halo is directly calculated and returned.

        Examples
        --------
        >>> com = halos[0].center_of_mass()
        """
        if self.CoM is not None:
            return self.CoM
        pm = self["ParticleMassMsun"]
        c = {}
        c[0] = self["particle_position_x"]
        c[1] = self["particle_position_y"]
        c[2] = self["particle_position_z"]
        c_vec = np.zeros(3)
        com = []
        for i in range(3):
            # A halo is likely periodic around a boundary if the distance 
            # between the max and min particle
            # positions are larger than half the box. 
            # So skip the rest if the converse is true.
            # Note we might make a change here when periodicity-handling is
            # fully implemented.
            if (c[i].max() - c[i].min()) < (self.pf.domain_width[i] / 2.):
                com.append(c[i])
                continue
            # Now we want to flip around only those close to the left boundary.
            d_left = c[i] - self.pf.domain_left_edge[i]
            sel = (d_left <= (self.pf.domain_width[i]/2))
            c[i][sel] += self.pf.domain_width[i]
            com.append(c[i])
        com = np.array(com)
        c = (com * pm).sum(axis=1) / pm.sum()
        return c%self.pf.domain_width

    def maximum_density(self):
        r"""Return the HOP-identified maximum density. Not applicable to
        FOF halos.

        Return the HOP-identified maximum density. Not applicable to FOF halos.

        Examples
        --------
        >>> max_dens = halos[0].maximum_density()
        """
        if self.max_dens_point is not None:
            return self.max_dens_point[0]
        return self._max_dens[self.id][0]

    def maximum_density_location(self):
        r"""Return the location HOP identified as maximally dense. Not
        applicable to FOF halos.

        Return the location HOP identified as maximally dense.

        Examples
        --------
        >>> max_dens_loc = halos[0].maximum_density_location()
        """
        if self.max_dens_point is not None:
            return self.max_dens_point[1:]
        return np.array([
                self._max_dens[self.id][1],
                self._max_dens[self.id][2],
                self._max_dens[self.id][3]])

    def total_mass(self):
        r"""Returns the total mass in solar masses of the halo.

        Returns the total mass in solar masses of just the particles in the
        halo.

        Examples
        --------
        >>> halos[0].total_mass()
        """
        if self.group_total_mass is not None:
            return self.group_total_mass
        return self["ParticleMassMsun"].sum()

    def bulk_velocity(self):
        r"""Returns the mass-weighted average velocity in cm/s.

        This calculates and returns the mass-weighted average velocity of just
        the particles in the halo in cm/s.

        Examples
        --------
        >>> bv = halos[0].bulk_velocity()
        """
        if self.bulk_vel is not None:
            return self.bulk_vel
        pm = self["ParticleMassMsun"]
        vx = (self["particle_velocity_x"] * pm).sum()
        vy = (self["particle_velocity_y"] * pm).sum()
        vz = (self["particle_velocity_z"] * pm).sum()
        return np.array([vx, vy, vz]) / pm.sum()

    def rms_velocity(self):
        r"""Returns the mass-weighted RMS velocity for the halo
        particles in cgs units.

        Calculate and return the mass-weighted RMS velocity for just the
        particles in the halo.  The bulk velocity of the halo is subtracted
        before computation.

        Examples
        --------
        >>> rms_vel = halos[0].rms_velocity()
        """
        if self.rms_vel is not None:
            return self.rms_vel
        bv = self.bulk_velocity()
        pm = self["ParticleMassMsun"]
        sm = pm.sum()
        vx = (self["particle_velocity_x"] - bv[0]) * pm / sm
        vy = (self["particle_velocity_y"] - bv[1]) * pm / sm
        vz = (self["particle_velocity_z"] - bv[2]) * pm / sm
        s = vx ** 2. + vy ** 2. + vz ** 2.
        ms = np.mean(s)
        return np.sqrt(ms) * pm.size

    def maximum_radius(self, center_of_mass=True):
        r"""Returns the maximum radius in the halo for all particles,
        either from the point of maximum density or from the
        center of mass.

        The maximum radius from the most dense point is calculated.  This
        accounts for periodicity.

        Parameters
        ----------
        center_of_mass : bool
            True chooses the center of mass when
            calculating the maximum radius.
            False chooses from the maximum density location for HOP halos
            (it has no effect for FOF halos).
            Default = True.

        Examples
        --------
        >>> radius = halos[0].maximum_radius()
        """
        if self.max_radius is not None:
            return self.max_radius
        if center_of_mass:
            center = self.center_of_mass()
        else:
            center = self.maximum_density_location()
        rx = np.abs(self["particle_position_x"] - center[0])
        ry = np.abs(self["particle_position_y"] - center[1])
        rz = np.abs(self["particle_position_z"] - center[2])
        DW = self.data.pf.domain_right_edge - self.data.pf.domain_left_edge
        r = np.sqrt(np.minimum(rx, DW[0] - rx) ** 2.0
                + np.minimum(ry, DW[1] - ry) ** 2.0
                + np.minimum(rz, DW[2] - rz) ** 2.0)
        return r.max()

    def __getitem__(self, key):
        if ytcfg.getboolean("yt", "inline") == False:
            return self.data[key][self.indices]
        else:
            return self.data[key][self.indices]

    def get_sphere(self, center_of_mass=True):
        r"""Returns a sphere source.

        This will generate a new, empty sphere source centered on this halo,
        with the maximum radius of the halo. This can be used like any other
        data container in yt.

        Parameters
        ----------
        center_of_mass : bool, optional
            True chooses the center of mass when
            calculating the maximum radius.
            False chooses from the maximum density location for HOP halos
            (it has no effect for FOF halos).
            Default = True.

        Returns
        -------
        sphere : `yt.data_objects.api.YTSphereBase`
            The empty data source.

        Examples
        --------
        >>> sp = halos[0].get_sphere()
        """
        if center_of_mass:
            center = self.center_of_mass()
        else:
            center = self.maximum_density_location()
        radius = self.maximum_radius()
        # A bit of a long-reach here...
        sphere = self.data.hierarchy.sphere(
                        center, radius=radius)
        return sphere

    def get_size(self):
        if self.size is not None:
            return self.size
        return self.indices.size

    def write_particle_list(self, handle):
        self._processing = True
        gn = "Halo%08i" % (self.id)
        handle.create_group("/%s" % gn)
        for field in ["particle_position_%s" % ax for ax in 'xyz'] \
                   + ["particle_velocity_%s" % ax for ax in 'xyz'] \
                   + ["particle_index"] + ["ParticleMassMsun"]:
            handle.create_dataset("/%s/%s" % (gn, field), data=self[field])
        if 'creation_time' in self.data.pf.h.field_list:
            handle.create_dataset("/%s/creation_time" % gn,
                data=self['creation_time'])
        n = handle["/%s" % gn]
        # set attributes on n
        self._processing = False

    def virial_mass(self, virial_overdensity=200., bins=300):
        r"""Return the virial mass of the halo in Msun,
        using only the particles
        in the halo (no baryonic information used).

        The virial mass is calculated, using the built in `Halo.virial_info`
        functionality.  The mass is then returned.

        Parameters
        ----------
        virial_overdensity : float
            The overdensity threshold compared to the universal average when
            calculating the virial mass. Default = 200.
        bins : int
            The number of spherical bins used to calculate overdensities.
            Default = 300.

        Returns
        -------
        mass : float
            The virial mass in solar masses of the particles in the halo.  -1
            if not virialized.

        Examples
        --------
        >>> vm = halos[0].virial_mass()
        """
        self.virial_info(bins=bins)
        vir_bin = self.virial_bin(virial_overdensity=virial_overdensity,
            bins=bins)
        if vir_bin != -1:
            return self.mass_bins[vir_bin]
        else:
            return -1

    def virial_radius(self, virial_overdensity=200., bins=300):
        r"""Return the virial radius of the halo in code units.

        The virial radius of the halo is calculated, using only the particles
        in the halo (no baryonic information used). Returns -1 if the halo is
        not virialized.

        Parameters
        ----------
        virial_overdensity : float
            The overdensity threshold compared to the universal average when
            calculating the virial radius. Default = 200.
        bins : integer
            The number of spherical bins used to calculate overdensities.
            Default = 300.

        Returns
        -------
        radius : float
            The virial raius in code units of the particles in the halo.  -1
            if not virialized.

        Examples
        --------
        >>> vr = halos[0].virial_radius()
        """
        self.virial_info(bins=bins)
        vir_bin = self.virial_bin(virial_overdensity=virial_overdensity,
            bins=bins)
        if vir_bin != -1:
            return self.radial_bins[vir_bin]
        else:
            return -1

    def virial_bin(self, virial_overdensity=200., bins=300):
        r"""Returns the bin index of the virial radius of the halo. Generally,
        it is better to call virial_radius instead, which calls this function
        automatically.
        """
        self.virial_info(bins=bins)
        over = (self.overdensity > virial_overdensity)
        if (over == True).any():
            vir_bin = max(np.arange(bins + 1)[over])
            return vir_bin
        else:
            return -1

    def virial_info(self, bins=300):
        r"""Calculates the virial information for the halo. Generally, it is
        better to call virial_radius or virial_mass instead, which calls this
        function automatically.
        """
        # Skip if we've already calculated for this number of bins.
        if self.bin_count == bins and self.overdensity is not None:
            return None
        self.bin_count = bins
        # Cosmology
        h = self.pf.hubble_constant
        Om_matter = self.pf.omega_matter
        z = self.pf.current_redshift
        period = self.pf.domain_right_edge - \
            self.pf.domain_left_edge
        cm = self.pf["cm"]
        thissize = self.get_size()
        rho_crit = rho_crit_now * h ** 2.0 * Om_matter  # g cm^-3
        Msun2g = mass_sun_cgs
        rho_crit = rho_crit * ((1.0 + z) ** 3.0)
        # Get some pertinent information about the halo.
        self.mass_bins = np.zeros(self.bin_count + 1, dtype='float64')
        dist = np.empty(thissize, dtype='float64')
        cen = self.center_of_mass()
        mark = 0
        # Find the distances to the particles. I don't like this much, but I
        # can't see a way to eliminate a loop like this, either here or in
        # yt.math.
        for pos in itertools.izip(self["particle_position_x"],
                self["particle_position_y"], self["particle_position_z"]):
            dist[mark] = periodic_dist(cen, pos, period)
            mark += 1
        # Set up the radial bins.
        # Multiply min and max to prevent issues with digitize below.
        self.radial_bins = np.logspace(math.log10(min(dist) * .99 + TINY),
            math.log10(max(dist) * 1.01 + 2 * TINY), num=self.bin_count + 1)
        # Find out which bin each particle goes into, and add the particle
        # mass to that bin.
        inds = np.digitize(dist, self.radial_bins) - 1
        if self["particle_position_x"].size > 1:
            for index in np.unique(inds):
                self.mass_bins[index] += \
                np.sum(self["ParticleMassMsun"][inds == index])
        # Now forward sum the masses in the bins.
        for i in xrange(self.bin_count):
            self.mass_bins[i + 1] += self.mass_bins[i]
        # Calculate the over densities in the bins.
        self.overdensity = self.mass_bins * Msun2g / \
        (4./3. * math.pi * rho_crit * \
        (self.radial_bins * cm)**3.0)
        
    def _get_ellipsoid_parameters_basic(self):
        np.seterr(all='ignore')
        # check if there are 4 particles to form an ellipsoid
        # neglecting to check if the 4 particles in the same plane,
        # that is almost certainly never to occur,
        # will deal with it later if it ever comes up
        if np.size(self["particle_position_x"]) < 4:
            mylog.warning("Too few particles for ellipsoid parameters.")
            return (0, 0, 0, 0, 0, 0, 0)
        # Calculate the parameters that describe the ellipsoid of
        # the particles that constitute the halo. This function returns
        # all the parameters except for the center of mass.
        com = self.center_of_mass()
        position = [self["particle_position_x"],
		    self["particle_position_y"],
		    self["particle_position_z"]]
        # Locate the furthest particle from com, its vector length and index
	DW = np.array([self.gridsize[0],self.gridsize[1],self.gridsize[2]])
	position = [position[0] - com[0],
		    position[1] - com[1],
		    position[2] - com[2]]
	# different cases of particles being on other side of boundary
	for axis in range(np.size(DW)):
	    cases = np.array([position[axis],
	  		      position[axis] + DW[axis],
			      position[axis] - DW[axis]])        
            # pick out the smallest absolute distance from com
            position[axis] = np.choose(np.abs(cases).argmin(axis=0), cases)
	# find the furthest particle's index
	r = np.sqrt(position[0]**2 +
		    position[1]**2 +
		    position[2]**2)
        A_index = r.argmax()
        mag_A = r.max()
        # designate the A vector
	A_vector = (position[0][A_index],
		    position[1][A_index],
		    position[2][A_index])
        # designate the e0 unit vector
        e0_vector = A_vector / mag_A
        # locate the tB particle position by finding the max B
	e0_vector_copy = np.empty((np.size(position[0]), 3), dtype='float64')
        for i in range(3):
            e0_vector_copy[:, i] = e0_vector[i]
        rr = np.array([position[0],
		       position[1],
		       position[2]]).T # Similar to tB_vector in old code.
        tC_vector = np.cross(e0_vector_copy, rr)
        te2 = tC_vector.copy()
        for dim in range(3):
            te2[:,dim] *= np.sum(tC_vector**2., axis = 1)**(-0.5)
        te1 = np.cross(te2, e0_vector_copy)
        length = np.abs(-np.sum(rr * te1, axis = 1) * \
            (1. - np.sum(rr * e0_vector_copy, axis = 1)**2. * \
            mag_A**-2.)**(-0.5))
        # This problem apparently happens sometimes, that the NaNs are turned
        # into infs, which messes up the nanargmax below.
        length[length == np.inf] = 0.
        tB_index = np.nanargmax(length) # ignores NaNs created above.
        mag_B = length[tB_index]
        e1_vector = te1[tB_index]
        e2_vector = te2[tB_index]
        temp_e0 = rr.copy()
        temp_e1 = rr.copy()
        temp_e2 = rr.copy()
        for dim in range(3):
            temp_e0[:,dim] = e0_vector[dim]
            temp_e1[:,dim] = e1_vector[dim]
            temp_e2[:,dim] = e2_vector[dim]
        length = np.abs(np.sum(rr * temp_e2, axis = 1) * (1 - \
            np.sum(rr * temp_e0, axis = 1)**2. * mag_A**-2. - \
            np.sum(rr * temp_e1, axis = 1)**2. * mag_B**-2)**(-0.5))
        length[length == np.inf] = 0.
        tC_index = np.nanargmax(length)
        mag_C = length[tC_index]
        # tilt is calculated from the rotation about x axis
        # needed to align e1 vector with the y axis
        # after e0 is aligned with x axis
        # find the t1 angle needed to rotate about z axis to align e0 to x
        t1 = np.arctan(e0_vector[1] / e0_vector[0])
        RZ = get_rotation_matrix(-t1, (0, 0, 1)).transpose()
        r1 = (e0_vector * RZ).sum(axis = 1)
        # find the t2 angle needed to rotate about y axis to align e0 to x
        t2 = np.arctan(-r1[2] / r1[0])
        RY = get_rotation_matrix(-t2, (0, 1, 0)).transpose()
        r2 = np.dot(RY, np.dot(RZ, e1_vector))
        tilt = np.arctan(r2[2]/r2[1])
        return (mag_A, mag_B, mag_C, e0_vector[0], e0_vector[1],
            e0_vector[2], tilt)

class RockstarHalo(Halo):
    _name = "RockstarHalo"
    # See particle_mask
    _radjust = 4.
    
    def maximum_density(self):
        r"""Not implemented."""
        return -1

    def maximum_density_location(self):
        r"""Not implemented."""
        return self.center_of_mass()

    def write_particle_list(self,handle):
        r"""Not implemented."""
        return -1

    def virial_mass(self):
        r"""Virial mass in Msun/h"""
        return self.supp['m']

    def virial_radius(self):
        r"""Virial radius in Mpc/h comoving"""
        return self.supp['r']

    def __getitem__(self, key):
        # This function will try to get particle data in one of three ways,
        # in descending preference.
        # 1. From saved_fields, e.g. we've already got it.
        # 2. From the halo binary files off disk.
        # 3. Use the unique particle indexes of the halo to select a missing
        # field from an AMR Sphere.
        if key in self._saved_fields:
            # We've already got it.
            return self._saved_fields[key]
        # Gotta go get it from the Rockstar binary file.
        if key == 'particle_index':
            IDs = self._get_particle_data(self.supp['id'],
                self.halo_list.halo_to_fname, self.size, key)
            IDs = IDs[IDs.argsort()]
            self._saved_fields[key] = IDs
            return self._saved_fields[key]
        # We won't store this field below in saved_fields because
        # that would mean keeping two copies of it, one in the yt
        # machinery and one here.
        ds = self.pf.h.sphere(self.CoM, 4 * self.max_radius)
        return np.take(ds[key][self._ds_sort], self.particle_mask)

    def _get_particle_data(self, halo, fnames, size, field):
        # Given a list of file names, a halo, its size, and the desired field,
        # this returns the particle indices for that halo.
        file = fnames[halo]
        mylog.info("Getting %d particles from Rockstar binary file %s.", self.supp['num_p'], file)
        fp = open(file, 'rb')
        # We need to skip past the header and all the halos.
        fp.seek(self.halo_list._header_dt.itemsize + \
            self.halo_list.fname_halos[file] * \
            self.halo_list._halo_dt.itemsize, os.SEEK_CUR)
        # Now we skip ahead to where this halos particles begin.
        fp.seek(self.supp['p_start'] * 8, os.SEEK_CUR)
        # And finally, read in the ids.
        IDs = np.fromfile(fp, dtype=np.int64, count=self.supp['num_p'])
        fp.close()
        return IDs

    def get_ellipsoid_parameters(self):
        r"""Calculate the parameters that describe the ellipsoid of
        the particles that constitute the halo.
        
        Parameters
        ----------
        None
        
        Returns
        -------
        tuple : (cm, mag_A, mag_B, mag_C, e0_vector, tilt)
            The 6-tuple has in order:
              #. The center of mass as an array.
              #. mag_A as a float.
              #. mag_B as a float.
              #. mag_C as a float.
              #. e0_vector as an array.
              #. tilt as a float.
        
        Examples
        --------
        >>> params = halos[0].get_ellipsoid_parameters()
        """
        basic_parameters = self._get_ellipsoid_parameters_basic()
        toreturn = [self.center_of_mass()]
        updated = [basic_parameters[0], basic_parameters[1],
            basic_parameters[2], np.array([basic_parameters[3],
            basic_parameters[4], basic_parameters[5]]), basic_parameters[6]]
        toreturn.extend(updated)
        return tuple(toreturn)
    
    def get_ellipsoid(self):
        r"""Returns an ellipsoidal data object.
        
        This will generate a new, empty ellipsoidal data object for this
        halo.
        
        Parameters
        ----------
        None.
        
        Returns
        -------
        ellipsoid : `yt.data_objects.api.AMREllipsoidBase`
            The ellipsoidal data object.
        
        Examples
        --------
        >>> ell = halos[0].get_ellipsoid()
        """
        ep = self.get_ellipsoid_parameters()
        ell = self.data.hierarchy.ellipsoid(ep[0], ep[1], ep[2], ep[3],
            ep[4], ep[5])
        return ell
    
class HOPHalo(Halo):
    _name = "HOPHalo"
    pass


class parallelHOPHalo(Halo, ParallelAnalysisInterface):
    dont_wrap = ["maximum_density", "maximum_density_location",
        "center_of_mass", "total_mass", "bulk_velocity", "maximum_radius",
        "get_size", "get_sphere", "write_particle_list", "__getitem__",
        "virial_info", "virial_bin", "virial_mass", "virial_radius",
        "rms_velocity"]

    def virial_info(self, bins=300):
        r"""Calculates the virial information for the halo. Generally, it is
        better to call virial_radius or virial_mass instead, which calls this
        function automatically.
        """
        # Skip if we've already calculated for this number of bins.
        if self.bin_count == bins and self.overdensity is not None:
            return None
        # Do this for all because all will use it.
        self.bin_count = bins
        period = self.data.pf.domain_right_edge - \
            self.data.pf.domain_left_edge
        self.mass_bins = np.zeros(self.bin_count + 1, dtype='float64')
        cen = self.center_of_mass()
        # Cosmology
        h = self.data.pf.hubble_constant
        Om_matter = self.data.pf.omega_matter
        z = self.data.pf.current_redshift
        rho_crit = rho_crit_now * h ** 2.0 * Om_matter  # g cm^-3
        Msun2g = mass_sun_cgs
        rho_crit = rho_crit * ((1.0 + z) ** 3.0)
        # If I own some of this halo operate on the particles.
        if self.indices is not None:
            # Get some pertinent information about the halo.
            dist = np.empty(self.indices.size, dtype='float64')
            mark = 0
            # Find the distances to the particles.
            # I don't like this much, but I
            # can't see a way to eliminate a loop like this, either here or in
            # yt.math_utils.
            for pos in itertools.izip(self["particle_position_x"],
                    self["particle_position_y"], self["particle_position_z"]):
                dist[mark] = periodic_dist(cen, pos, period)
                mark += 1
            dist_min, dist_max = min(dist), max(dist)
        # If I don't have this halo, make some dummy values.
        else:
            dist_min = max(period)
            dist_max = 0.0
        # In this parallel case, we're going to find the global dist extrema
        # and built identical bins on all tasks.
        dist_min = self.comm.mpi_allreduce(dist_min, op='min')
        dist_max = self.comm.mpi_allreduce(dist_max, op='max')
        # Set up the radial bins.
        # Multiply min and max to prevent issues with digitize below.
        self.radial_bins = np.logspace(math.log10(dist_min * .99 + TINY),
            math.log10(dist_max * 1.01 + 2 * TINY), num=self.bin_count + 1)
        if self.indices is not None and self.indices.size > 1:
            # Find out which bin each particle goes into, and add the particle
            # mass to that bin.
            inds = np.digitize(dist, self.radial_bins) - 1
            for index in np.unique(inds):
                self.mass_bins[index] += \
                    np.sum(self["ParticleMassMsun"][inds == index])
            # Now forward sum the masses in the bins.
            for i in xrange(self.bin_count):
                self.mass_bins[i + 1] += self.mass_bins[i]
        # Sum up the mass_bins globally
        self.mass_bins = self.comm.mpi_allreduce(self.mass_bins, op='sum')
        # Calculate the over densities in the bins.
        self.overdensity = self.mass_bins * Msun2g / \
        (4. / 3. * math.pi * rho_crit * \
        (self.radial_bins * self.data.pf["cm"]) ** 3.0)

    def _get_ellipsoid_parameters_basic(self):
        mylog.error("Ellipsoid calculation does not work for parallelHF halos." + \
        " Please save the halos using .dump(), and reload them using" + \
        " LoadHaloes() to use this function.")
        return None

    def get_ellipsoid_parameters(self):
        r"""Calculate the parameters that describe the ellipsoid of
        the particles that constitute the halo.
        
        Parameters
        ----------
        None
        
        Returns
        -------
        tuple : (cm, mag_A, mag_B, mag_C, e1_vector, tilt)
            The 6-tuple has in order:
              #. The center of mass as an array.
              #. mag_A as a float.
              #. mag_B as a float.
              #. mag_C as a float.
              #. e1_vector as an array.
              #. tilt as a float.
        
        Examples
        --------
        >>> params = halos[0].get_ellipsoid_parameters()
        """
        mylog.error("get_ellipsoid_parameters does not work for parallelHF halos." + \
        " Please save the halos using .dump(), and reload them using" + \
        " LoadHaloes() to use this function.")
        return None

class FOFHalo(Halo):

    def maximum_density(self):
        r"""Not implemented."""
        return -1

    def maximum_density_location(self):
        r"""Not implemented."""
        return self.center_of_mass()


class LoadedHalo(Halo):
    _name = "LoadedHalo"
    # See particle_mask
    _radjust = 1.05

    def __init__(self, pf, id, size=None, CoM=None,
        max_dens_point=None, group_total_mass=None, max_radius=None, bulk_vel=None,
        rms_vel=None, fnames=None, mag_A=None, mag_B=None, mag_C=None,
        e1_vec=None, tilt=None, supp=None):

        self.pf = pf
        self.gridsize = (self.pf.domain_right_edge - \
            self.pf.domain_left_edge)
        self.id = id
        self.size = size
        self.CoM = CoM
        self.max_dens_point = max_dens_point
        self.group_total_mass = group_total_mass
        self.max_radius = max_radius
        self.bulk_vel = bulk_vel
        self.rms_vel = rms_vel
        self.mag_A = mag_A
        self.mag_B = mag_B
        self.mag_C = mag_C
        self.e1_vec = e1_vec
        self.tilt = tilt
        # locs=the names of the h5 files that have particle data for this halo
        self.fnames = fnames
        self.bin_count = None
        self.overdensity = None
        self.indices = np.array([])  # Never used for a LoadedHalo.
        self._saved_fields = {}
        self._ds_sort = None
        self._particle_mask = None
        # A supplementary data dict.
        if supp is None:
            self.supp = {}
        else:
            self.supp = supp
        self._saved_fields = {}
        self._ds_sort = None
        self._particle_mask = None


    def __getitem__(self, key):
        # This function will try to get particle data in one of three ways,
        # in descending preference.
        # 1. From saved_fields, e.g. we've already got it.
        # 2. From the halo h5 files off disk.
        # 3. Use the unique particle indexes of the halo to select a missing
        # field from an AMR Sphere.
        if key in self._saved_fields:
            # We've already got it.
            return self._saved_fields[key]
        # Gotta go get it from the halo h5 files.
        field_data = self._get_particle_data(self.id, self.fnames,
            self.size, key)
        if field_data is not None:
            if key == 'particle_index':
                field_data = field_data[field_data.argsort()]
            self._saved_fields[key] = field_data
            return self._saved_fields[key]
        # We won't store this field below in saved_fields because
        # that would mean keeping two copies of it, one in the yt
        # machinery and one here.
        ds = self.pf.h.sphere(self.CoM, 1.05 * self.max_radius)
        return np.take(ds[key][self._ds_sort], self.particle_mask)

    def _get_particle_data(self, halo, fnames, size, field):
        # Given a list of file names, a halo, its size, and the desired field,
        # this returns the particle data for that halo.
        # First get the list of fields from the first file. Not all fields
        # are saved all the time (e.g. creation_time, particle_type).
        mylog.info("Getting field %s from hdf5 halo particle files." % field)
        f = h5py.File(fnames[0], 'r')
        fields = f["Halo%08d" % halo].keys()
        # If we dont have this field, we can give up right now.
        if field not in fields:
            return None
        elif field == 'particle_index' or field == 'particle_type':
            # the only integer field
            field_data = np.empty(size, dtype='int64')
        else:
            field_data = np.empty(size, dtype='float64')
        f.close()
        # Apparently, there's a bug in h5py that was keeping the file pointer
        # f closed, even though it's re-opened below. This del seems to fix
        # that.
        del f
        offset = 0
        for fname in fnames:
            f = h5py.File(fname, 'r')
            this = f["Halo%08d" % halo][field][:]
            s = this.size
            field_data[offset:offset + s] = this
            offset += s
            f.close()
            del f
        return field_data

    def _get_ellipsoid_parameters_basic_loadedhalo(self):
        if self.mag_A is not None:
            return (self.mag_A, self.mag_B, self.mag_C, self.e1_vec[0],
                self.e1_vec[1], self.e1_vec[2], self.tilt)
        else:
            return self._get_ellipsoid_parameters_basic()

    def get_ellipsoid_parameters(self):
        r"""Calculate the parameters that describe the ellipsoid of
        the particles that constitute the halo.

        Parameters
        ----------
        None

        Returns
        -------
        tuple : (cm, mag_A, mag_B, mag_C, e1_vector, tilt)
            The 6-tuple has in order:
              #. The center of mass as an array.
              #. mag_A as a float.
              #. mag_B as a float.
              #. mag_C as a float.
              #. e1_vector as an array.
              #. tilt as a float.

        Examples
        --------
        >>> params = halos[0].get_ellipsoid_parameters()
	"""

        basic_parameters = self._get_ellipsoid_parameters_basic_loadedhalo()
        toreturn = [self.center_of_mass()]
        updated = [basic_parameters[0], basic_parameters[1],
            basic_parameters[2], np.array([basic_parameters[3],
            basic_parameters[4], basic_parameters[5]]), basic_parameters[6]]
        toreturn.extend(updated)
        return tuple(toreturn)
    
    def get_ellipsoid(self):
        r"""Returns an ellipsoidal data object.        
        This will generate a new, empty ellipsoidal data object for this
        halo.
        
        Parameters
        ----------
        None.
        
        Returns
        -------
        ellipsoid : `yt.data_objects.api.AMREllipsoidBase`
            The ellipsoidal data object.
        
        Examples
        --------
        >>> ell = halos[0].get_ellipsoid()
        """
        ep = self.get_ellipsoid_parameters()
        ell = self.pf.hierarchy.ellipsoid(ep[0], ep[1], ep[2], ep[3],
            ep[4], ep[5])
        return ell

    def get_sphere(self):
        r"""Returns a sphere source.

        This will generate a new, empty sphere source centered on this halo,
        with the maximum radius of the halo. This can be used like any other
        data container in yt.

        Parameters
        ----------
        center_of_mass : bool, optional
            True chooses the center of mass when
            calculating the maximum radius.
            False chooses from the maximum density location for HOP halos
            (it has no effect for FOF halos).
            Default = True.

        Returns
        -------
        sphere : `yt.data_objects.api.YTSphereBase`
            The empty data source.

        Examples
        --------
        >>> sp = halos[0].get_sphere()
        """
        cen = self.center_of_mass()
        r = self.maximum_radius()
        return self.pf.h.sphere(cen, r)

class TextHalo(LoadedHalo):
    def __init__(self, pf, id, size=None, CoM=None,

        max_dens_point=None, group_total_mass=None, max_radius=None, bulk_vel=None,
        rms_vel=None, fnames=None, mag_A=None, mag_B=None, mag_C=None,
        e1_vec=None, tilt=None, supp=None):

        self.pf = pf
        self.gridsize = (self.pf.domain_right_edge - \
            self.pf.domain_left_edge)
        self.id = id
        self.size = size
        self.CoM = CoM
        self.max_dens_point = max_dens_point
        self.group_total_mass = group_total_mass
        self.max_radius = max_radius
        self.bulk_vel = bulk_vel
        self.rms_vel = rms_vel
        self.mag_A = mag_A
        self.mag_B = mag_B
        self.mag_C = mag_C
        self.e1_vec = e1_vec
        self.tilt = tilt
        self.bin_count = None
        self.overdensity = None
        self.indices = np.array([])  # Never used for a LoadedHalo.
        # A supplementary data dict.
        if supp is None:
            self.supp = {}
        else:
            self.supp = supp

    def __getitem__(self, key):
        # We'll just pull it from the sphere.
        return self.get_sphere()[key]

    def maximum_density(self):
        r"""Undefined for text halos."""
        return -1
    
    def maximum_density_location(self):
        r"""Undefined, default to CoM"""
        return self.center_of_mass()
    
    def get_size(self):
        # Have to just get it from the sphere.
        return self["particle_position_x"].size


class HaloList(object):

    _fields = ["particle_position_%s" % ax for ax in 'xyz']

    def __init__(self, data_source, dm_only=True, redshift=-1):
        """
        Run hop on *data_source* with a given density *threshold*.  If
        *dm_only* is set, only run it on the dark matter particles, otherwise
        on all particles.  Returns an iterable collection of *HopGroup* items.
        """
        self._data_source = data_source
        self.dm_only = dm_only
        self._groups = []
        self._max_dens = {}
        self.__obtain_particles()
        self._run_finder()
        mylog.info("Parsing outputs")
        self._parse_output()
        mylog.debug("Finished. (%s)", len(self))
        self.redshift = redshift

    def __obtain_particles(self):
        if self.dm_only:
            ii = self._get_dm_indices()
        else:
            ii = slice(None)
        self.particle_fields = {}
        for field in self._fields:
            tot_part = self._data_source[field].size
            if field == "particle_index":
                self.particle_fields[field] = \
                    self._data_source[field][ii].astype('int64')
            else:
                self.particle_fields[field] = \
                    self._data_source[field][ii].astype('float64')
            print 'snl in halo_objects field',self._fields, 'had to remove delete field'
            #del self._data_source[field]
        self._base_indices = np.arange(tot_part)[ii]
        gc.collect()

    def _get_dm_indices(self):
        if 'creation_time' in self._data_source.hierarchy.field_list:
            mylog.debug("Differentiating based on creation time")
            return (self._data_source["creation_time"] < 0)
        elif 'particle_type' in self._data_source.hierarchy.field_list:
            mylog.debug("Differentiating based on particle type")
            return (self._data_source["particle_type"] == 1)
        else:
            mylog.warning("No particle_type, no creation_time, so not distinguishing.")
            return slice(None)

    def _parse_output(self):
        unique_ids = np.unique(self.tags)
        counts = np.bincount(self.tags + 1)
        sort_indices = np.argsort(self.tags)
        grab_indices = np.indices(self.tags.shape).ravel()[sort_indices]
        dens = self.densities[sort_indices]
        cp = 0
        for i in unique_ids:
            cp_c = cp + counts[i + 1]
            if i == -1:
                cp += counts[i + 1]
                continue
            group_indices = grab_indices[cp:cp_c]
            self._groups.append(self._halo_class(self, i, group_indices))
            md_i = np.argmax(dens[cp:cp_c])
            px, py, pz = \
                [self.particle_fields['particle_position_%s' % ax][group_indices]
                                            for ax in 'xyz']
            self._max_dens[i] = (dens[cp:cp_c][md_i], px[md_i],
                py[md_i], pz[md_i])
            cp += counts[i + 1]

    def __len__(self):
        return len(self._groups)

    def __iter__(self):
        for i in self._groups:
            yield i

    def __getitem__(self, key):
        return self._groups[key]

    def nearest_neighbors_3D(self, haloID, num_neighbors=7, search_radius=.2):
        r"""For a halo its nearest neighbors in 3D using the kd tree.

        This will calculate the nearest neighbors of a halo, using the kD tree.
        Returns a list of the neighbors distances and ID with format
        [distance,haloID].

        Parameters
        ----------
        haloID : integer
            The halo to find neighbors for.
        num_neighbors : integer
            How many neighbors to search for. Default = 7.
        search_radius : float
            How far away to look for neighbors in code units. Default = 0.2.

        Examples
        --------
        >>> neighbors = halos.nearest_neighbors_3D(0)
        """
        period = self.pf.domain_right_edge - self.pf.domain_left_edge
        # Initialize the dataset of points from all the haloes
        dataset = []
        for group in self:
            p = Point()
            p.data = group.center_of_mass().tolist()
            p.haloID = group.id
            dataset.append(p)
        mylog.info('Building kd tree...')
        kd = buildKdHyperRectTree(dataset[:], 2 * num_neighbors)
        # make the neighbors object
        neighbors = Neighbors()
        neighbors.k = num_neighbors
        neighbors.points = []
        neighbors.minDistanceSquared = search_radius * search_radius
        mylog.info('Finding nearest neighbors...')
        getKNN(self[haloID].center_of_mass().tolist(), kd, neighbors, 0.,
            period.tolist())
        # convert the data in order to return something less perverse than a
        # Neighbors object, also root the distances
        n_points = []
        for n in neighbors.points:
            n_points.append([math.sqrt(n[0]), n[1].haloID])
        return n_points

    def nearest_neighbors_2D(self, haloID, num_neighbors=7, search_radius=.2,
        proj_dim=0):
        r"""For a halo its nearest neighbors in 2D using the kd tree.

        This will strip a dimension from consideration in the kD-tree, and then
        calculate all the nearest projected neighbors of a halo.  Returns a
        list of the neighbors distances and ID with format [distance,haloID].

        Parameters
        ----------
        haloID : int
            The halo to find neighbors for.
        num_neighbors : int
            How many neighbors to search for. Default = 7.
        search_radius : float
            How far away to look for neighbors in code units. Default = 0.2.
        proj_dim : int
            Which dimension (0, 1, or 2) to project the halos into 2D.
            Default = 0.

        Examples
        --------
        >>> neighbors = halos.nearest_neighbors_2D(0)
        """
        # Set up a vector to multiply other
        # vectors by to project along proj_dim
        vec = np.array([1., 1., 1.])
        vec[proj_dim] = 0.
        period = self.pf.domain_right_edge - self.pf.domain_left_edge
        period = period * vec
        # Initialize the dataset of points from all the haloes
        dataset = []
        for group in self:
            p = Point()
            cm = group.center_of_mass() * vec
            p.data = cm.tolist()
            p.haloID = group.id
            dataset.append(p)
        mylog.info('Building kd tree...')
        kd = buildKdHyperRectTree(dataset[:], 2 * num_neighbors)
        # make the neighbors object
        neighbors = Neighbors()
        neighbors.k = num_neighbors
        neighbors.points = []
        neighbors.minDistanceSquared = search_radius * search_radius
        mylog.info('Finding nearest neighbors...')
        cm = self[haloID].center_of_mass() * vec
        getKNN(cm.tolist(), kd, neighbors, 0., period.tolist())
        # convert the data in order to return something less perverse than a
        # Neighbors object, also root the distances
        n_points = []
        for n in neighbors.points:
            n_points.append([math.sqrt(n[0]), n[1].haloID])
        return n_points

    def write_out(self, filename, ellipsoid_data=False):
        r"""Write out standard halo information to a text file.

        Parameters
        ----------
        filename : String
            The name of the file to write to.

        ellipsoid_data : bool.
            Whether to print the ellipsoidal information to the file.
            Default = False.
        
        Examples
        --------
        >>> halos.write_out("HopAnalysis.out")
        """
        if hasattr(filename, 'write'):
            f = filename
        else:
            f = open(filename, "w")
        f.write("# HALOS FOUND WITH %s\n" % (self._name))
        f.write("# REDSHIFT OF OUTPUT = %f\n" % (self.redshift))

        if not ellipsoid_data:
            f.write("\t".join(["# Group","Mass","# part","max dens"
                               "x","y","z", "center-of-mass",
                               "x","y","z",
                               "vx","vy","vz","max_r","rms_v","\n"]))
        else:
            f.write("\t".join(["# Group","Mass","# part","max dens"
                               "x","y","z", "center-of-mass",
                               "x","y","z",
                               "vx","vy","vz","max_r","rms_v",
                               "mag_A", "mag_B", "mag_C", "e1_vec0",
                               "e1_vec1", "e1_vec2", "tilt", "\n"]))

        for group in self:
            f.write("%10i\t" % group.id)
            f.write("%0.9e\t" % group.total_mass())
            f.write("%10i\t" % group.get_size())
            f.write("%0.9e\t" % group.maximum_density())
            f.write("\t".join(["%0.9e" % v for v in \
                group.maximum_density_location()]))
            f.write("\t")
            f.write("\t".join(["%0.9e" % v for v in group.center_of_mass()]))
            f.write("\t")
            f.write("\t".join(["%0.9e" % v for v in group.bulk_velocity()]))
            f.write("\t")
            f.write("%0.9e\t" % group.maximum_radius())
            f.write("%0.9e\t" % group.rms_velocity())
            if ellipsoid_data:
                f.write("\t".join(["%0.9e" % v for v in group._get_ellipsoid_parameters_basic()]))
            f.write("\n")
            f.flush()
        f.close()

    def write_particle_lists_txt(self, prefix, fp=None):
        r"""Write out the names of the HDF5 files containing halo particle data
        to a text file. Needed in particular for parallel analysis output.

        Parameters
        ----------
        prefix : String
            The prefix for the name of the file.

        Examples
        --------
        >>> halos.write_particle_lists_txt("halo-parts")
        """
        if hasattr(fp, 'write'):
            f = fp
        else:
            f = open("%s.txt" % prefix, "w")
        for group in self:
            if group.tasks is not None:
                fn = ""
                for task in group.tasks:
                    fn += "%s.h5 " % self.comm.get_filename(prefix, rank=task)
            elif self._distributed:
                fn = "%s.h5" % self.comm.get_filename(prefix,
                    rank=group._owner)
            else:
                fn = "%s.h5" % self.comm.get_filename(prefix)
            gn = "Halo%08i" % (group.id)
            f.write("%s %s\n" % (gn, fn))
            f.flush()
        f.close()

class RockstarHaloList(HaloList):
    _name = "Rockstar"
    _halo_class = RockstarHalo
    # see io_internal.h in Rockstar.
    BINARY_HEADER_SIZE=256
    _header_dt = np.dtype([('magic', np.uint64), ('snap', np.int64),
        ('chunk', np.int64), ('scale', np.float32), ('Om', np.float32),
        ('Ol', np.float32), ('h0', np.float32),
        ('bounds', (np.float32, 6)), ('num_halos', np.int64),
        ('num_particles', np.int64), ('box_size', np.float32),
        ('particle_mass', np.float32), ('particle_type', np.int64),
        ('unused', (np.byte, BINARY_HEADER_SIZE - 4*12 - 8*6))])
    # see halo.h.
    _halo_dt = np.dtype([('id', np.int64), ('pos', (np.float32, 6)),
        ('corevel', (np.float32, 3)), ('bulkvel', (np.float32, 3)),
        ('m', np.float32), ('r', np.float32), ('child_r', np.float32),
        ('vmax_r', np.float32), 
        ('mgrav', np.float32), ('vmax', np.float32),
        ('rvmax', np.float32), ('rs', np.float32),
        ('klypin_rs', np.float32), 
        ('vrms', np.float32), ('J', (np.float32, 3)),
        ('energy', np.float32), ('spin', np.float32),
        ('alt_m', (np.float32, 4)), ('Xoff', np.float32),
        ('Voff', np.float32), ('b_to_a', np.float32),
        ('c_to_a', np.float32), ('A', (np.float32, 3)),
        ('bullock_spin', np.float32), ('kin_to_pot', np.float32),
        ('num_p', np.int64),
        ('num_child_particles', np.int64), ('p_start', np.int64),
        ('desc', np.int64), ('flags', np.int64), ('n_core', np.int64),
        ('min_pos_err', np.float32), ('min_vel_err', np.float32),
        ('min_bulkvel_err', np.float32), ('padding2', np.float32),])
    # Above, padding* are due to c byte ordering which pads between
    # 4 and 8 byte values in the struct as to not overlap memory registers.
    _tocleanup = ['padding2']

    def __init__(self, pf, out_list):
        ParallelAnalysisInterface.__init__(self)
        mylog.info("Initializing Rockstar List")
        self._data_source = None
        self._groups = []
        self._max_dens = -1
        self.pf = pf
        self.out_list = out_list
        self._data_source = pf.h.all_data()
        mylog.info("Parsing Rockstar halo list")
        self._parse_output()
        mylog.info("Finished %s"%out_list)

    def _run_finder(self):
        pass

    def __obtain_particles(self):
        pass

    def _get_dm_indices(self):
        pass

    def _get_halos_binary(self, files):
        """
        Parse the binary files to get information about halos in higher
        precision than the text file.
        """
        halos = None
        self.halo_to_fname = {}
        self.fname_halos = {}
        for file in files:
            fp = open(file, 'rb')
            # read the header
            header = np.fromfile(fp, dtype=self._header_dt, count=1)
            # read the halo information
            new_halos = np.fromfile(fp, dtype=self._halo_dt,
                count=header['num_halos'])
            # Record which binary file holds these halos.
            for halo in new_halos['id']:
                self.halo_to_fname[halo] = file
            # Record how many halos are stored in each binary file.
            self.fname_halos[file] = header['num_halos']
            # Add to existing.
            if halos is not None:
                halos = np.concatenate((new_halos, halos))
            else:
                halos = new_halos.copy()
            fp.close()
        # Sort them by mass.
        halos.sort(order='m')
        halos = np.flipud(halos)
        return halos

    def _parse_output(self):
        """
        Read the out_*.list text file produced
        by Rockstar into memory."""
        
        pf = self.pf
        # In order to read the binary data, we need to figure out which 
        # binary files belong to this output.
        basedir = os.path.dirname(self.out_list)
        s = self.out_list.split('_')[-1]
        s = s.rstrip('.list')
        n = int(s)
        fglob = path.join(basedir, 'halos_%d.*.bin' % n)
        files = glob.glob(fglob)
        halos = self._get_halos_binary(files)
        #Jc = 1.98892e33/pf['mpchcm']*1e5
        Jc = 1.0
        length = 1.0 / pf['mpchcm']
        conv = dict(pos = np.array([length, length, length,
                                    1, 1, 1]), # to unitary
                    r=1.0/pf['kpchcm'], # to unitary
                    rs=1.0/pf['kpchcm'], # to unitary
                    )
        #convert units
        for name in self._halo_dt.names:
            halos[name]=halos[name]*conv.get(name,1)
        # Store the halos in the halo list.
        for i, row in enumerate(halos):
            supp = {name:row[name] for name in self._halo_dt.names}
            # Delete the padding columns. 'supp' below will contain
            # repeated information, but that's OK.
            for item in self._tocleanup: del supp[item]
            halo = RockstarHalo(self, i, size=row['num_p'],
                CoM=row['pos'][0:3], group_total_mass=row['m'],
                max_radius=row['r'], bulk_vel=row['bulkvel'],
                rms_vel=row['vrms'], supp=supp)
            self._groups.append(halo)

    def write_particle_list(self):
        pass

class HOPHaloList(HaloList):
    """
    Run hop on *data_source* with a given density *threshold*.  If
    *dm_only* is set, only run it on the dark matter particles, otherwise
    on all particles.  Returns an iterable collection of *HopGroup* items.
    """
    _name = "HOP"
    _halo_class = HOPHalo
    _fields = ["particle_position_%s" % ax for ax in 'xyz'] + \
              ["ParticleMassMsun"]

    def __init__(self, data_source, threshold=160.0, dm_only=True):
        self.threshold = threshold
        mylog.info("Initializing HOP")
        HaloList.__init__(self, data_source, dm_only)

    def _run_finder(self):
        self.densities, self.tags = \
            RunHOP(self.particle_fields["particle_position_x"] / self.period[0],
                self.particle_fields["particle_position_y"] / self.period[1],
                self.particle_fields["particle_position_z"] / self.period[2],
                self.particle_fields["ParticleMassMsun"],
                self.threshold)
        self.particle_fields["densities"] = self.densities
        self.particle_fields["tags"] = self.tags

    def write_out(self, filename="HopAnalysis.out", ellipsoid_data=False):
        r"""Write out standard halo information to a text file.

        Parameters
        ----------
        filename : String
            The name of the file to write to. Default = "HopAnalysis.out".

        ellipsoid_data : bool.
            Whether to print the ellipsoidal information to the file.
            Default = False.

        Examples
        --------
        >>> halos.write_out("HopAnalysis.out")
        """
        HaloList.write_out(self, filename, ellipsoid_data)


class FOFHaloList(HaloList):
    _name = "FOF"
    _halo_class = FOFHalo

    def __init__(self, data_source, link=0.2, dm_only=True, redshift=-1):
        self.link = link
        mylog.info("Initializing FOF")
        HaloList.__init__(self, data_source, dm_only, redshift=redshift)

    def _run_finder(self):
        self.tags = \
        RunFOF(self.particle_fields["particle_position_x"] / self.period[0],
               self.particle_fields["particle_position_y"] / self.period[1],
               self.particle_fields["particle_position_z"] / self.period[2],
               self.link)
        self.densities = np.ones(self.tags.size, dtype='float64') * -1
        self.particle_fields["densities"] = self.densities
        self.particle_fields["tags"] = self.tags

    def write_out(self, filename="FOFAnalysis.out", ellipsoid_data=False):
        r"""Write out standard halo information to a text file.

        Parameters
        ----------
        filename : String
            The name of the file to write to. Default = "FOFAnalysis.out".

        ellipsoid_data : bool.
            Whether to print the ellipsoidal information to the file.
            Default = False.

        Examples
        --------
        >>> halos.write_out("FOFAnalysis.out")
        """
        HaloList.write_out(self, filename, ellipsoid_data)


class LoadedHaloList(HaloList):
    _name = "Loaded"

    def __init__(self, pf, basename):
        ParallelAnalysisInterface.__init__(self)
        self.pf = pf
        self._groups = []
        self.basename = basename
        self._retrieve_halos()

    def _retrieve_halos(self):
        # First get the halo particulars.
        lines = file("%s.out" % self.basename)
        # The location of particle data for each halo.
        locations = self._collect_halo_data_locations()
        halo = 0
        for line in lines:
            orig = line
            # Skip the comment lines at top.
            if line[0] == "#": continue
            line = line.split()
            # get the particle data
            size = int(line[2])
            fnames = locations[halo]
            # Everything else
            CoM = np.array([float(line[7]), float(line[8]), float(line[9])])
            max_dens_point = np.array([float(line[3]), float(line[4]),
                float(line[5]), float(line[6])])
            group_total_mass = float(line[1])
            max_radius = float(line[13])
            bulk_vel = np.array([float(line[10]), float(line[11]),
                float(line[12])])
            rms_vel = float(line[14])
            if len(line) == 15:
                # No ellipsoid information
                self._groups.append(LoadedHalo(self.pf, halo, size = size,
                    CoM = CoM,
                    max_dens_point = max_dens_point,
                    group_total_mass = group_total_mass, max_radius = max_radius,
                    bulk_vel = bulk_vel, rms_vel = rms_vel, fnames = fnames))
            elif len(line) == 22:
                # Ellipsoid information
                mag_A = float(line[15])
                mag_B = float(line[16])
                mag_C = float(line[17])
                e1_vec0 = float(line[18])
                e1_vec1 = float(line[19])
                e1_vec2 = float(line[20])
                e1_vec = np.array([e1_vec0, e1_vec1, e1_vec2])
                tilt = float(line[21])
                self._groups.append(LoadedHalo(self.pf, halo, size = size,
                    CoM = CoM,
                    max_dens_point = max_dens_point,
                    group_total_mass = group_total_mass, max_radius = max_radius,
                    bulk_vel = bulk_vel, rms_vel = rms_vel, fnames = fnames,
                    mag_A = mag_A, mag_B = mag_B, mag_C = mag_C, e1_vec = e1_vec,
                    tilt = tilt))
            else:
                mylog.error("I am unable to parse this line. Too many or too few items. %s" % orig)
            halo += 1

    def _collect_halo_data_locations(self):
        # The halos are listed in order in the file.
        lines = file("%s.txt" % self.basename)
        locations = []
        realpath = path.realpath("%s.txt" % self.basename)
        for line in lines:
            line = line.split()
            # Prepend the hdf5 file names with the full path.
            temp = []
            for item in line[1:]:
                # This assumes that the .txt is in the same place as
                # the h5 files, which is a good one I think.
                item = item.split("/")
                temp.append(path.join(path.dirname(realpath), item[-1]))
            locations.append(temp)
        lines.close()
        return locations

class TextHaloList(HaloList):
    _name = "Text"

    def __init__(self, pf, fname, columns, comment):
        ParallelAnalysisInterface.__init__(self)
        self.pf = pf
        self._groups = []
        self._retrieve_halos(fname, columns, comment)

    def _retrieve_halos(self, fname, columns, comment):
        # First get the halo particulars.
        lines = file(fname)
        halo = 0
        base_set = ['x', 'y', 'z', 'r']
        keys = columns.keys()
        extra = (len(keys) > 4)
        for line in lines:
            # Skip commented lines.
            if line[0] == comment: continue
            line = line.split()
            x = float(line[columns['x']])
            y = float(line[columns['y']])
            z = float(line[columns['z']])
            r = float(line[columns['r']])
            cen = np.array([x, y, z])
            # Now we see if there's anything else.
            if extra:
                temp_dict = {}
                for key in columns:
                    if key not in base_set:
                        val = float(line[columns[key]])
                        temp_dict[key] = val
            self._groups.append(TextHalo(self.pf, halo,
                CoM = cen, max_radius = r, supp = temp_dict))
            halo += 1


class parallelHOPHaloList(HaloList, ParallelAnalysisInterface):
    """
    Run hop on *data_source* with a given density *threshold*.  If
    *dm_only* is set, only run it on the dark matter particles, otherwise
    on all particles.  Returns an iterable collection of *HopGroup* items.
    """
    _name = "parallelHOP"
    _halo_class = parallelHOPHalo
    _fields = ["particle_position_%s" % ax for ax in 'xyz'] + \
              ["ParticleMassMsun", "particle_index"]

    def __init__(self, data_source, padding, num_neighbors, bounds, total_mass,
        period, threshold=160.0, dm_only=True, rearrange=True, premerge=True,
        tree='F'):
        ParallelAnalysisInterface.__init__(self)
        self.threshold = threshold
        self.num_neighbors = num_neighbors
        self.bounds = bounds
        self.total_mass = total_mass
        self.rearrange = rearrange
        self.period = period
        self.old_period = period.copy()
        self.period = np.array([1.] * 3)
        self._data_source = data_source
        self.premerge = premerge
        self.tree = tree
        mylog.info("Initializing HOP")
        HaloList.__init__(self, data_source, dm_only)

    def _run_finder(self):
        yt_counters("Reading Data")
        # Test to make sure the particle IDs aren't suspicious.
        exit = False
        if (self.particle_fields["particle_index"] < 0).any():
            mylog.error("Negative values in particle_index field. Parallel HOP will fail.")
            exit = True
        if np.unique(self.particle_fields["particle_index"]).size != \
                self.particle_fields["particle_index"].size:
            mylog.error("Non-unique values in particle_index field. Parallel HOP will fail.")
            exit = True

        self.comm.mpi_exit_test(exit)
        # Try to do this in a memory conservative way.
        np.divide(self.particle_fields['ParticleMassMsun'], self.total_mass,
            self.particle_fields['ParticleMassMsun'])
        np.divide(self.particle_fields["particle_position_x"],
            self.old_period[0], self.particle_fields["particle_position_x"])
        np.divide(self.particle_fields["particle_position_y"],
            self.old_period[1], self.particle_fields["particle_position_y"])
        np.divide(self.particle_fields["particle_position_z"],
            self.old_period[2], self.particle_fields["particle_position_z"])
        obj = ParallelHOPHaloFinder(self.period, self.padding,
            self.num_neighbors, self.bounds,
            self.particle_fields,
            self.threshold, rearrange=self.rearrange, premerge=self.premerge,
            tree=self.tree)
        self.densities, self.tags = obj.density, obj.chainID
        # I'm going to go ahead and delete self.densities because it's not
        # actually being used. I'm not going to remove it altogether because
        # it may be useful to someone someday.
        del self.densities
        self.group_count = obj.group_count
        self.group_sizes = obj.group_sizes
        if self.group_count == 0:
            mylog.info("There are no halos found.")
            return
        self.CoM = obj.CoM
        self.Tot_M = obj.Tot_M * self.total_mass
        self.max_dens_point = obj.max_dens_point
        self.max_radius = obj.max_radius
        for dd in range(3):
            self.CoM[:, dd] *= self.old_period[dd]
            self.max_dens_point[:, dd + 1] *= self.old_period[dd]
        # This is wrong, below, with uneven boundaries. We'll cross that bridge
        # when we get there.
        self.max_radius *= self.old_period[0]
        self.period = self.old_period.copy()
        # Precompute the bulk velocity in parallel.
        yt_counters("Precomp bulk vel.")
        self.bulk_vel = np.zeros((self.group_count, 3), dtype='float64')
        yt_counters("bulk vel. reading data")
        pm = obj.mass
        # Fix this back to un-normalized units.
        np.multiply(pm, self.total_mass, pm)
        xv = self._data_source["particle_velocity_x"][self._base_indices]
        yv = self._data_source["particle_velocity_y"][self._base_indices]
        zv = self._data_source["particle_velocity_z"][self._base_indices]
        yt_counters("bulk vel. reading data")
        yt_counters("bulk vel. computing")
        select = (self.tags >= 0)
        calc = len(np.where(select == True)[0])
        if calc:
            vel = np.empty((calc, 3), dtype='float64')
            ms = pm[select]
            vel[:, 0] = xv[select] * ms
            vel[:, 1] = yv[select] * ms
            vel[:, 2] = zv[select] * ms
            subchain = self.tags[select]
            sort = subchain.argsort()
            vel = vel[sort]
            sort_subchain = subchain[sort]
            uniq_subchain = np.unique(sort_subchain)
            diff_subchain = np.ediff1d(sort_subchain)
            marks = (diff_subchain > 0)
            marks = np.arange(calc)[marks] + 1
            marks = np.concatenate(([0], marks, [calc]))
            for i, u in enumerate(uniq_subchain):
                self.bulk_vel[u] = np.sum(vel[marks[i]:marks[i + 1]], axis=0)
            del vel, subchain, sort_subchain
            del diff_subchain
        # Bring it together, and divide by the previously computed total mass
        # of each halo.
        self.bulk_vel = self.comm.mpi_allreduce(self.bulk_vel, op='sum')
        for groupID in xrange(self.group_count):
            self.bulk_vel[groupID] = \
                self.bulk_vel[groupID] / self.Tot_M[groupID]
        yt_counters("bulk vel. computing")
        # Now calculate the RMS velocity of the groups in parallel, very
        # similarly to the bulk velocity and re-using some of the arrays.
        yt_counters("rms vel computing")
        rms_vel_temp = np.zeros((self.group_count, 2), dtype='float64')
        if calc:
            vel = np.empty((calc, 3), dtype='float64')
            vel[:, 0] = xv[select] * ms
            vel[:, 1] = yv[select] * ms
            vel[:, 2] = zv[select] * ms
            vel = vel[sort]
            for i, u in enumerate(uniq_subchain):
                # This finds the sum locally.
                rms_vel_temp[u][0] = np.sum(((vel[marks[i]:marks[i + 1]] - \
                    self.bulk_vel[u]) / self.Tot_M[u]) ** 2.)
                # I could use self.group_sizes...
                rms_vel_temp[u][1] = marks[i + 1] - marks[i]
            del vel, marks, uniq_subchain
        # Bring it together.
        rms_vel_temp = self.comm.mpi_allreduce(rms_vel_temp, op='sum')
        self.rms_vel = np.empty(self.group_count, dtype='float64')
        for groupID in xrange(self.group_count):
            # Here we do the Mean and the Root.
            self.rms_vel[groupID] = \
                np.sqrt(rms_vel_temp[groupID][0] / rms_vel_temp[groupID][1]) * \
                self.group_sizes[groupID]
        del rms_vel_temp
        yt_counters("rms vel computing")
        self.taskID = obj.mine
        self.halo_taskmap = obj.halo_taskmap  # A defaultdict.
        del obj
        gc.collect()
        yt_counters("Precomp bulk vel.")

    def _parse_output(self):
        yt_counters("Final Grouping")
        """
        Each task will make an entry for all groups, but it may be empty.
        """
        unique_ids = np.unique(self.tags)
        counts = np.bincount((self.tags + 1).tolist())
        sort_indices = np.argsort(self.tags)
        grab_indices = np.indices(self.tags.shape).ravel()[sort_indices]
        del sort_indices
        cp = 0
        index = 0
        # We want arrays for parallel HOP
        self._groups = np.empty(self.group_count, dtype='object')
        self._max_dens = np.empty((self.group_count, 4), dtype='float64')
        if self.group_count == 0:
            mylog.info("There are no halos found.")
            return
        for i in unique_ids:
            if i == -1:
                cp += counts[i + 1]
                continue
            # If there is a gap in the unique_ids, make empty groups to
            # fill it in.
            while index < i:
                self._groups[index] = self._halo_class(self, index, \
                    size=self.group_sizes[index], CoM=self.CoM[index], \
                    max_dens_point=self.max_dens_point[index], \
                    group_total_mass=self.Tot_M[index],
                    max_radius=self.max_radius[index],
                    bulk_vel=self.bulk_vel[index],
                    tasks=self.halo_taskmap[index],
                    rms_vel=self.rms_vel[index])
                # I don't own this halo
                self.comm.do_not_claim_object(self._groups[index])
                self._max_dens[index] = [self.max_dens_point[index][0],
                    self.max_dens_point[index][1], \
                    self.max_dens_point[index][2],
                    self.max_dens_point[index][3]]
                index += 1
            cp_c = cp + counts[i + 1]
            group_indices = grab_indices[cp:cp_c]
            self._groups[index] = self._halo_class(self, i, group_indices, \
                size=self.group_sizes[i], CoM=self.CoM[i], \
                max_dens_point=self.max_dens_point[i], \
                group_total_mass=self.Tot_M[i], max_radius=self.max_radius[i],
                bulk_vel=self.bulk_vel[i], tasks=self.halo_taskmap[index],
                rms_vel=self.rms_vel[i])
            # This halo may be owned by many, including this task
            self.comm.claim_object(self._groups[index])
            self._max_dens[index] = [self.max_dens_point[i][0],
                self.max_dens_point[i][1], \
                self.max_dens_point[i][2], self.max_dens_point[i][3]]
            cp += counts[i + 1]
            index += 1
        # If there are missing groups at the end, add them.
        while index < self.group_count:
            self._groups[index] = self._halo_class(self, index, \
                size=self.group_sizes[index], CoM=self.CoM[index], \
                max_dens_point=self.max_dens_point[index], \
                group_total_mass=self.Tot_M[index],
                max_radius=self.max_radius[index],
                bulk_vel=self.bulk_vel[index], tasks=self.halo_taskmap[index],
                rms_vel=self.rms_vel[index])
            self.comm.do_not_claim_object(self._groups[index])
            self._max_dens[index] = [self.max_dens_point[index][0],
                self.max_dens_point[index][1], \
                self.max_dens_point[index][2], self.max_dens_point[index][3]]
            index += 1
        # Clean up
        del self.max_dens_point, self.max_radius, self.bulk_vel
        del self.halo_taskmap, self.tags, self.rms_vel
        del grab_indices, unique_ids, counts
        try:
            del group_indices
        except UnboundLocalError:
            pass

    def __len__(self):
        return self.group_count

    def write_out(self, filename="parallelHopAnalysis.out", ellipsoid_data=False):
        r"""Write out standard halo information to a text file.

        Parameters
        ----------
        filename : String
            The name of the file to write to.
            Default = "parallelHopAnalysis.out".

        Examples
        --------
        >>> halos.write_out("parallelHopAnalysis.out")
        """
        HaloList.write_out(self, filename, ellipsoid_data)


class GenericHaloFinder(HaloList, ParallelAnalysisInterface):
    def __init__(self, pf, ds, dm_only=True, padding=0.0):
        ParallelAnalysisInterface.__init__(self)
        self.pf = pf
        self.hierarchy = pf.h
        self.center = (np.array(ds.right_edge) + np.array(ds.left_edge)) / 2.0

    def _parse_halolist(self, threshold_adjustment):
        groups = []
        max_dens = {}
        hi = 0
        LE, RE = self.bounds
        for halo in self._groups:
            this_max_dens = halo.maximum_density_location()
            # if the most dense particle is in the box, keep it
            if np.all((this_max_dens >= LE) & (this_max_dens <= RE)):
                # Now we add the halo information to OURSELVES, taken from the
                # self.hop_list
                # We need to mock up the HOPHaloList thingie, so we need to
                #     set self._max_dens
                max_dens_temp = list(self._max_dens[halo.id])[0] / \
                    threshold_adjustment
                max_dens[hi] = [max_dens_temp] + \
                    list(self._max_dens[halo.id])[1:4]
                groups.append(self._halo_class(self, hi))
                groups[-1].indices = halo.indices
                self.comm.claim_object(groups[-1])
                hi += 1
        del self._groups, self._max_dens  # explicit >> implicit
        self._groups = groups
        self._max_dens = max_dens

    def _join_halolists(self):
        # First we get the total number of halos the entire collection
        # has identified
        # Note I have added a new method here to help us get information
        # about processors and ownership and so forth.
        # _mpi_info_dict returns a dict of {proc: whatever} where whatever is
        # what is fed in on each proc.
        mine, halo_info = self.comm.mpi_info_dict(len(self))
        nhalos = sum(halo_info.values())
        # Figure out our offset
        my_first_id = sum([v for k, v in halo_info.items() if k < mine])
        # Fix our max_dens
        max_dens = {}
        for i, m in self._max_dens.items():
            max_dens[i + my_first_id] = m
        self._max_dens = max_dens
        for halo in self._groups:
            halo._max_dens = self._max_dens
        # sort the list by the size of the groups
        # Now we add ghost halos and reassign all the IDs
        # Note: we already know which halos we own!
        after = my_first_id + len(self._groups)
        # One single fake halo, not owned, does the trick
        self._groups = [self._halo_class(self, i) for i in range(my_first_id)] + \
                       self._groups + \
                       [self._halo_class(self, i) for i in range(after, nhalos)]
        id = 0
        for proc in sorted(halo_info.keys()):
            for halo in self._groups[id:id + halo_info[proc]]:
                halo.id = id
                halo._distributed = self._distributed
                halo._owner = proc
                id += 1

        def haloCmp(h1, h2):
            c = cmp(h1.total_mass(), h2.total_mass())
            if c != 0:
                return -1 * c
            if c == 0:
                return cmp(h1.center_of_mass()[0], h2.center_of_mass()[0])
        self._groups.sort(haloCmp)
        sorted_max_dens = {}
        for i, halo in enumerate(self._groups):
            if halo.id in self._max_dens:
                sorted_max_dens[i] = self._max_dens[halo.id]
            halo.id = i
        self._max_dens = sorted_max_dens
        for i, halo in enumerate(self._groups):
            halo._max_dens = self._max_dens

    def _reposition_particles(self, bounds):
        # This only does periodicity.  We do NOT want to deal with anything
        # else.  The only reason we even do periodicity is the
        LE, RE = bounds
        dw = self.pf.domain_right_edge - self.pf.domain_left_edge
        for i, ax in enumerate('xyz'):
            arr = self._data_source["particle_position_%s" % ax]
            arr[arr < LE[i] - self.padding] += dw[i]
            arr[arr > RE[i] + self.padding] -= dw[i]

    def write_out(self, filename, ellipsoid_data=False):
        r"""Write out standard halo information to a text file.

        Parameters
        ----------
        filename : String
            The name of the file to write to.

        ellipsoid_data : bool.
            Whether to print the ellipsoidal information to the file.
            Default = False.

        Examples
        --------
        >>> halos.write_out("HopAnalysis.out")
        """
        # if path denoted in filename, assure path exists
        if len(filename.split('/')) > 1:
            mkdir_rec('/'.join(filename.split('/')[:-1]))

        f = self.comm.write_on_root(filename)
        HaloList.write_out(self, f, ellipsoid_data)

    def write_particle_lists_txt(self, prefix):
        r"""Write out the names of the HDF5 files containing halo particle data
        to a text file.

        This function wirtes out the names of all the HDF5 files that would
        contain halo particle data.  Only the root processor writes out.

        Parameters
        ----------
        prefix : String
            The prefix for the name of the file.

        Examples
        --------
        >>> halos.write_particle_lists_txt("halo-parts")
        """
        # if path denoted in prefix, assure path exists
        if len(prefix.split('/')) > 1:
            mkdir_rec('/'.join(prefix.split('/')[:-1]))

        f = self.comm.write_on_root("%s.txt" % prefix)
        HaloList.write_particle_lists_txt(self, prefix, fp=f)

    @parallel_blocking_call
    def write_particle_lists(self, prefix):
        r"""Write out the particle data for halos to HDF5 files.

        This function will accept a filename prefix, and for every halo it will
        write out an HDF5 file containing the positions, velocities, indices
        and masses of the constituent particles.  However, if the halo finder
        is run in parallel, halos will only be written out on the processors to
        which they belong.  See `Halo.write_particle_lists_txt` for how to
        track these halos globally across files.

        Parameters
        ----------
        prefix : String
            The prefix for the name(s) of the HDF5 files.

        Examples
        --------
        >>> halos.write_particle_lists("halo-parts")
        """
        # if path denoted in prefix, assure path exists
        if len(prefix.split('/')) > 1:
            mkdir_rec('/'.join(prefix.split('/')[:-1]))

        fn = "%s.h5" % self.comm.get_filename(prefix)
        f = h5py.File(fn, "w")
        for halo in self._groups:
            if not self.comm.is_mine(halo): continue
            halo.write_particle_list(f)
        f.close()

    def dump(self, basename="HopAnalysis", ellipsoid_data=False):
        r"""Save the full halo data to disk.

        This function will save the halo data in such a manner that it can be
        easily re-loaded later using `GenericHaloFinder.load`.
        This is similar in concept to
        pickling the data, but outputs the data in the already-established
        data formats. The simple halo data is written to a text file
        (e.g. "HopAnalysis.out") using write_out(), and the particle data
        to hdf5 files (e.g. "HopAnalysis.h5")
        using write_particle_lists().

        Parameters
        ----------
        basename : String
            The base name for the files the data will be written to. Default =
            "HopAnalysis".

        ellipsoid_data : bool.
            Whether to save the ellipsoidal information to the files.
            Default = False.
        
        Examples
        --------
        >>> halos.dump("MyHalos")
        """
        # if path denoted in basename, assure path exists
        if len(basename.split('/')) > 1:
            mkdir_rec('/'.join(basename.split('/')[:-1]))

        self.write_out("%s.out" % basename, ellipsoid_data)
        self.write_particle_lists(basename)
        self.write_particle_lists_txt(basename)


class parallelHF(GenericHaloFinder, parallelHOPHaloList):
    r"""Parallel HOP halo finder.

    Halos are built by:
    1. Calculating a density for each particle based on a smoothing kernel.
    2. Recursively linking particles to other particles from lower density
    particles to higher.
    3. Geometrically proximate chains are identified and
    4. merged into final halos following merging rules.

    Lower thresholds generally produce more halos, and the largest halos
    become larger. Also, halos become more filamentary and over-connected.

    This is very similar to HOP, but it does not produce precisely the
    same halos due to unavoidable numerical differences.

    Skory et al. "Parallel HOP: A Scalable Halo Finder for Massive
    Cosmological Data Sets." arXiv (2010) 1001.3411

    Parameters
    ----------
    pf : `StaticOutput`
        The parameter file on which halo finding will be conducted.
    threshold : float
        The density threshold used when building halos. Default = 160.0.
    dm_only : bool
        If True, only dark matter particles are used when building halos.
        Default = False.
    resize : bool
        Turns load-balancing on or off. Default = True.
    kdtree : string
        Chooses which kD Tree to use. The Fortran one (kdtree = 'F') is
        faster, but uses more memory. The Cython one (kdtree = 'C') is
        slower but is more memory efficient.
        Default = 'F'
    rearrange : bool
        Turns on faster nearest neighbor searches at the cost of increased
        memory usage.
        This option only applies when using the Fortran tree.
        Default = True.
    fancy_padding : bool
        True calculates padding independently for each face of each
        subvolume. Default = True.
    safety : float
        Due to variances in inter-particle spacing in the volume, the
        padding may need to be increased above the raw calculation.
        This number is multiplied to the calculated padding, and values
        >1 increase the padding. Default = 1.5.
    premerge : bool
        True merges chains in two steps (rather than one with False), which
        can speed up halo finding by 25% or more. However, True can result
        in small (<<1%) variations in the final halo masses when compared
        to False. Default = True.
    sample : float
        The fraction of the full dataset on which load-balancing is
        performed. Default = 0.03.
    total_mass : float
        If HOP is run on the same dataset mulitple times, the total mass
        of particles in Msun units in the full volume can be supplied here
        to save time.
        This must correspond to the particles being operated on, meaning
        if stars are included in the halo finding, they must be included
        in this mass as well, and visa-versa.
        If halo finding on a subvolume, this still corresponds with the
        mass in the entire volume.
        Default = None, which means the total mass is automatically
        calculated.
    num_particles : integer
        The total number of particles in the volume, in the same fashion
        as `total_mass` is calculated. Specifying this turns off
        fancy_padding.
        Default = None, which means the number of particles is
        automatically calculated.

    Examples
    -------
    >>> pf = load("RedshiftOutput0000")
    >>> halos = parallelHF(pf)
    """
    def __init__(self, pf, subvolume=None, threshold=160, dm_only=True, \
        resize=True, rearrange=True,\
        fancy_padding=True, safety=1.5, premerge=True, sample=0.03, \
        total_mass=None, num_particles=None, tree='F'):
        if subvolume is not None:
            ds_LE = np.array(subvolume.left_edge)
            ds_RE = np.array(subvolume.right_edge)
        self._data_source = pf.h.all_data()
        GenericHaloFinder.__init__(self, pf, self._data_source, dm_only,
            padding=0.0)
        self.padding = 0.0
        self.num_neighbors = 65
        self.safety = safety
        self.sample = sample
        self.tree = tree
        if self.tree != 'F' and self.tree != 'C':
            mylog.error("No kD Tree specified!")
        period = pf.domain_right_edge - pf.domain_left_edge
        topbounds = np.array([[0., 0., 0.], period])
        # Cut up the volume evenly initially, with no padding.
        padded, LE, RE, self._data_source = \
            self.partition_hierarchy_3d(ds=self._data_source,
            padding=self.padding)
        # also get the total mass of particles
        yt_counters("Reading Data")
        # Adaptive subregions by bisection. We do not load balance if we are
        # analyzing a subvolume.
        ds_names = ["particle_position_x", "particle_position_y",
            "particle_position_z"]
        if ytcfg.getboolean("yt", "inline") == False and \
            resize and self.comm.size != 1 and subvolume is None:
            random.seed(self.comm.rank)
            cut_list = self.partition_hierarchy_3d_bisection_list()
            root_points = self._subsample_points()
            self.bucket_bounds = []
            if self.comm.rank == 0:
                self._recursive_divide(root_points, topbounds, 0, cut_list)
            self.bucket_bounds = \
                self.comm.mpi_bcast(self.bucket_bounds)
            my_bounds = self.bucket_bounds[self.comm.rank]
            LE, RE = my_bounds[0], my_bounds[1]
            self._data_source = self.hierarchy.region_strict([0.] * 3, LE, RE)
        # If this isn't parallel, define the region as an AMRRegionStrict so
        # particle IO works.
        if self.comm.size == 1:
            self._data_source = self.hierarchy.periodic_region_strict([0.5] * 3,
                LE, RE)
        # get the average spacing between particles for this region
        # The except is for the serial case where the full box is what we want.
        if num_particles is None:
            data = self._data_source["particle_position_x"]
        try:
            l = self._data_source.right_edge - self._data_source.left_edge
        except AttributeError:
            l = pf.domain_right_edge - pf.domain_left_edge
        vol = l[0] * l[1] * l[2]
        full_vol = vol
        # We will use symmetric padding when a subvolume is being used.
        if not fancy_padding or subvolume is not None or \
                num_particles is not None:
            if num_particles is None:
                num_particles = data.size
            avg_spacing = (float(vol) / num_particles) ** (1. / 3.)
            # padding is a function of inter-particle spacing, this is an
            # approximation, but it's OK with the safety factor
            padding = (self.num_neighbors) ** (1. / 3.) * self.safety * \
                avg_spacing
            self.padding = (np.ones(3, dtype='float64') * padding,
                np.ones(3, dtype='float64') * padding)
            mylog.info('padding %s avg_spacing %f vol %f local_parts %d' % \
                (str(self.padding), avg_spacing, vol, num_particles))
        # Another approach to padding, perhaps more accurate.
        elif fancy_padding and self._distributed:
            LE_padding = np.empty(3, dtype='float64')
            RE_padding = np.empty(3, dtype='float64')
            avg_spacing = (float(vol) / data.size) ** (1. / 3.)
            base_padding = (self.num_neighbors) ** (1. / 3.) * self.safety * \
                avg_spacing
            for dim in xrange(3):
                if ytcfg.getboolean("yt", "inline") == False:
                    data = self._data_source[ds_names[dim]]
                else:
                    data = self._data_source[ds_names[dim]]
                num_bins = 1000
                width = self._data_source.right_edge[dim] - \
                    self._data_source.left_edge[dim]
                area = (self._data_source.right_edge[(dim + 1) % 3] - \
                    self._data_source.left_edge[(dim + 1) % 3]) * \
                    (self._data_source.right_edge[(dim + 2) % 3] - \
                    self._data_source.left_edge[(dim + 2) % 3])
                bin_width = base_padding
                num_bins = int(math.ceil(width / bin_width))
                bins = np.arange(num_bins + 1, dtype='float64') * bin_width + \
                    self._data_source.left_edge[dim]
                counts, bins = np.histogram(data, bins)
                # left side.
                start = 0
                count = counts[0]
                while count < self.num_neighbors:
                    start += 1
                    count += counts[start]
                # Get the avg spacing in just this boundary.
                vol = area * (bins[start + 1] - bins[0])
                avg_spacing = (float(vol) / count) ** (1. / 3.)
                LE_padding[dim] = (self.num_neighbors) ** (1. / 3.) * \
                    self.safety * avg_spacing
                # right side.
                start = -1
                count = counts[-1]
                while count < self.num_neighbors:
                    start -= 1
                    count += counts[start]
                vol = area * (bins[-1] - bins[start - 1])
                avg_spacing = (float(vol) / count) ** (1. / 3.)
                RE_padding[dim] = (self.num_neighbors) ** (1. / 3.) * \
                    self.safety * avg_spacing
            self.padding = (LE_padding, RE_padding)
            del bins, counts
            mylog.info('fancy_padding %s avg_spacing %f full_vol %f local_parts %d %s' % \
                (str(self.padding), avg_spacing, full_vol,
                data.size, str(self._data_source)))
        # Now we get the full box mass after we have the final composition of
        # subvolumes.
        if total_mass is None:
            total_mass = self.comm.mpi_allreduce((self._data_source["ParticleMassMsun"].astype('float64')).sum(),
                                                 op='sum')
        if not self._distributed:
            self.padding = (np.zeros(3, dtype='float64'),
                np.zeros(3, dtype='float64'))
        # If we're using a subvolume, we now re-divide.
        if subvolume is not None:
            self._data_source = pf.h.periodic_region_strict([0.] * 3, ds_LE,
                ds_RE)
            # Cut up the volume.
            padded, LE, RE, self._data_source = \
                self.partition_hierarchy_3d(ds=self._data_source,
                padding=0.)
        self.bounds = (LE, RE)
        (LE_padding, RE_padding) = self.padding
        parallelHOPHaloList.__init__(self, self._data_source, self.padding, \
        self.num_neighbors, self.bounds, total_mass, period, \
        threshold=threshold, dm_only=dm_only, rearrange=rearrange,
            premerge=premerge, tree=self.tree)
        self._join_halolists()
        yt_counters("Final Grouping")

    def _subsample_points(self):
        # Read in a random subset of the points in each domain, and then
        # collect them on the root task.
        xp = self._data_source["particle_position_x"]
        n_parts = self.comm.mpi_allreduce(xp.size, op='sum')
        local_parts = xp.size
        random_points = int(self.sample * n_parts)
        # We want to get a representative selection of random particles in
        # each subvolume.
        adjust = float(local_parts) / (float(n_parts) / self.comm.size)
        n_random = int(adjust * float(random_points) / self.comm.size)
        mylog.info("Reading in %d random particles." % n_random)
        # Get unique random particles.
        my_points = np.empty((n_random, 3), dtype='float64')
        uni = np.array(random.sample(xrange(xp.size), n_random))
        uni = uni[uni.argsort()]
        my_points[:, 0] = xp[uni]
        del xp
        self._data_source.clear_data()
        my_points[:, 1] = self._data_source["particle_position_y"][uni]
        self._data_source.clear_data()
        my_points[:, 2] = self._data_source["particle_position_z"][uni]
        self._data_source.clear_data()
        del uni
        # Collect them on the root task.
        mine, sizes = self.comm.mpi_info_dict(n_random)
        if mine == 0:
            tot_random = sum(sizes.values())
            root_points = np.empty((tot_random, 3), dtype='float64')
            root_points.shape = (1, 3 * tot_random)
        else:
            root_points = np.empty([])
        my_points.shape = (1, n_random * 3)
        root_points = self.comm.par_combine_object(my_points[0],
                datatype="array", op="cat")
        del my_points
        if mine == 0:
            root_points.shape = (tot_random, 3)
        return root_points

    def _recursive_divide(self, points, bounds, level, cut_list):
        dim = cut_list[level][0]
        parts = points.shape[0]
        num_bins = 1000
        width = bounds[1][dim] - bounds[0][dim]
        bin_width = width / num_bins
        bins = np.arange(num_bins + 1, dtype='float64') * bin_width + \
            bounds[0][dim]
        counts, bins = np.histogram(points[:, dim], bins)
        # Find the bin that passes the cut points.
        midpoints = [bounds[0][dim]]
        sum = 0
        bin = 0
        for step in xrange(1, cut_list[level][1]):
            while sum < ((parts * step) / cut_list[level][1]):
                lastsum = sum
                sum += counts[bin]
                bin += 1
            # Bin edges
            left_edge = bins[bin - 1]
            right_edge = bins[bin]
            # Find a better approx of the midpoint cut
            # line using a linear approx.
            a = float(sum - lastsum) / (right_edge - left_edge)
            midpoints.append(left_edge + (0.5 - \
                (float(lastsum) / parts / 2)) / a)
        midpoints.append(bounds[1][dim])

        # Split the points & update the bounds.
        subpoints = []
        subbounds = []
        for pair in zip(midpoints[:-1], midpoints[1:]):
            select = np.bitwise_and(points[:, dim] >= pair[0],
                points[:, dim] < pair[1])
            subpoints.append(points[select])
            nb = bounds.copy()
            nb[0][dim] = pair[0]
            nb[1][dim] = pair[1]
            subbounds.append(nb)
        # If we're at the maxlevel, make a bucket. Otherwise, recurse down.
        maxlevel = len(cut_list) - 1
        for pair in zip(subpoints, subbounds):
            if level == maxlevel:
                self.bucket_bounds.append(pair[1])
            else:
                self._recursive_divide(pair[0], pair[1], level + 1, cut_list)

    def _join_halolists(self):
        if self.group_count == 0:
            mylog.info("There are no halos found.")
            return
        ms = -self.Tot_M.copy()
        del self.Tot_M
        Cx = self.CoM[:, 0].copy()
        sorted = np.lexsort([Cx, ms])
        del Cx, ms
        self._groups = self._groups[sorted]
        self._max_dens = self._max_dens[sorted]
        for i in xrange(self.group_count):
            self._groups[i].id = i
        del sorted, self.group_sizes, self.CoM


class HOPHaloFinder(GenericHaloFinder, HOPHaloList):
    r"""HOP halo finder.

    Halos are built by:
    1. Calculating a density for each particle based on a smoothing kernel.
    2. Recursively linking particles to other particles from lower density
    particles to higher.
    3. Geometrically proximate chains are identified and
    4. merged into final halos following merging rules.

    Lower thresholds generally produce more halos, and the largest halos
    become larger. Also, halos become more filamentary and over-connected.

    Eisenstein and Hut. "HOP: A New Group-Finding Algorithm for N-Body
    Simulations." ApJ (1998) vol. 498 pp. 137-142

    Parameters
    ----------
    pf : `StaticOutput`
        The parameter file on which halo finding will be conducted.
    subvolume : `yt.data_objects.api.AMRData`, optional
        A region over which HOP will be run, which can be used to run HOP
        on a subvolume of the full volume. Default = None, which defaults
        to the full volume automatically.
    threshold : float
        The density threshold used when building halos. Default = 160.0.
    dm_only : bool
        If True, only dark matter particles are used when building halos.
        Default = False.
    padding : float
        When run in parallel, the finder needs to surround each subvolume
        with duplicated particles for halo finidng to work. This number
        must be no smaller than the radius of the largest halo in the box
        in code units. Default = 0.02.
    total_mass : float
        If HOP is run on the same dataset mulitple times, the total mass
        of particles in Msun units in the full volume can be supplied here
        to save time.
        This must correspond to the particles being operated on, meaning
        if stars are included in the halo finding, they must be included
        in this mass as well, and visa-versa.
        If halo finding on a subvolume, this still corresponds with the
        mass in the entire volume.
        Default = None, which means the total mass is automatically
        calculated.

    Examples
    --------
    >>> pf = load("RedshiftOutput0000")
    >>> halos = HaloFinder(pf)
    """
    def __init__(self, pf, subvolume=None, threshold=160, dm_only=True,
            padding=0.02, total_mass=None):
<<<<<<< HEAD
=======
        r"""HOP halo finder.

        Halos are built by:
        1. Calculating a density for each particle based on a smoothing kernel.
        2. Recursively linking particles to other particles from lower density
        particles to higher.
        3. Geometrically proximate chains are identified and
        4. merged into final halos following merging rules.

        Lower thresholds generally produce more halos, and the largest halos
        become larger. Also, halos become more filamentary and over-connected.

        Eisenstein and Hut. "HOP: A New Group-Finding Algorithm for N-Body
        Simulations." ApJ (1998) vol. 498 pp. 137-142

        Parameters
        ----------
        pf : `StaticOutput`
            The parameter file on which halo finding will be conducted.
        subvolume : `yt.data_objects.api.YTDataContainer`, optional
            A region over which HOP will be run, which can be used to run HOP
            on a subvolume of the full volume. Default = None, which defaults
            to the full volume automatically.
        threshold : float
            The density threshold used when building halos. Default = 160.0.
        dm_only : bool
            If True, only dark matter particles are used when building halos.
            Default = False.
        padding : float
            When run in parallel, the finder needs to surround each subvolume
            with duplicated particles for halo finidng to work. This number
            must be no smaller than the radius of the largest halo in the box
            in code units. Default = 0.02.
        total_mass : float
            If HOP is run on the same dataset mulitple times, the total mass
            of particles in Msun units in the full volume can be supplied here
            to save time.
            This must correspond to the particles being operated on, meaning
            if stars are included in the halo finding, they must be included
            in this mass as well, and visa-versa.
            If halo finding on a subvolume, this still corresponds with the
            mass in the entire volume.
            Default = None, which means the total mass is automatically
            calculated.

        Examples
        --------
        >>> pf = load("RedshiftOutput0000")
        >>> halos = HaloFinder(pf)
        """
>>>>>>> 9b267c9a
        if subvolume is not None:
            ds_LE = np.array(subvolume.left_edge)
            ds_RE = np.array(subvolume.right_edge)
        self.period = pf.domain_right_edge - pf.domain_left_edge
        self._data_source = pf.h.all_data()
        GenericHaloFinder.__init__(self, pf, self._data_source, dm_only,
            padding)
        # do it once with no padding so the total_mass is correct
        # (no duplicated particles), and on the entire volume, even if only
        # a small part is actually going to be used.
        self.padding = 0.0
        padded, LE, RE, self._data_source = \
            self.partition_hierarchy_3d(ds=self._data_source,
                padding=self.padding)
        # For scaling the threshold, note that it's a passthrough
        if total_mass is None:
            if dm_only:
                select = self._get_dm_indices()
                total_mass = \
                    self.comm.mpi_allreduce((self._data_source["ParticleMassMsun"][select]).sum(dtype='float64'), op='sum')
            else:
                total_mass = self.comm.mpi_allreduce(self._data_source.quantities["TotalQuantity"]("ParticleMassMsun")[0], op='sum')
        # MJT: Note that instead of this, if we are assuming that the particles
        # are all on different processors, we should instead construct an
        # object representing the entire domain and sum it "lazily" with
        # Derived Quantities.
        if subvolume is not None:
            self._data_source = pf.h.periodic_region_strict([0.] * 3, ds_LE, ds_RE)
        else:
            self._data_source = pf.h.all_data()
        self.padding = padding  # * pf["unitary"] # This should be clevererer
        padded, LE, RE, self._data_source = \
            self.partition_hierarchy_3d(ds=self._data_source,
            padding=self.padding)
        self.bounds = (LE, RE)
        # sub_mass can be skipped if subvolume is not used and this is not
        # parallel.
        if subvolume is None and \
                ytcfg.getint("yt", "__topcomm_parallel_size") == 1:
            sub_mass = total_mass
        elif dm_only:
            select = self._get_dm_indices()
            sub_mass = self._data_source["ParticleMassMsun"][select].sum(dtype='float64')
        else:
            sub_mass = \
                self._data_source.quantities["TotalQuantity"]("ParticleMassMsun")[0]
        HOPHaloList.__init__(self, self._data_source,
            threshold * total_mass / sub_mass, dm_only)
        self._parse_halolist(total_mass / sub_mass)
        self._join_halolists()


class FOFHaloFinder(GenericHaloFinder, FOFHaloList):
    r"""Friends-of-friends halo finder.

    Halos are found by linking together all pairs of particles closer than
    some distance from each other. Particles may have multiple links,
    and halos are found by recursively linking together all such pairs.

    Larger linking lengths produce more halos, and the largest halos
    become larger. Also, halos become more filamentary and over-connected.

    Davis et al. "The evolution of large-scale structure in a universe
    dominated by cold dark matter." ApJ (1985) vol. 292 pp. 371-394

    Parameters
    ----------
    pf : `StaticOutput`
        The parameter file on which halo finding will be conducted.
    subvolume : `yt.data_objects.api.AMRData`, optional
        A region over which HOP will be run, which can be used to run HOP
        on a subvolume of the full volume. Default = None, which defaults
        to the full volume automatically.
    link : float
        If positive, the interparticle distance (compared to the overall
        average) used to build the halos. If negative, this is taken to be
        the *actual* linking length, and no other calculations will be
        applied.  Default = 0.2.
    dm_only : bool
        If True, only dark matter particles are used when building halos.
        Default = False.
    padding : float
        When run in parallel, the finder needs to surround each subvolume
        with duplicated particles for halo finidng to work. This number
        must be no smaller than the radius of the largest halo in the box
        in code units. Default = 0.02.

    Examples
    --------
    >>> pf = load("RedshiftOutput0000")
    >>> halos = FOFHaloFinder(pf)
    """
    def __init__(self, pf, subvolume=None, link=0.2, dm_only=True,
        padding=0.02):
<<<<<<< HEAD
=======
        r"""Friends-of-friends halo finder.

        Halos are found by linking together all pairs of particles closer than
        some distance from each other. Particles may have multiple links,
        and halos are found by recursively linking together all such pairs.

        Larger linking lengths produce more halos, and the largest halos
        become larger. Also, halos become more filamentary and over-connected.

        Davis et al. "The evolution of large-scale structure in a universe
        dominated by cold dark matter." ApJ (1985) vol. 292 pp. 371-394

        Parameters
        ----------
        pf : `StaticOutput`
            The parameter file on which halo finding will be conducted.
        subvolume : `yt.data_objects.api.YTDataContainer`, optional
            A region over which HOP will be run, which can be used to run HOP
            on a subvolume of the full volume. Default = None, which defaults
            to the full volume automatically.
        link : float
            If positive, the interparticle distance (compared to the overall
            average) used to build the halos. If negative, this is taken to be
            the *actual* linking length, and no other calculations will be
            applied.  Default = 0.2.
        dm_only : bool
            If True, only dark matter particles are used when building halos.
            Default = False.
        padding : float
            When run in parallel, the finder needs to surround each subvolume
            with duplicated particles for halo finidng to work. This number
            must be no smaller than the radius of the largest halo in the box
            in code units. Default = 0.02.

        Examples
        --------
        >>> pf = load("RedshiftOutput0000")
        >>> halos = FOFHaloFinder(pf)
        """
>>>>>>> 9b267c9a
        if subvolume is not None:
            ds_LE = np.array(subvolume.left_edge)
            ds_RE = np.array(subvolume.right_edge)
        self.period = pf.domain_right_edge - pf.domain_left_edge
        self.pf = pf
        self.hierarchy = pf.h
        self.redshift = pf.current_redshift
        self._data_source = pf.h.all_data()
        GenericHaloFinder.__init__(self, pf, self._data_source, dm_only,
            padding)
        self.padding = 0.0  # * pf["unitary"] # This should be clevererer
        # get the total number of particles across all procs, with no padding
        padded, LE, RE, self._data_source = \
            self.partition_hierarchy_3d(ds=self._data_source,
            padding=self.padding)
        if link > 0.0:
            n_parts = self.comm.mpi_allreduce(self._data_source["particle_position_x"].size, op='sum')
            # get the average spacing between particles
            #l = pf.domain_right_edge - pf.domain_left_edge
            #vol = l[0] * l[1] * l[2]
            # Because we are now allowing for datasets with non 1-periodicity,
            # but symmetric, vol is always 1.
            vol = 1.
            avg_spacing = (float(vol) / n_parts) ** (1. / 3.)
            linking_length = link * avg_spacing
        else:
            linking_length = np.abs(link)
        self.padding = padding
        if subvolume is not None:
            self._data_source = pf.h.periodic_region_strict([0.] * 3, ds_LE,
                ds_RE)
        else:
            self._data_source = pf.h.all_data()
        padded, LE, RE, self._data_source = \
            self.partition_hierarchy_3d(ds=self._data_source,
            padding=self.padding)
        self.bounds = (LE, RE)
        # reflect particles around the periodic boundary
        #self._reposition_particles((LE, RE))
        # here is where the FOF halo finder is run
        mylog.info("Using a linking length of %0.3e", linking_length)
        FOFHaloList.__init__(self, self._data_source, linking_length, dm_only,
                             redshift=self.redshift)
        self._parse_halolist(1.)
        self._join_halolists()

HaloFinder = HOPHaloFinder


class LoadHaloes(GenericHaloFinder, LoadedHaloList):
    r"""Load the full halo data into memory.

    This function takes the output of `GenericHaloFinder.dump` and
    re-establishes the list of halos in memory. This enables the full set
    of halo analysis features without running the halo finder again. To
    be precise, the particle data for each halo is only read in when
    necessary, so examining a single halo will not require as much memory
    as is required for halo finding.

    Parameters
    ----------
    basename : String
        The base name of the files that will be read in. This should match
        what was used when `GenericHaloFinder.dump` was called. Default =
        "HopAnalysis".

    Examples
    --------
    >>> pf = load("data0005")
    >>> halos = LoadHaloes(pf, "HopAnalysis")
    """
    def __init__(self, pf, basename):
        self.basename = basename
        LoadedHaloList.__init__(self, pf, self.basename)

class LoadTextHaloes(GenericHaloFinder, TextHaloList):
    r"""Load a text file of halos.
    
    Like LoadHaloes, but when all that is available is a plain
    text file. This assumes the text file has the 3-positions of halos
    along with a radius. The halo objects created are spheres.

    Parameters
    ----------
    fname : String
        The name of the text file to read in.
    
    columns : dict
        A dict listing the column name : column number pairs for data
        in the text file. It is zero-based (like Python).
        An example is {'x':0, 'y':1, 'z':2, 'r':3, 'm':4}.
        Any column name outside of ['x', 'y', 'z', 'r'] will be attached
        to each halo object in the supplementary dict 'supp'. See
        example.
    
    comment : String
        If the first character of a line is equal to this, the line is
        skipped. Default = "#".

    Examples
    --------
    >>> pf = load("data0005")
    >>> halos = LoadTextHaloes(pf, "list.txt",
        {'x':0, 'y':1, 'z':2, 'r':3, 'm':4},
        comment = ";")
    >>> halos[0].supp['m']
        3.28392048e14
    """
    def __init__(self, pf, filename, columns, comment = "#"):
        TextHaloList.__init__(self, pf, filename, columns, comment)

LoadTextHalos = LoadTextHaloes

class LoadRockstarHalos(GenericHaloFinder, RockstarHaloList):
    r"""Load Rockstar halos off disk from Rockstar-output format.

    Parameters
    ----------
    fname : String
        The name of the Rockstar file to read in. Default = 
        "rockstar_halos/out_0.list'.

    Examples
    --------
    >>> pf = load("data0005")
    >>> halos = LoadRockstarHalos(pf, "other_name.out")
    """
    def __init__(self, pf, filename = None):
        if filename is None:
            filename = 'rockstar_halos/out_0.list'
        RockstarHaloList.__init__(self, pf, filename)<|MERGE_RESOLUTION|>--- conflicted
+++ resolved
@@ -1059,7 +1059,7 @@
 
     _fields = ["particle_position_%s" % ax for ax in 'xyz']
 
-    def __init__(self, data_source, dm_only=True, redshift=-1):
+    def __init__(self, data_source, dm_only=True):
         """
         Run hop on *data_source* with a given density *threshold*.  If
         *dm_only* is set, only run it on the dark matter particles, otherwise
@@ -1090,8 +1090,7 @@
             else:
                 self.particle_fields[field] = \
                     self._data_source[field][ii].astype('float64')
-            print 'snl in halo_objects field',self._fields, 'had to remove delete field'
-            #del self._data_source[field]
+            del self._data_source[field]
         self._base_indices = np.arange(tot_part)[ii]
         gc.collect()
 
@@ -2486,59 +2485,6 @@
     """
     def __init__(self, pf, subvolume=None, threshold=160, dm_only=True,
             padding=0.02, total_mass=None):
-<<<<<<< HEAD
-=======
-        r"""HOP halo finder.
-
-        Halos are built by:
-        1. Calculating a density for each particle based on a smoothing kernel.
-        2. Recursively linking particles to other particles from lower density
-        particles to higher.
-        3. Geometrically proximate chains are identified and
-        4. merged into final halos following merging rules.
-
-        Lower thresholds generally produce more halos, and the largest halos
-        become larger. Also, halos become more filamentary and over-connected.
-
-        Eisenstein and Hut. "HOP: A New Group-Finding Algorithm for N-Body
-        Simulations." ApJ (1998) vol. 498 pp. 137-142
-
-        Parameters
-        ----------
-        pf : `StaticOutput`
-            The parameter file on which halo finding will be conducted.
-        subvolume : `yt.data_objects.api.YTDataContainer`, optional
-            A region over which HOP will be run, which can be used to run HOP
-            on a subvolume of the full volume. Default = None, which defaults
-            to the full volume automatically.
-        threshold : float
-            The density threshold used when building halos. Default = 160.0.
-        dm_only : bool
-            If True, only dark matter particles are used when building halos.
-            Default = False.
-        padding : float
-            When run in parallel, the finder needs to surround each subvolume
-            with duplicated particles for halo finidng to work. This number
-            must be no smaller than the radius of the largest halo in the box
-            in code units. Default = 0.02.
-        total_mass : float
-            If HOP is run on the same dataset mulitple times, the total mass
-            of particles in Msun units in the full volume can be supplied here
-            to save time.
-            This must correspond to the particles being operated on, meaning
-            if stars are included in the halo finding, they must be included
-            in this mass as well, and visa-versa.
-            If halo finding on a subvolume, this still corresponds with the
-            mass in the entire volume.
-            Default = None, which means the total mass is automatically
-            calculated.
-
-        Examples
-        --------
-        >>> pf = load("RedshiftOutput0000")
-        >>> halos = HaloFinder(pf)
-        """
->>>>>>> 9b267c9a
         if subvolume is not None:
             ds_LE = np.array(subvolume.left_edge)
             ds_RE = np.array(subvolume.right_edge)
@@ -2633,48 +2579,6 @@
     """
     def __init__(self, pf, subvolume=None, link=0.2, dm_only=True,
         padding=0.02):
-<<<<<<< HEAD
-=======
-        r"""Friends-of-friends halo finder.
-
-        Halos are found by linking together all pairs of particles closer than
-        some distance from each other. Particles may have multiple links,
-        and halos are found by recursively linking together all such pairs.
-
-        Larger linking lengths produce more halos, and the largest halos
-        become larger. Also, halos become more filamentary and over-connected.
-
-        Davis et al. "The evolution of large-scale structure in a universe
-        dominated by cold dark matter." ApJ (1985) vol. 292 pp. 371-394
-
-        Parameters
-        ----------
-        pf : `StaticOutput`
-            The parameter file on which halo finding will be conducted.
-        subvolume : `yt.data_objects.api.YTDataContainer`, optional
-            A region over which HOP will be run, which can be used to run HOP
-            on a subvolume of the full volume. Default = None, which defaults
-            to the full volume automatically.
-        link : float
-            If positive, the interparticle distance (compared to the overall
-            average) used to build the halos. If negative, this is taken to be
-            the *actual* linking length, and no other calculations will be
-            applied.  Default = 0.2.
-        dm_only : bool
-            If True, only dark matter particles are used when building halos.
-            Default = False.
-        padding : float
-            When run in parallel, the finder needs to surround each subvolume
-            with duplicated particles for halo finidng to work. This number
-            must be no smaller than the radius of the largest halo in the box
-            in code units. Default = 0.02.
-
-        Examples
-        --------
-        >>> pf = load("RedshiftOutput0000")
-        >>> halos = FOFHaloFinder(pf)
-        """
->>>>>>> 9b267c9a
         if subvolume is not None:
             ds_LE = np.array(subvolume.left_edge)
             ds_RE = np.array(subvolume.right_edge)
