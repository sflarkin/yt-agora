"""
Operations to get Rockstar loaded up



"""

#-----------------------------------------------------------------------------
# Copyright (c) 2013, yt Development Team.
#
# Distributed under the terms of the Modified BSD License.
#
# The full license is in the file COPYING.txt, distributed with this software.
#-----------------------------------------------------------------------------

from yt.config import ytcfg
from yt.data_objects.time_series import \
     TimeSeriesData
from yt.funcs import \
     is_root
from yt.utilities.parallel_tools.parallel_analysis_interface import \
    ParallelAnalysisInterface, ProcessorPool, Communicator
from yt.analysis_modules.halo_finding.halo_objects import * #Halos & HaloLists
from yt.utilities.exceptions import YTRockstarMultiMassNotSupported

import rockstar_interface

import socket
import time
import threading
import signal
import os
from os import environ
from os import mkdir
from os import path

class InlineRunner(ParallelAnalysisInterface):
    def __init__(self):
        # If this is being run inline, num_readers == comm.size, always.
        psize = ytcfg.getint("yt", "__global_parallel_size")
        self.num_readers = psize
        # No choice for you, everyone's a writer too!
        self.num_writers =  psize
    
    def run(self, handler, pool):
        # If inline, we use forks.
        server_pid = 0
        # Start a server on only one machine/fork.
        if pool.comm.rank == 0:
            server_pid = os.fork()
            if server_pid == 0:
                handler.start_server()
                os._exit(0)
        # Start writers on all.
        writer_pid = 0
        time.sleep(0.05 + pool.comm.rank/10.0)
        writer_pid = os.fork()
        if writer_pid == 0:
            handler.start_writer()
            os._exit(0)
        # Everyone's a reader!
        time.sleep(0.05 + pool.comm.rank/10.0)
        handler.start_reader()
        # Make sure the forks are done, which they should be.
        if writer_pid != 0:
            os.waitpid(writer_pid, 0)
        if server_pid != 0:
            os.waitpid(server_pid, 0)

    def setup_pool(self):
        pool = ProcessorPool()
        # Everyone is a reader, and when we're inline, that's all that matters.
        readers = np.arange(ytcfg.getint("yt", "__global_parallel_size"))
        pool.add_workgroup(ranks=readers, name="readers")
        return pool, pool.workgroups[0]

class StandardRunner(ParallelAnalysisInterface):
    def __init__(self, num_readers, num_writers):
        self.num_readers = num_readers
        psize = ytcfg.getint("yt", "__global_parallel_size")
        if num_writers is None:
            self.num_writers =  psize - num_readers - 1
        else:
            self.num_writers = min(num_writers, psize)
        if self.num_readers + self.num_writers + 1 != psize:
            mylog.error('%i reader + %i writers + 1 server != %i mpi',
                    self.num_readers, self.num_writers, psize)
            raise RuntimeError
    
    def run(self, handler, wg):
        # Not inline so we just launch them directly from our MPI threads.
        if wg.name == "server":
            handler.start_server()
        if wg.name == "readers":
            time.sleep(0.05)
            handler.start_reader()
        if wg.name == "writers":
            time.sleep(0.1)
            handler.start_writer()
    
    def setup_pool(self):
        pool = ProcessorPool()
        pool, workgroup = ProcessorPool.from_sizes(
           [ (1, "server"),
             (self.num_readers, "readers"),
             (self.num_writers, "writers") ]
        )
        return pool, workgroup

class RockstarHaloFinder(ParallelAnalysisInterface):
    r"""Spawns the Rockstar Halo finder, distributes dark matter
    particles and finds halos.

    The halo finder requires dark matter particles of a fixed size.
    Rockstar has three main processes: reader, writer, and the 
    server which coordinates reader/writer processes.

    Parameters
    ----------
    ts   : DatasetSeries, Dataset
        This is the data source containing the DM particles. Because 
        halo IDs may change from one snapshot to the next, the only
        way to keep a consistent halo ID across time is to feed 
        Rockstar a set of snapshots, ie, via DatasetSeries.
    num_readers: int
        The number of reader can be increased from the default
        of 1 in the event that a single snapshot is split among
        many files. This can help in cases where performance is
        IO-limited. Default is 1. If run inline, it is
        equal to the number of MPI threads.
    num_writers: int
        The number of writers determines the number of processing threads
        as well as the number of threads writing output data.
        The default is set to comm.size-num_readers-1. If run inline,
        the default is equal to the number of MPI threads.
    outbase: str
        This is where the out*list files that Rockstar makes should be
        placed. Default is 'rockstar_halos'.
    particle_type: str
        This is the "particle type" that can be found in the data.  This can be
        a filtered particle or an inherent type.
    force_res: float
        This parameter specifies the force resolution that Rockstar uses
        in units of Mpc/h.
        If no value is provided, this parameter is automatically set to
        the width of the smallest grid element in the simulation from the
        last data snapshot (i.e. the one where time has evolved the
        longest) in the time series:
        ``pf_last.h.get_smallest_dx().in_units("Mpc/h")``.
    total_particles : int
        If supplied, this is a pre-calculated total number of particles present
        in the simulation. For example, this is useful when analyzing a series
        of snapshots where the number of dark matter particles should not
        change and this will save some disk access time. If left unspecified,
        it will be calculated automatically. Default: ``None``.
    particle_mass : float
        If supplied, use this as the particle mass supplied to rockstar.
        Otherwise, the smallest particle mass will be identified and calculated
        internally.  This is useful for multi-dm-mass simulations. Note that
        this will only give sensible results for halos that are not "polluted"
        by lower resolution particles. Default: ``None``.
        
    Returns
    -------
    None

    Examples
    --------
    
    To use the script below you must run it using MPI:
    mpirun -np 4 python run_rockstar.py --parallel

    run_rockstar.py:

    from yt.mods import *

<<<<<<< HEAD
    ts = DatasetSeries.from_filenames('/u/cmoody3/data/a*')
    pm = 7.81769027e+11
    rh = RockstarHaloFinder(ts)
=======
    from yt.analysis_modules.halo_finding.rockstar.api import \
        RockstarHaloFinder
    from yt.data_objects.particle_filters import \
        particle_filter

    # create a particle filter to remove star particles
    @particle_filter("dark_matter", requires=["creation_time"])
    def _dm_filter(pfilter, data):
        return data["creation_time"] <= 0.0

    def setup_pf(pf):
        pf.add_particle_filter("dark_matter")

    es = simulation("enzo_tiny_cosmology/32Mpc_32.enzo", "Enzo")
    es.get_time_series(setup_function=setup_pf, redshift_data=False)

    rh = RockstarHaloFinder(es, num_readers=1, num_writers=2,
                            particle_type="dark_matter")
>>>>>>> 4921837b
    rh.run()

    """
    def __init__(self, ts, num_readers = 1, num_writers = None,
            outbase="rockstar_halos", particle_type="all",
            force_res=None, total_particles=None, dm_only=False,
            particle_mass=None):
        if is_root():
            mylog.info("The citation for the Rockstar halo finder can be found at")
            mylog.info("http://adsabs.harvard.edu/abs/2013ApJ...762..109B")
        ParallelAnalysisInterface.__init__(self)
        # Decide how we're working.
        if ytcfg.getboolean("yt", "inline") == True:
            self.runner = InlineRunner()
        else:
            self.runner = StandardRunner(num_readers, num_writers)
        self.num_readers = self.runner.num_readers
        self.num_writers = self.runner.num_writers
        mylog.info("Rockstar is using %d readers and %d writers",
            self.num_readers, self.num_writers)
        # Note that Rockstar does not support subvolumes.
        # We assume that all of the snapshots in the time series
        # use the same domain info as the first snapshots.
        if not isinstance(ts, DatasetSeries):
            ts = DatasetSeries([ts])
        self.ts = ts
        self.particle_type = particle_type
        self.outbase = outbase
        if force_res is None:
            tpf = ts[-1] # Cache a reference
            self.force_res = tpf.h.get_smallest_dx().in_units("Mpc/h")
            # We have to delete now to wipe the hierarchy
            del tpf
        else:
            self.force_res = force_res
        self.total_particles = total_particles
        self.dm_only = dm_only
        self.particle_mass = particle_mass
        # Setup pool and workgroups.
        self.pool, self.workgroup = self.runner.setup_pool()
        p = self._setup_parameters(ts)
        params = self.comm.mpi_bcast(p, root = self.pool['readers'].ranks[0])
        self.__dict__.update(params)
        self.handler = rockstar_interface.RockstarInterface(self.ts)

    def _setup_parameters(self, ts):
        if self.workgroup.name != "readers": return None
        tpf = ts[0]
        ptype = self.particle_type

        dd = tpf.h.all_data()
        # Get DM particle mass.
        all_fields = set(tpf.h.derived_field_list + tpf.h.field_list)
        has_particle_type = ("particle_type" in all_fields)

        particle_mass = self.particle_mass
        if particle_mass is None:
            pmass_min, pmass_max = dd.quantities.extrema(
                (ptype, "particle_mass"), non_zero = True)
            if pmass_min != pmass_max:
                raise YTRockstarMultiMassNotSupported(pmass_min, pmass_max,
                    ptype)
            particle_mass = pmass_min

        p = {}
        if self.total_particles is None:
            # Get total_particles in parallel.
            tp = dd.quantities.total_quantity((ptype, "particle_ones"))
            p['total_particles'] = int(tp)
            mylog.warning("Total Particle Count: %0.3e", int(tp))
        p['left_edge'] = tpf.domain_left_edge
        p['right_edge'] = tpf.domain_right_edge
        p['center'] = (tpf.domain_right_edge + tpf.domain_left_edge)/2.0
        p['particle_mass'] = self.particle_mass = particle_mass
        p['particle_mass'].convert_to_units("Msun / h")
        return p

    def __del__(self):
        try:
            self.pool.free_all()
        except AttributeError:
            # This really only acts to cut down on the misleading
            # error messages when/if this class is called incorrectly
            # or some other error happens and self.pool hasn't been created
            # already.
            pass

    def _get_hosts(self):
        if self.comm.rank == 0 or self.comm.size == 1:
            
            #Temporary mac hostname fix
            try:
                server_address = socket.gethostname()
                socket.gethostbyname(server_address)
            except socket.gaierror:
                server_address = "localhost"

            sock = socket.socket()
            sock.bind(('', 0))
            port = sock.getsockname()[-1]
            del sock
        else:
            server_address, port = None, None
        self.server_address, self.port = self.comm.mpi_bcast(
            (server_address, port))
        self.port = str(self.port)

    def run(self, block_ratio = 1, callbacks = None):
        """
        
        """
        if block_ratio != 1:
            raise NotImplementedError
        self._get_hosts()
        self.handler.setup_rockstar(self.server_address, self.port,
                    len(self.ts), self.total_particles, 
                    self.particle_type,
                    particle_mass = self.particle_mass,
                    parallel = self.comm.size > 1,
                    num_readers = self.num_readers,
                    num_writers = self.num_writers,
                    writing_port = -1,
                    block_ratio = block_ratio,
                    outbase = self.outbase,
                    force_res = self.force_res,
                    callbacks = callbacks)
        # Make the directory to store the halo lists in.
        if not self.outbase:
            self.outbase = os.getcwd()
        if self.comm.rank == 0:
            if not os.path.exists(self.outbase):
                os.makedirs(self.outbase)
            # Make a record of which dataset corresponds to which set of
            # output files because it will be easy to lose this connection.
            fp = open(self.outbase + '/pfs.txt', 'w')
            fp.write("# pfname\tindex\n")
            for i, pf in enumerate(self.ts):
                pfloc = path.join(path.relpath(pf.fullpath), pf.basename)
                line = "%s\t%d\n" % (pfloc, i)
                fp.write(line)
            fp.close()
        # This barrier makes sure the directory exists before it might be used.
        self.comm.barrier()
        if self.comm.size == 1:
            self.handler.call_rockstar()
        else:
            # And run it!
            self.runner.run(self.handler, self.workgroup)
        self.comm.barrier()
        self.pool.free_all()
    
    def halo_list(self,file_name='out_0.list'):
        """
        Reads in the out_0.list file and generates RockstarHaloList
        and RockstarHalo objects.
        """
        return RockstarHaloList(self.ts[0], self.outbase+'/%s'%file_name)<|MERGE_RESOLUTION|>--- conflicted
+++ resolved
@@ -117,11 +117,11 @@
 
     Parameters
     ----------
-    ts   : DatasetSeries, Dataset
+    ts   : TimeSeriesData, StaticOutput
         This is the data source containing the DM particles. Because 
         halo IDs may change from one snapshot to the next, the only
         way to keep a consistent halo ID across time is to feed 
-        Rockstar a set of snapshots, ie, via DatasetSeries.
+        Rockstar a set of snapshots, ie, via TimeSeriesData.
     num_readers: int
         The number of reader can be increased from the default
         of 1 in the event that a single snapshot is split among
@@ -174,11 +174,6 @@
 
     from yt.mods import *
 
-<<<<<<< HEAD
-    ts = DatasetSeries.from_filenames('/u/cmoody3/data/a*')
-    pm = 7.81769027e+11
-    rh = RockstarHaloFinder(ts)
-=======
     from yt.analysis_modules.halo_finding.rockstar.api import \
         RockstarHaloFinder
     from yt.data_objects.particle_filters import \
@@ -197,7 +192,6 @@
 
     rh = RockstarHaloFinder(es, num_readers=1, num_writers=2,
                             particle_type="dark_matter")
->>>>>>> 4921837b
     rh.run()
 
     """
@@ -221,8 +215,8 @@
         # Note that Rockstar does not support subvolumes.
         # We assume that all of the snapshots in the time series
         # use the same domain info as the first snapshots.
-        if not isinstance(ts, DatasetSeries):
-            ts = DatasetSeries([ts])
+        if not isinstance(ts, TimeSeriesData):
+            ts = TimeSeriesData([ts])
         self.ts = ts
         self.particle_type = particle_type
         self.outbase = outbase
