--- conflicted
+++ resolved
@@ -209,15 +209,11 @@
 
     """
     def __init__(self, ts, num_readers = 1, num_writers = None,
-<<<<<<< HEAD
-            outbase="rockstar_halos", particle_type="all", multi_mass=False,
-            force_res=None, initial_metric_scaling=1.0, non_dm_metric_scaling=10.0,
-            suppress_galaxies=1, total_particles=None, dm_only=False, particle_mass=None):
-=======
-            outbase="rockstar_halos", particle_type="all",
-            force_res=None, total_particles=None, dm_only=False,
-            particle_mass=None, min_halo_size=25):
->>>>>>> d9e88dfc
+                 outbase="rockstar_halos", particle_type="all", multi_mass=False,
+                 force_res=None, initial_metric_scaling=1.0, non_dm_metric_scaling=10.0,
+                 suppress_galaxies=1, total_particles=None, dm_only=False, particle_mass=None
+                 min_halo_size=25):
+
         if is_root():
             mylog.info("The citation for the Rockstar halo finder can be found at")
             mylog.info("http://adsabs.harvard.edu/abs/2013ApJ...762..109B")
