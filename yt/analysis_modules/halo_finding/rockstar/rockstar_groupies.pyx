--- conflicted
+++ resolved
@@ -315,11 +315,7 @@
                 j += 1
         if j > max_count:
             max_count = j
-<<<<<<< HEAD
-        print >> sys.stderr, "Most frequent occurrance: %s" % max_count
-=======
         #print >> sys.stderr, "Most frequent occurrence: %s" % max_count
->>>>>>> 1bec86c2
         fof_obj.particles = <particle*> malloc(max_count * sizeof(particle))
         j = 0
         cdef int counter = 0, ndone = 0
