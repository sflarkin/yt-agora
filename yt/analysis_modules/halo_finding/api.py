--- conflicted
+++ resolved
@@ -13,11 +13,7 @@
 # The full license is in the file COPYING.txt, distributed with this software.
 #-----------------------------------------------------------------------------
 
-<<<<<<< HEAD
-from halo_objects import \
-=======
 from .halo_objects import \
->>>>>>> e25207e4
     Halo, \
     HOPHalo, \
     LoadedHalo, \
