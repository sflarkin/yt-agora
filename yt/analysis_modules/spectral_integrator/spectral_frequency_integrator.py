"""
Integrator classes to deal with interpolation and integration of input spectral
<<<<<<< HEAD
bins.  Currently only supports Cloudy-style data.
=======
bins.  Currently only supports Cloudy and APEC-style data.
>>>>>>> e25207e4



"""

#-----------------------------------------------------------------------------
# Copyright (c) 2013, yt Development Team.
#
# Distributed under the terms of the Modified BSD License.
#
# The full license is in the file COPYING.txt, distributed with this software.
#-----------------------------------------------------------------------------

<<<<<<< HEAD
from exceptions import IOError
=======
>>>>>>> e25207e4
import h5py
import numpy as np
import os

from yt.funcs import \
     download_file, \
     mylog, \
     only_on_root

from yt.utilities.exceptions import YTFieldNotFound
from yt.utilities.exceptions import YTException
from yt.utilities.linear_interpolators import \
    UnilinearFieldInterpolator, BilinearFieldInterpolator
from yt.utilities.physical_constants import \
    hcgs, mp
from yt.units.yt_array import YTArray, YTQuantity
from yt.utilities.physical_ratios import \
    primordial_H_mass_fraction, erg_per_keV

xray_data_version = 1

<<<<<<< HEAD
def _get_data_file():
    data_file = "xray_emissivity.h5"
=======
def _get_data_file(data_file=None):
    if data_file is None:
        data_file = "cloudy_emissivity.h5"
>>>>>>> e25207e4
    data_url = "http://yt-project.org/data"
    if "YT_DEST" in os.environ and \
      os.path.isdir(os.path.join(os.environ["YT_DEST"], "data")):
        data_dir = os.path.join(os.environ["YT_DEST"], "data")
    else:
        data_dir = "."
    data_path = os.path.join(data_dir, data_file)
    if not os.path.exists(data_path):
        mylog.info("Attempting to download supplementary data from %s to %s." % 
                   (data_url, data_dir))
        fn = download_file(os.path.join(data_url, data_file), data_path)
        if fn != data_path:
            raise RuntimeError, "Failed to download supplementary data."
    return data_path

class EnergyBoundsException(YTException):
    def __init__(self, lower, upper):
        self.lower = lower
        self.upper = upper

    def __str__(self):
        return "Energy bounds are %e to %e keV." % \
          (self.lower, self.upper)

class ObsoleteDataException(YTException):
    def __str__(self):
        return "X-ray emissivity data is out of date.\n" + \
               "Download the latest data from http://yt-project.org/data/cloudy_emissivity.h5 and move it to %s." % \
          os.path.join(os.environ["YT_DEST"], "data", "cloudy_emissivity.h5")
          
class EmissivityIntegrator(object):
    r"""Class for making X-ray emissivity fields with hdf5 data tables 
    from Cloudy.
    
    Initialize an EmissivityIntegrator object.

    Parameters
    ----------
    filename: string, default None
        Path to data file containing emissivity values.  If None,
        a file called "cloudy_emissivity.h5" is used, for photoionized
        plasmas. A second option, for collisionally ionized plasmas, is
        in the file "apec_emissivity.h5", available at http://yt-project.org/data.
        These files contain emissivity tables for primordial elements and
        for metals at solar metallicity for the energy range 0.1 to 100 keV.
        Default: None.
        
    """
    def __init__(self, filename=None):

        default_filename = False
        if filename is None:
            filename = _get_data_file()
            default_filename = True

        if not os.path.exists(filename):
            mylog.warning("File %s does not exist, will attempt to find it." % filename)
            filename = _get_data_file(data_file=filename)
        only_on_root(mylog.info, "Loading emissivity data from %s." % filename)
        in_file = h5py.File(filename, "r")
        if "info" in in_file.attrs:
            only_on_root(mylog.info, in_file.attrs["info"])
        if default_filename and \
          in_file.attrs["version"] < xray_data_version:
            raise ObsoleteDataException()
        else:
            only_on_root(mylog.info, "X-ray emissivity data version: %s." % \
                         in_file.attrs["version"])

        for field in ["emissivity_primordial", "emissivity_metals",
                      "log_nH", "log_T", "log_E"]:
            if field in in_file:
                setattr(self, field, in_file[field][:])
        in_file.close()

        E_diff = np.diff(self.log_E)
        self.E_bins = \
                  YTArray(np.power(10, np.concatenate([self.log_E[:-1] - 0.5 * E_diff,
                                                      [self.log_E[-1] - 0.5 * E_diff[-1],
                                                       self.log_E[-1] + 0.5 * E_diff[-1]]])),
                          "keV")
        self.dnu = (np.diff(self.E_bins)/hcgs).in_units("Hz")

    def get_interpolator(self, data, e_min, e_max):
        e_min = YTQuantity(e_min, "keV")
        e_max = YTQuantity(e_max, "keV")
        if (e_min - self.E_bins[0]) / e_min < -1e-3 or \
          (e_max - self.E_bins[-1]) / e_max > 1e-3:
            raise EnergyBoundsException(self.E_bins[0], self.E_bins[-1])
        e_is, e_ie = np.digitize([e_min, e_max], self.E_bins)
        e_is = np.clip(e_is - 1, 0, self.E_bins.size - 1)
        e_ie = np.clip(e_ie, 0, self.E_bins.size - 1)

        my_dnu = self.dnu[e_is: e_ie].copy()
        # clip edge bins if the requested range is smaller
        my_dnu[0] -= ((e_min - self.E_bins[e_is])/hcgs).in_units("Hz")
        my_dnu[-1] -= ((self.E_bins[e_ie] - e_max)/hcgs).in_units("Hz")

        interp_data = (data[..., e_is:e_ie] * my_dnu).sum(axis=-1)
        if len(data.shape) == 2:
            emiss = UnilinearFieldInterpolator(np.log10(interp_data),
                                               [self.log_T[0],  self.log_T[-1]],
                                               "log_T", truncate=True)
        else:
            emiss = BilinearFieldInterpolator(np.log10(interp_data),
                                              [self.log_nH[0], self.log_nH[-1],
                                               self.log_T[0],  self.log_T[-1]],
                                              ["log_nH", "log_T"], truncate=True)

        return emiss

def add_xray_emissivity_field(ds, e_min, e_max,
                              filename=None,
                              with_metals=True,
                              constant_metallicity=None):
    r"""Create X-ray emissivity fields for a given energy range.

    Parameters
    ----------
    e_min: float
        the minimum energy in keV for the energy band.
    e_min: float
        the maximum energy in keV for the energy band.
    filename: string, optional
        Path to data file containing emissivity values.  If None,
        a file called "cloudy_emissivity.h5" is used, for photoionized
        plasmas. A second option, for collisionally ionized plasmas, is
        in the file "apec_emissivity.h5", available at http://yt-project.org/data.
        These files contain emissivity tables for primordial elements and
        for metals at solar metallicity for the energy range 0.1 to 100 keV.
        Default: None.
    with_metals: bool, optional
        If True, use the metallicity field to add the contribution from 
        metals.  If False, only the emission from H/He is considered.
        Default: True.
    constant_metallicity: float, optional
        If specified, assume a constant metallicity for the emission 
        from metals.  The *with_metals* keyword must be set to False 
        to use this.
        Default: None.

    This will create three fields:

    "xray_emissivity_{e_min}_{e_max}_keV" (erg s^-1 cm^-3)
    "xray_luminosity_{e_min}_{e_max}_keV" (erg s^-1)
    "xray_photon_emissivity_{e_min}_{e_max}_keV" (photons s^-1 cm^-3)

    Examples
    --------

    >>> from yt.mods import *
    >>> from yt.analysis_modules.spectral_integrator.api import *
    >>> ds = load(dataset)
    >>> add_xray_emissivity_field(ds, 0.5, 2)
    >>> p = ProjectionPlot(ds, 'x', "xray_emissivity_0.5_2_keV")
    >>> p.save()

    """

    if with_metals:
        try:
            ds._get_field_info("metal_density")
        except YTFieldNotFound:
            raise RuntimeError("Your dataset does not have a \"metal_density\" field! " +
                               "Perhaps you should specify a constant metallicity?")

    my_si = EmissivityIntegrator(filename=filename)

    em_0 = my_si.get_interpolator(my_si.emissivity_primordial, e_min, e_max)
    em_Z = None
    if with_metals or constant_metallicity is not None:
        em_Z = my_si.get_interpolator(my_si.emissivity_metals, e_min, e_max)

    energy_erg = np.power(10, my_si.log_E) * erg_per_keV
    emp_0 = my_si.get_interpolator((my_si.emissivity_primordial[..., :] / energy_erg),
                                   e_min, e_max)
    emp_Z = None
    if with_metals or constant_metallicity is not None:
        emp_Z = my_si.get_interpolator((my_si.emissivity_metals[..., :] / energy_erg),
                                       e_min, e_max)

    try:
        ds._get_field_info("H_number_density")
    except YTFieldNotFound:
        mylog.warning("Could not find a field for \"H_number_density\". Assuming primordial H " +
                      "mass fraction.")
        def _nh(field, data):
            return primordial_H_mass_fraction*data["gas","density"]/mp
        ds.add_field(("gas","H_number_density"), function=_nh, units="cm**-3")

    def _emissivity_field(field, data):
        dd = {"log_nH" : np.log10(data["gas","H_number_density"]),
              "log_T"   : np.log10(data["gas","temperature"])}

        my_emissivity = np.power(10, em_0(dd))
        if em_Z is not None:
            if with_metals:
                my_Z = data["gas","metallicity"]
            elif constant_metallicity is not None:
                my_Z = constant_metallicity
            my_emissivity += my_Z * np.power(10, em_Z(dd))

        return data["gas","H_number_density"]**2 * \
            YTArray(my_emissivity, "erg*cm**3/s")

    emiss_name = "xray_emissivity_%s_%s_keV" % (e_min, e_max)
    ds.add_field(emiss_name, function=_emissivity_field,
                 display_name=r"\epsilon_{X}\/(%s-%s\/keV)" % (e_min, e_max),
                 units="erg/cm**3/s")

    def _luminosity_field(field, data):
        return data[emiss_name] * data["cell_volume"]

    lum_name = "xray_luminosity_%s_%s_keV" % (e_min, e_max)
    ds.add_field(lum_name, function=_luminosity_field,
                 display_name=r"\rm{L}_{X}\/(%s-%s\/keV)" % (e_min, e_max),
                 units="erg/s")

    def _photon_emissivity_field(field, data):
        dd = {"log_nH" : np.log10(data["gas","H_number_density"]),
              "log_T"   : np.log10(data["gas","temperature"])}

        my_emissivity = np.power(10, emp_0(dd))
        if emp_Z is not None:
            if with_metals:
                my_Z = data["gas","metallicity"]
            elif constant_metallicity is not None:
                my_Z = constant_metallicity
            my_emissivity += my_Z * np.power(10, emp_Z(dd))

        return data["gas","H_number_density"]**2 * \
            YTArray(my_emissivity, "photons*cm**3/s")

    phot_name = "xray_photon_emissivity_%s_%s_keV" % (e_min, e_max)
    ds.add_field(phot_name, function=_photon_emissivity_field,
                 display_name=r"\epsilon_{X}\/(%s-%s\/keV)" % (e_min, e_max),
                 units="photons/cm**3/s")

    return emiss_name, lum_name, phot_name<|MERGE_RESOLUTION|>--- conflicted
+++ resolved
@@ -1,10 +1,6 @@
 """
 Integrator classes to deal with interpolation and integration of input spectral
-<<<<<<< HEAD
-bins.  Currently only supports Cloudy-style data.
-=======
 bins.  Currently only supports Cloudy and APEC-style data.
->>>>>>> e25207e4
 
 
 
@@ -18,10 +14,6 @@
 # The full license is in the file COPYING.txt, distributed with this software.
 #-----------------------------------------------------------------------------
 
-<<<<<<< HEAD
-from exceptions import IOError
-=======
->>>>>>> e25207e4
 import h5py
 import numpy as np
 import os
@@ -43,14 +35,9 @@
 
 xray_data_version = 1
 
-<<<<<<< HEAD
-def _get_data_file():
-    data_file = "xray_emissivity.h5"
-=======
 def _get_data_file(data_file=None):
     if data_file is None:
         data_file = "cloudy_emissivity.h5"
->>>>>>> e25207e4
     data_url = "http://yt-project.org/data"
     if "YT_DEST" in os.environ and \
       os.path.isdir(os.path.join(os.environ["YT_DEST"], "data")):
