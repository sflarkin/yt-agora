--- conflicted
+++ resolved
@@ -14,11 +14,8 @@
 #-----------------------------------------------------------------------------
 
 import copy
-<<<<<<< HEAD
 import numpy as np
-=======
 import uuid
->>>>>>> c570cd3d
 
 from .clump_info_items import \
      clump_info_registry
