--- conflicted
+++ resolved
@@ -153,10 +153,6 @@
             fh.write("%6.6e \n"%(halo.Rvir*ds['kpc']))
         fh.close()
         export_to_sunrise(ds, fnf, star_particle_type, dle*1.0/dn, dre*1.0/dn)
-<<<<<<< HEAD
-        ndomains_finished +=1
-=======
->>>>>>> 7d567f32
 
 def domains_from_halos(ds,halo_list,frvir=0.15):
     domains = {}
@@ -245,13 +241,6 @@
     hs       = hilbert_state()
     start_time = time.time()
     if debug:
-<<<<<<< HEAD
-        if center is not None: 
-            c = center*ds['kpc']
-        else:
-            c = ile*1.0/ds.domain_dimensions*ds['kpc']
-=======
->>>>>>> 7d567f32
         printing = lambda x: print_oct(x)
     else:
         printing = None
