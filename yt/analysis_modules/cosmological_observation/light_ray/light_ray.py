"""
LightRay class and member functions.



"""

#-----------------------------------------------------------------------------
# Copyright (c) 2013, yt Development Team.
#
# Distributed under the terms of the Modified BSD License.
#
# The full license is in the file COPYING.txt, distributed with this software.
#-----------------------------------------------------------------------------

import copy
import h5py
import numpy as np

from yt.funcs import *

from yt.analysis_modules.cosmological_observation.cosmology_splice import \
     CosmologySplice
from yt.convenience import load
from yt.utilities.parallel_tools.parallel_analysis_interface import \
    parallel_objects, \
    parallel_root_only
from yt.utilities.physical_constants import \
     speed_of_light_cgs, \
     cm_per_km

class LightRay(CosmologySplice):
    """
    Create a LightRay object.  A light ray is much like a light cone,
    in that it stacks together multiple datasets in order to extend a
    redshift interval.  Unlike a light cone, which does randomly
    oriented projections for each dataset, a light ray consists of
    randomly oriented single rays.  The purpose of these is to create
    synthetic QSO lines of sight.

    Once the LightRay object is set up, use LightRay.make_light_ray to
    begin making rays.  Different randomizations can be created with a
    single object by providing different random seeds to make_light_ray.

    Parameters
    ----------
    parameter_filename : string
        The simulation dataset.
    simulation_type : string
        The simulation type.
    near_redshift : float
        The near (lowest) redshift for the light ray.
    far_redshift : float
        The far (highest) redshift for the light ray.  NOTE: in order 
        to use only a single dataset in a light ray, set the 
        near_redshift and far_redshift to be the same.
    use_minimum_datasets : bool
        If True, the minimum number of datasets is used to connect the
        initial and final redshift.  If false, the light ray solution
        will contain as many entries as possible within the redshift
        interval.
        Default: True.
    deltaz_min : float
        Specifies the minimum :math:`\Delta z` between consecutive
        datasets in the returned list.
        Default: 0.0.
    minimum_coherent_box_fraction : float
        Used with use_minimum_datasets set to False, this parameter
        specifies the fraction of the total box size to be traversed
        before rerandomizing the projection axis and center.  This
        was invented to allow light rays with thin slices to sample
        coherent large scale structure, but in practice does not work
        so well.  Try setting this parameter to 1 and see what happens.
        Default: 0.0.
    time_data : bool
        Whether or not to include time outputs when gathering
        datasets for time series.
        Default: True.
    redshift_data : bool
        Whether or not to include redshift outputs when gathering
        datasets for time series.
        Default: True.
    find_outputs : bool
        Whether or not to search for datasets in the current 
        directory.
        Default: False.

    """
    def __init__(self, parameter_filename, simulation_type,
                 near_redshift, far_redshift,
                 use_minimum_datasets=True, deltaz_min=0.0,
                 minimum_coherent_box_fraction=0.0,
                 time_data=True, redshift_data=True,
                 find_outputs=False):

        self.near_redshift = near_redshift
        self.far_redshift = far_redshift
        self.use_minimum_datasets = use_minimum_datasets
        self.deltaz_min = deltaz_min
        self.minimum_coherent_box_fraction = minimum_coherent_box_fraction

        self.light_ray_solution = []
        self._data = {}

        # Get list of datasets for light ray solution.
        CosmologySplice.__init__(self, parameter_filename, simulation_type,
                                 find_outputs=find_outputs)
        self.light_ray_solution = \
          self.create_cosmology_splice(self.near_redshift, self.far_redshift,
                                       minimal=self.use_minimum_datasets,
                                       deltaz_min=self.deltaz_min,
                                       time_data=time_data,
                                       redshift_data=redshift_data)

    def _calculate_light_ray_solution(self, seed=None, 
                                      start_position=None, end_position=None,
                                      trajectory=None, filename=None):
        "Create list of datasets to be added together to make the light ray."

        # Calculate dataset sizes, and get random dataset axes and centers.
        np.random.seed(seed)

        # If using only one dataset, set start and stop manually.
        if start_position is not None:
            if len(self.light_ray_solution) > 1:
                raise RuntimeError("LightRay Error: cannot specify start_position " + \
                                   "if light ray uses more than one dataset.")
            if not ((end_position is None) ^ (trajectory is None)):
                raise RuntimeError("LightRay Error: must specify either end_position " + \
                                   "or trajectory, but not both.")
            self.light_ray_solution[0]['start'] = np.array(start_position)
            if end_position is not None:
                self.light_ray_solution[0]['end'] = np.array(end_position)
            else:
                # assume trajectory given as r, theta, phi
                if len(trajectory) != 3:
                    raise RuntimeError("LightRay Error: trajectory must have lenght 3.")
                r, theta, phi = trajectory
                self.light_ray_solution[0]['end'] = self.light_ray_solution[0]['start'] + \
                  r * np.array([np.cos(phi) * np.sin(theta),
                                np.sin(phi) * np.sin(theta),
                                np.cos(theta)])
            self.light_ray_solution[0]['traversal_box_fraction'] = \
              vector_length(self.light_ray_solution[0]['start'], 
                            self.light_ray_solution[0]['end'])

        # the normal way (random start positions and trajectories for each dataset)
        else:
            
            # For box coherence, keep track of effective depth travelled.
            box_fraction_used = 0.0

            for q in range(len(self.light_ray_solution)):
                if (q == len(self.light_ray_solution) - 1):
                    z_next = self.near_redshift
                else:
                    z_next = self.light_ray_solution[q+1]['redshift']

                # Calculate fraction of box required for a depth of delta z
                self.light_ray_solution[q]['traversal_box_fraction'] = \
                    self.cosmology.comoving_radial_distance(z_next, \
                        self.light_ray_solution[q]['redshift']).in_units("Mpccm / h") / \
                        self.simulation.box_size

                # Simple error check to make sure more than 100% of box depth
                # is never required.
                if (self.light_ray_solution[q]['traversal_box_fraction'] > 1.0):
                    mylog.error("Warning: box fraction required to go from z = %f to %f is %f" %
                                (self.light_ray_solution[q]['redshift'], z_next,
                                 self.light_ray_solution[q]['traversal_box_fraction']))
                    mylog.error("Full box delta z is %f, but it is %f to the next data dump." %
                                (self.light_ray_solution[q]['deltazMax'],
                                 self.light_ray_solution[q]['redshift']-z_next))

                # Get dataset axis and center.
                # If using box coherence, only get start point and vector if
                # enough of the box has been used,
                # or if box_fraction_used will be greater than 1 after this slice.
                if (q == 0) or (self.minimum_coherent_box_fraction == 0) or \
                        (box_fraction_used >
                         self.minimum_coherent_box_fraction) or \
                        (box_fraction_used +
                         self.light_ray_solution[q]['traversal_box_fraction'] > 1.0):
                    # Random start point
                    self.light_ray_solution[q]['start'] = np.random.random(3)
                    theta = np.pi * np.random.random()
                    phi = 2 * np.pi * np.random.random()
                    box_fraction_used = 0.0
                else:
                    # Use end point of previous segment and same theta and phi.
                    self.light_ray_solution[q]['start'] = \
                      self.light_ray_solution[q-1]['end'][:]

                self.light_ray_solution[q]['end'] = \
                  self.light_ray_solution[q]['start'] + \
                    self.light_ray_solution[q]['traversal_box_fraction'] * \
                    np.array([np.cos(phi) * np.sin(theta),
                              np.sin(phi) * np.sin(theta),
                              np.cos(theta)])
                box_fraction_used += \
                  self.light_ray_solution[q]['traversal_box_fraction']

        if filename is not None:
            self._write_light_ray_solution(filename,
                extra_info={'parameter_filename':self.parameter_filename,
                            'random_seed':seed,
                            'far_redshift':self.far_redshift,
                            'near_redshift':self.near_redshift})

    def make_light_ray(self, seed=None,
                       start_position=None, end_position=None,
                       trajectory=None,
                       fields=None,
                       solution_filename=None, data_filename=None,
                       get_los_velocity=True,
                       njobs=-1):
        """
        Create a light ray and get field values for each lixel.  A light
        ray consists of a list of field values for cells intersected by
        the ray and the path length of the ray through those cells.
        Light ray data can be written out to an hdf5 file.

        Parameters
        ----------
        seed : int
            Seed for the random number generator.
            Default: None.
        start_position : list of floats
            Used only if creating a light ray from a single dataset.
            The coordinates of the starting position of the ray.
            Default: None.
        end_position : list of floats
            Used only if creating a light ray from a single dataset.
            The coordinates of the ending position of the ray.
            Default: None.
        trajectory : list of floats
            Used only if creating a light ray from a single dataset.
            The (r, theta, phi) direction of the light ray.  Use either 
            end_position or trajectory, not both.
            Default: None.
        fields : list
            A list of fields for which to get data.
            Default: None.
        solution_filename : string
            Path to a text file where the trajectories of each
            subray is written out.
            Default: None.
        data_filename : string
            Path to output file for ray data.
            Default: None.
        get_los_velocity : bool
            If True, the line of sight velocity is calculated for
            each point in the ray.
            Default: True.
        njobs : int
            The number of parallel jobs over which the segments will 
            be split.  Choose -1 for one processor per segment.
            Default: -1.

        Examples
        --------

        >>> from yt.mods import *
        >>> from yt.analysis_modules.cosmological_analysis.light_ray.api import \
        ...     LightRay
        >>> my_ray = LightRay('enzo_tiny_simulation/32Mpc_32.enzo', 'Enzo',
        ...                   0., 0.1, time_data=False)
        ...
        >>> my_ray.make_light_ray(seed=12345,
        ...                       solution_filename='solution.txt',
        ...                       data_filename='my_ray.h5',
        ...                       fields=['temperature', 'density'],
        ...                       get_los_velocity=True)
        
        """

        # Calculate solution.
        self._calculate_light_ray_solution(seed=seed, 
                                           start_position=start_position, 
                                           end_position=end_position,
                                           trajectory=trajectory,
                                           filename=solution_filename)

        # Initialize data structures.
        self._data = {}
        if fields is None: fields = []
        data_fields = fields[:]
        all_fields = fields[:]
        all_fields.extend(['dl', 'dredshift', 'redshift'])
        if get_los_velocity:
            all_fields.extend(['x-velocity', 'y-velocity',
                               'z-velocity', 'los_velocity'])
            data_fields.extend(['x-velocity', 'y-velocity', 'z-velocity'])

        all_ray_storage = {}
        for my_storage, my_segment in parallel_objects(self.light_ray_solution,
                                                       storage=all_ray_storage,
                                                       njobs=njobs):

            # Load dataset for segment.
            ds = load(my_segment['filename'])
            my_segment["start"] = ds.domain_width * my_segment["start"] + \
                ds.domain_left_edge
            my_segment["end"] = ds.domain_width * my_segment["end"] + \
                ds.domain_left_edge

            if self.near_redshift == self.far_redshift:
                next_redshift = my_segment["redshift"] - \
<<<<<<< HEAD
                    self._deltaz_forward(my_segment["redshift"], 
                                         pf.units["mpc"] * my_segment["traversal_box_fraction"])
=======
                  self._deltaz_forward(my_segment["redshift"], 
                                       ds.domain_width[0].in_units("Mpccm / h") *
                                       my_segment["traversal_box_fraction"])
>>>>>>> 3a31dcaf
            elif my_segment['next'] is None:
                next_redshift = self.near_redshift
            else:
                next_redshift = my_segment['next']['redshift']

            mylog.info("Getting segment at z = %s: %s to %s." %
                       (my_segment['redshift'], my_segment['start'],
                        my_segment['end']))

            # Break periodic ray into non-periodic segments.
            sub_segments = periodic_ray(my_segment['start'], my_segment['end'],
                                        left=ds.domain_left_edge,
                                        right=ds.domain_right_edge)

            # Prepare data structure for subsegment.
            sub_data = {}
            sub_data['segment_redshift'] = my_segment['redshift']
            for field in all_fields:
                sub_data[field] = []

            # Get data for all subsegments in segment.
            for sub_segment in sub_segments:
                mylog.info("Getting subsegment: %s to %s." %
                           (list(sub_segment[0]), list(sub_segment[1])))
                sub_ray = ds.ray(sub_segment[0], sub_segment[1])
                asort = np.argsort(sub_ray["t"])
                sub_data['dl'].extend(sub_ray['dts'][asort] *
                                      vector_length(sub_ray.start_point,
                                                    sub_ray.end_point))
                for field in data_fields:
                    sub_data[field].extend(sub_ray[field][asort])

                if get_los_velocity:
                    line_of_sight = sub_segment[1] - sub_segment[0]
                    line_of_sight /= ((line_of_sight**2).sum())**0.5
                    sub_vel = ds.arr([sub_ray['x-velocity'],
                                      sub_ray['y-velocity'],
                                      sub_ray['z-velocity']])
                    sub_data['los_velocity'].extend((np.rollaxis(sub_vel, 1) *
                                                     line_of_sight).sum(axis=1)[asort])
                    del sub_vel

                sub_ray.clear_data()
                del sub_ray, asort

            for key in sub_data:
                if key in "xyz": continue
                sub_data[key] = ds.arr(sub_data[key]).in_cgs()

            # Get redshift for each lixel.  Assume linear relation between l and z.
            sub_data['dredshift'] = (my_segment['redshift'] - next_redshift) * \
                (sub_data['dl'] / vector_length(my_segment['start'], 
                                                my_segment['end']).in_cgs())
            sub_data['redshift'] = my_segment['redshift'] - \
              sub_data['dredshift'].cumsum() + sub_data['dredshift']

            # Remove empty lixels.
            sub_dl_nonzero = sub_data['dl'].nonzero()
            for field in all_fields:
                sub_data[field] = sub_data[field][sub_dl_nonzero]
            del sub_dl_nonzero

            # Add to storage.
            my_storage.result = sub_data

            del ds

        # Reconstruct ray data from parallel_objects storage.
        all_data = [my_data for my_data in all_ray_storage.values()]
        # This is now a list of segments where each one is a dictionary
        # with all the fields.
        all_data.sort(key=lambda a:a['segment_redshift'], reverse=True)
        # Flatten the list into a single dictionary containing fields
        # for the whole ray.
        all_data = _flatten_dict_list(all_data, exceptions=['segment_redshift'])

        if data_filename is not None:
            self._write_light_ray(data_filename, all_data)

        self._data = all_data
        return all_data

    @parallel_root_only
    def _write_light_ray(self, filename, data):
        "Write light ray data to hdf5 file."

        mylog.info("Saving light ray data to %s." % filename)
        output = h5py.File(filename, 'w')
        for field in data.keys():
            output.create_dataset(field, data=data[field])
            output[field].attrs["units"] = str(data[field].units)
        output.close()

    @parallel_root_only
    def _write_light_ray_solution(self, filename, extra_info=None):
        "Write light ray solution to a file."

        mylog.info("Writing light ray solution to %s." % filename)
        f = open(filename, 'w')
        if extra_info is not None:
            for par, val in extra_info.items():
                f.write("%s = %s\n" % (par, val))
        f.write("\nSegment Redshift dl/box    Start x       y             " + \
                "z             End x         y             z            Dataset\n")
        for q, my_segment in enumerate(self.light_ray_solution):
            f.write("%04d    %.6f %.6f % .10f % .10f % .10f % .10f % .10f % .10f %s\n" % \
                    (q, my_segment['redshift'], my_segment['traversal_box_fraction'],
                     my_segment['start'][0], my_segment['start'][1], my_segment['start'][2],
                     my_segment['end'][0], my_segment['end'][1], my_segment['end'][2],
                     my_segment['filename']))
        f.close()

def _flatten_dict_list(data, exceptions=None):
    "Flatten the list of dicts into one dict."

    if exceptions is None: exceptions = []
    new_data = {}
    for datum in data:
        for field in [field for field in datum.keys()
                      if field not in exceptions]:
            if field not in new_data:
                new_data[field] = []
            new_data[field].extend(datum[field])
    for field in new_data:
        new_data[field] = YTArray(new_data[field])
    return new_data

def vector_length(start, end):
    "Calculate vector length."

    return np.sqrt(np.power((end - start), 2).sum())

def periodic_distance(coord1, coord2):
    "Calculate length of shortest vector between to points in periodic domain."
    dif = coord1 - coord2

    dim = np.ones(coord1.shape,dtype=int)
    def periodic_bind(num):
        pos = np.abs(num % dim)
        neg = np.abs(num % -dim)
        return np.min([pos,neg],axis=0)

    dif = periodic_bind(dif)
    return np.sqrt((dif * dif).sum(axis=-1))

def periodic_ray(start, end, left=None, right=None):
    "Break up periodic ray into non-periodic segments."

    if left is None:
        left = np.zeros(start.shape)
    if right is None:
        right = np.ones(start.shape)
    dim = right - left

    vector = end - start
    wall = np.zeros(start.shape)
    close = np.zeros(start.shape, dtype=object)

    left_bound = vector < 0
    right_bound = vector > 0
    no_bound = vector == 0.0
    bound = vector != 0.0

    wall[left_bound] = left[left_bound]
    close[left_bound] = np.max
    wall[right_bound] = right[right_bound]
    close[right_bound] = np.min
    wall[no_bound] = np.inf
    close[no_bound] = np.min

    segments = []
    this_start = start.copy()
    this_end = end.copy()
    t = 0.0
    tolerance = 1e-6

    while t < 1.0 - tolerance:
        hit_left = (this_start <= left) & (vector < 0)
        if (hit_left).any():
            this_start[hit_left] += dim[hit_left]
            this_end[hit_left] += dim[hit_left]
        hit_right = (this_start >= right) & (vector > 0)
        if (hit_right).any():
            this_start[hit_right] -= dim[hit_right]
            this_end[hit_right] -= dim[hit_right]

        nearest = vector.unit_array * \
          np.array([close[q]([this_end[q], wall[q]]) \
                    for q in range(start.size)])
        dt = ((nearest - this_start) / vector)[bound].min()
        now = this_start + vector * dt
        close_enough = np.abs(now - nearest) / np.abs(vector.max()) < 1e-10
        now[close_enough] = nearest[close_enough]
        segments.append([np.copy(this_start), np.copy(now)])
        this_start = now.copy()
        t += dt

    return segments<|MERGE_RESOLUTION|>--- conflicted
+++ resolved
@@ -306,14 +306,9 @@
 
             if self.near_redshift == self.far_redshift:
                 next_redshift = my_segment["redshift"] - \
-<<<<<<< HEAD
-                    self._deltaz_forward(my_segment["redshift"], 
-                                         pf.units["mpc"] * my_segment["traversal_box_fraction"])
-=======
                   self._deltaz_forward(my_segment["redshift"], 
                                        ds.domain_width[0].in_units("Mpccm / h") *
                                        my_segment["traversal_box_fraction"])
->>>>>>> 3a31dcaf
             elif my_segment['next'] is None:
                 next_redshift = self.near_redshift
             else:
