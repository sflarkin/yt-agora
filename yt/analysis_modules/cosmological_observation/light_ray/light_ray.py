"""
LightRay class and member functions.



"""

#-----------------------------------------------------------------------------
# Copyright (c) 2013, yt Development Team.
#
# Distributed under the terms of the Modified BSD License.
#
# The full license is in the file COPYING.txt, distributed with this software.
#-----------------------------------------------------------------------------

import copy
import h5py
import numpy as np

from yt.analysis_modules.cosmological_observation.cosmology_splice import \
    CosmologySplice
from yt.convenience import \
    load
from yt.funcs import \
    mylog
from yt.units.yt_array import \
    YTArray
from yt.utilities.cosmology import \
    Cosmology
from yt.utilities.parallel_tools.parallel_analysis_interface import \
    parallel_objects, \
    parallel_root_only

class LightRay(CosmologySplice):
    """
    Create a LightRay object.  A light ray is much like a light cone,
    in that it stacks together multiple datasets in order to extend a
    redshift interval.  Unlike a light cone, which does randomly
    oriented projections for each dataset, a light ray consists of
    randomly oriented single rays.  The purpose of these is to create
    synthetic QSO lines of sight.

    Light rays can also be made from single datasets.
    
    Once the LightRay object is set up, use LightRay.make_light_ray to
    begin making rays.  Different randomizations can be created with a
    single object by providing different random seeds to make_light_ray.

    Parameters
    ----------
    parameter_filename : string
        The path to the simulation parameter file or dataset.
    simulation_type : optional, string
        The simulation type.  If None, the first argument is assumed to 
        refer to a single dataset.
        Default: None
    near_redshift : optional, float
        The near (lowest) redshift for a light ray containing multiple 
        datasets.  Do not use is making a light ray from a single 
        dataset.
        Default: None
    far_redshift : optional, float
        The far (highest) redshift for a light ray containing multiple 
        datasets.  Do not use is making a light ray from a single 
        dataset.
        Default: None
    use_minimum_datasets : optional, bool
        If True, the minimum number of datasets is used to connect the
        initial and final redshift.  If false, the light ray solution
        will contain as many entries as possible within the redshift
        interval.
        Default: True.
    deltaz_min : optional, float
        Specifies the minimum :math:`\Delta z` between consecutive
        datasets in the returned list.
        Default: 0.0.
    minimum_coherent_box_fraction : optional, float
        Used with use_minimum_datasets set to False, this parameter
        specifies the fraction of the total box size to be traversed
        before rerandomizing the projection axis and center.  This
        was invented to allow light rays with thin slices to sample
        coherent large scale structure, but in practice does not work
        so well.  Try setting this parameter to 1 and see what happens.
        Default: 0.0.
    time_data : optional, bool
        Whether or not to include time outputs when gathering
        datasets for time series.
        Default: True.
    redshift_data : optional, bool
        Whether or not to include redshift outputs when gathering
        datasets for time series.
        Default: True.
    find_outputs : optional, bool
        Whether or not to search for datasets in the current 
        directory.
        Default: False.

    """
    def __init__(self, parameter_filename, simulation_type=None,
                 near_redshift=None, far_redshift=None,
                 use_minimum_datasets=True, deltaz_min=0.0,
                 minimum_coherent_box_fraction=0.0,
                 time_data=True, redshift_data=True,
                 find_outputs=False):

        self.near_redshift = near_redshift
        self.far_redshift = far_redshift
        self.use_minimum_datasets = use_minimum_datasets
        self.deltaz_min = deltaz_min
        self.minimum_coherent_box_fraction = minimum_coherent_box_fraction
        self.parameter_filename = parameter_filename

        self.light_ray_solution = []
        self._data = {}

        # Make a light ray from a single, given dataset.        
        if simulation_type is None:
            ds = load(parameter_filename)
            if ds.cosmological_simulation:
                redshift = ds.current_redshift
                self.cosmology = Cosmology(
                    hubble_constant=ds.hubble_constant,
                    omega_matter=ds.omega_matter,
                    omega_lambda=ds.omega_lambda,
                    unit_registry=ds.unit_registry)
            else:
                redshift = 0.
            self.light_ray_solution.append({"filename": parameter_filename,
                                            "redshift": redshift})

        # Make a light ray from a simulation time-series.
        else:
            # Get list of datasets for light ray solution.
            CosmologySplice.__init__(self, parameter_filename, simulation_type,
                                     find_outputs=find_outputs)
            self.light_ray_solution = \
              self.create_cosmology_splice(self.near_redshift, self.far_redshift,
                                           minimal=self.use_minimum_datasets,
                                           deltaz_min=self.deltaz_min,
                                           time_data=time_data,
                                           redshift_data=redshift_data)

    def _calculate_light_ray_solution(self, seed=None, 
                                      start_position=None, end_position=None,
                                      trajectory=None, filename=None):
        "Create list of datasets to be added together to make the light ray."

        # Calculate dataset sizes, and get random dataset axes and centers.
        np.random.seed(seed)

        # If using only one dataset, set start and stop manually.
        if start_position is not None:
            if len(self.light_ray_solution) > 1:
                raise RuntimeError("LightRay Error: cannot specify start_position " + \
                                   "if light ray uses more than one dataset.")
            if not ((end_position is None) ^ (trajectory is None)):
                raise RuntimeError("LightRay Error: must specify either end_position " + \
                                   "or trajectory, but not both.")
            self.light_ray_solution[0]['start'] = np.array(start_position)
            if end_position is not None:
                self.light_ray_solution[0]['end'] = np.array(end_position)
            else:
                # assume trajectory given as r, theta, phi
                if len(trajectory) != 3:
                    raise RuntimeError("LightRay Error: trajectory must have length 3.")
                r, theta, phi = trajectory
                self.light_ray_solution[0]['end'] = self.light_ray_solution[0]['start'] + \
                  r * np.array([np.cos(phi) * np.sin(theta),
                                np.sin(phi) * np.sin(theta),
                                np.cos(theta)])
            self.light_ray_solution[0]['traversal_box_fraction'] = \
              vector_length(self.light_ray_solution[0]['start'], 
                            self.light_ray_solution[0]['end'])

        # the normal way (random start positions and trajectories for each dataset)
        else:
            
            # For box coherence, keep track of effective depth travelled.
            box_fraction_used = 0.0

            for q in range(len(self.light_ray_solution)):
                if (q == len(self.light_ray_solution) - 1):
                    z_next = self.near_redshift
                else:
                    z_next = self.light_ray_solution[q+1]['redshift']

                # Calculate fraction of box required for a depth of delta z
                self.light_ray_solution[q]['traversal_box_fraction'] = \
                    self.cosmology.comoving_radial_distance(z_next, \
                        self.light_ray_solution[q]['redshift']).in_units("Mpccm / h") / \
                        self.simulation.box_size

                # Simple error check to make sure more than 100% of box depth
                # is never required.
                if (self.light_ray_solution[q]['traversal_box_fraction'] > 1.0):
                    mylog.error("Warning: box fraction required to go from z = %f to %f is %f" %
                                (self.light_ray_solution[q]['redshift'], z_next,
                                 self.light_ray_solution[q]['traversal_box_fraction']))
                    mylog.error("Full box delta z is %f, but it is %f to the next data dump." %
                                (self.light_ray_solution[q]['dz_max'],
                                 self.light_ray_solution[q]['redshift']-z_next))

                # Get dataset axis and center.
                # If using box coherence, only get start point and vector if
                # enough of the box has been used,
                # or if box_fraction_used will be greater than 1 after this slice.
                if (q == 0) or (self.minimum_coherent_box_fraction == 0) or \
                        (box_fraction_used >
                         self.minimum_coherent_box_fraction) or \
                        (box_fraction_used +
                         self.light_ray_solution[q]['traversal_box_fraction'] > 1.0):
                    # Random start point
                    self.light_ray_solution[q]['start'] = np.random.random(3)
                    theta = np.pi * np.random.random()
                    phi = 2 * np.pi * np.random.random()
                    box_fraction_used = 0.0
                else:
                    # Use end point of previous segment and same theta and phi.
                    self.light_ray_solution[q]['start'] = \
                      self.light_ray_solution[q-1]['end'][:]

                self.light_ray_solution[q]['end'] = \
                  self.light_ray_solution[q]['start'] + \
                    self.light_ray_solution[q]['traversal_box_fraction'] * \
                    np.array([np.cos(phi) * np.sin(theta),
                              np.sin(phi) * np.sin(theta),
                              np.cos(theta)])
                box_fraction_used += \
                  self.light_ray_solution[q]['traversal_box_fraction']

        if filename is not None:
            self._write_light_ray_solution(filename,
                extra_info={'parameter_filename':self.parameter_filename,
                            'random_seed':seed,
                            'far_redshift':self.far_redshift,
                            'near_redshift':self.near_redshift})

    def make_light_ray(self, seed=None,
                       start_position=None, end_position=None,
                       trajectory=None,
                       fields=None, setup_function=None,
                       solution_filename=None, data_filename=None,
                       get_los_velocity=True, redshift=None,
                       njobs=-1):
        """
        Create a light ray and get field values for each lixel.  A light
        ray consists of a list of field values for cells intersected by
        the ray and the path length of the ray through those cells.
        Light ray data can be written out to an hdf5 file.

        Parameters
        ----------
        seed : optional, int
            Seed for the random number generator.
            Default: None.
        start_position : optional, list of floats
            Used only if creating a light ray from a single dataset.
            The coordinates of the starting position of the ray.
            Default: None.
        end_position : optional, list of floats
            Used only if creating a light ray from a single dataset.
            The coordinates of the ending position of the ray.
            Default: None.
        trajectory : optional, list of floats
            Used only if creating a light ray from a single dataset.
            The (r, theta, phi) direction of the light ray.  Use either 
            end_position or trajectory, not both.
            Default: None.
        fields : optional, list
            A list of fields for which to get data.
            Default: None.
        setup_function : optional, callable, accepts a ds
            This function will be called on each dataset that is loaded 
            to create the light ray.  For, example, this can be used to 
            add new derived fields.
            Default: None.
        solution_filename : optional, string
            Path to a text file where the trajectories of each
            subray is written out.
            Default: None.
        data_filename : optional, string
            Path to output file for ray data.
            Default: None.
        get_los_velocity : optional, bool
            If True, the line of sight velocity is calculated for
            each point in the ray.
            Default: True.
        redshift : optional, float
            Used with light rays made from single datasets to specify a 
            starting redshift for the ray.  If not used, the starting 
            redshift will be 0 for a non-cosmological dataset and 
            the dataset redshift for a cosmological dataset.
            Default: None.
        njobs : optional, int
            The number of parallel jobs over which the segments will 
            be split.  Choose -1 for one processor per segment.
            Default: -1.

        Examples
        --------

        Make a light ray from multiple datasets:
        
        >>> import yt
        >>> from yt.analysis_modules.cosmological_observation.light_ray.api import \
        ...     LightRay
        >>> my_ray = LightRay("enzo_tiny_cosmology/32Mpc_32.enzo", "Enzo",
        ...                   0., 0.1, time_data=False)
        ...
        >>> my_ray.make_light_ray(seed=12345,
        ...                       solution_filename="solution.txt",
        ...                       data_filename="my_ray.h5",
        ...                       fields=["temperature", "density"],
        ...                       get_los_velocity=True)

        Make a light ray from a single dataset:

        >>> import yt
        >>> from yt.analysis_modules.cosmological_observation.light_ray.api import \
        ...     LightRay
        >>> my_ray = LightRay("IsolatedGalaxy/galaxy0030/galaxy0030")
        ...
        >>> my_ray.make_light_ray(start_position=[0., 0., 0.],
        ...                       end_position=[1., 1., 1.],
        ...                       solution_filename="solution.txt",
        ...                       data_filename="my_ray.h5",
        ...                       fields=["temperature", "density"],
        ...                       get_los_velocity=True)
        
        """

        # Calculate solution.
        self._calculate_light_ray_solution(seed=seed, 
                                           start_position=start_position, 
                                           end_position=end_position,
                                           trajectory=trajectory,
                                           filename=solution_filename)

        # Initialize data structures.
        self._data = {}
        if fields is None: fields = []
        data_fields = fields[:]
        all_fields = fields[:]
        all_fields.extend(['dl', 'dredshift', 'redshift'])
        if get_los_velocity:
            all_fields.extend(['x-velocity', 'y-velocity',
                               'z-velocity', 'los_velocity'])
            data_fields.extend(['x-velocity', 'y-velocity', 'z-velocity'])

        all_ray_storage = {}
        for my_storage, my_segment in parallel_objects(self.light_ray_solution,
                                                       storage=all_ray_storage,
                                                       njobs=njobs):

            # Load dataset for segment.
            ds = load(my_segment['filename'])

<<<<<<< HEAD
=======
            my_segment['unique_identifier'] = ds.unique_identifier
>>>>>>> 5e4ba527
            if redshift is not None:
                if ds.cosmological_simulation and redshift != ds.current_redshift:
                    mylog.warn("Generating light ray with different redshift than " +
                               "the dataset itself.")
                my_segment["redshift"] = redshift

            if setup_function is not None:
                setup_function(ds)
            
            my_segment["start"] = ds.domain_width * my_segment["start"] + \
                ds.domain_left_edge
            my_segment["end"] = ds.domain_width * my_segment["end"] + \
                ds.domain_left_edge

            if not ds.cosmological_simulation:
                next_redshift = my_segment["redshift"]
            elif self.near_redshift == self.far_redshift:
                next_redshift = my_segment["redshift"] - \
                  self._deltaz_forward(my_segment["redshift"], 
                                       ds.domain_width[0].in_units("Mpccm / h") *
                                       my_segment["traversal_box_fraction"])
            elif my_segment.get("next", None) is None:
                next_redshift = self.near_redshift
            else:
                next_redshift = my_segment['next']['redshift']

            mylog.info("Getting segment at z = %s: %s to %s." %
                       (my_segment['redshift'], my_segment['start'],
                        my_segment['end']))

            # Break periodic ray into non-periodic segments.
            sub_segments = periodic_ray(my_segment['start'], my_segment['end'],
                                        left=ds.domain_left_edge,
                                        right=ds.domain_right_edge)

            # Prepare data structure for subsegment.
            sub_data = {}
            sub_data['segment_redshift'] = my_segment['redshift']
            for field in all_fields:
                sub_data[field] = []

            # Get data for all subsegments in segment.
            for sub_segment in sub_segments:
                mylog.info("Getting subsegment: %s to %s." %
                           (list(sub_segment[0]), list(sub_segment[1])))
                sub_ray = ds.ray(sub_segment[0], sub_segment[1])
                asort = np.argsort(sub_ray["t"])
                sub_data['dl'].extend(sub_ray['dts'][asort] *
                                      vector_length(sub_ray.start_point,
                                                    sub_ray.end_point))
                for field in data_fields:
                    sub_data[field].extend(sub_ray[field][asort])

                if get_los_velocity:
                    line_of_sight = sub_segment[1] - sub_segment[0]
                    line_of_sight /= ((line_of_sight**2).sum())**0.5
                    sub_vel = ds.arr([sub_ray['x-velocity'],
                                      sub_ray['y-velocity'],
                                      sub_ray['z-velocity']])
                    sub_data['los_velocity'].extend((np.rollaxis(sub_vel, 1) *
                                                     line_of_sight).sum(axis=1)[asort])
                    del sub_vel

                sub_ray.clear_data()
                del sub_ray, asort

            for key in sub_data:
                if key in "xyz": continue
                sub_data[key] = ds.arr(sub_data[key]).in_cgs()

            # Get redshift for each lixel.  Assume linear relation between l and z.
            sub_data['dredshift'] = (my_segment['redshift'] - next_redshift) * \
                (sub_data['dl'] / vector_length(my_segment['start'], 
                                                my_segment['end']).in_cgs())
            sub_data['redshift'] = my_segment['redshift'] - \
              sub_data['dredshift'].cumsum() + sub_data['dredshift']

            # Remove empty lixels.
            sub_dl_nonzero = sub_data['dl'].nonzero()
            for field in all_fields:
                sub_data[field] = sub_data[field][sub_dl_nonzero]
            del sub_dl_nonzero

            # Add to storage.
            my_storage.result = sub_data

            del ds

        # Reconstruct ray data from parallel_objects storage.
        all_data = [my_data for my_data in all_ray_storage.values()]
        # This is now a list of segments where each one is a dictionary
        # with all the fields.
        all_data.sort(key=lambda a:a['segment_redshift'], reverse=True)
        # Flatten the list into a single dictionary containing fields
        # for the whole ray.
        all_data = _flatten_dict_list(all_data, exceptions=['segment_redshift'])

        if data_filename is not None:
            self._write_light_ray(data_filename, all_data)

        self._data = all_data
        return all_data

    @parallel_root_only
    def _write_light_ray(self, filename, data):
        "Write light ray data to hdf5 file."

        mylog.info("Saving light ray data to %s." % filename)
        output = h5py.File(filename, 'w')
        for field in data.keys():
            output.create_dataset(field, data=data[field])
            output[field].attrs["units"] = str(data[field].units)
        output.close()

    @parallel_root_only
    def _write_light_ray_solution(self, filename, extra_info=None):
        "Write light ray solution to a file."

        mylog.info("Writing light ray solution to %s." % filename)
        f = open(filename, 'w')
        if extra_info is not None:
            for par, val in extra_info.items():
                f.write("%s = %s\n" % (par, val))
        f.write("\nSegment Redshift dl/box    Start x       y             " + \
                "z             End x         y             z            Dataset\n")
        for q, my_segment in enumerate(self.light_ray_solution):
            f.write("%04d    %.6f %.6f % .10f % .10f % .10f % .10f % .10f % .10f %s\n" % \
                    (q, my_segment['redshift'], my_segment['traversal_box_fraction'],
                     my_segment['start'][0], my_segment['start'][1], my_segment['start'][2],
                     my_segment['end'][0], my_segment['end'][1], my_segment['end'][2],
                     my_segment['filename']))
        f.close()

def _flatten_dict_list(data, exceptions=None):
    "Flatten the list of dicts into one dict."

    if exceptions is None: exceptions = []
    new_data = {}
    for datum in data:
        for field in [field for field in datum.keys()
                      if field not in exceptions]:
            if field not in new_data:
                new_data[field] = []
            new_data[field].extend(datum[field])
    for field in new_data:
        new_data[field] = YTArray(new_data[field])
    return new_data

def vector_length(start, end):
    "Calculate vector length."

    return np.sqrt(np.power((end - start), 2).sum())

def periodic_distance(coord1, coord2):
    "Calculate length of shortest vector between to points in periodic domain."
    dif = coord1 - coord2

    dim = np.ones(coord1.shape,dtype=int)
    def periodic_bind(num):
        pos = np.abs(num % dim)
        neg = np.abs(num % -dim)
        return np.min([pos,neg],axis=0)

    dif = periodic_bind(dif)
    return np.sqrt((dif * dif).sum(axis=-1))

def periodic_ray(start, end, left=None, right=None):
    """
    Break up periodic ray into non-periodic segments. 
    Accepts start and end points of periodic ray as YTArrays.
    Accepts optional left and right edges of periodic volume as YTArrays.
    Returns a list of lists of coordinates, where each element of the 
    top-most list is a 2-list of start coords and end coords of the 
    non-periodic ray: 

    [[[x0start,y0start,z0start], [x0end, y0end, z0end]], 
     [[x1start,y1start,z1start], [x1end, y1end, z1end]], 
     ...,]

    """

    if left is None:
        left = np.zeros(start.shape)
    if right is None:
        right = np.ones(start.shape)
    dim = right - left

    vector = end - start
    wall = np.zeros(start.shape)
    close = np.zeros(start.shape, dtype=object)

    left_bound = vector < 0
    right_bound = vector > 0
    no_bound = vector == 0.0
    bound = vector != 0.0

    wall[left_bound] = left[left_bound]
    close[left_bound] = np.max
    wall[right_bound] = right[right_bound]
    close[right_bound] = np.min
    wall[no_bound] = np.inf
    close[no_bound] = np.min

    segments = []
    this_start = start.copy()
    this_end = end.copy()
    t = 0.0
    tolerance = 1e-6

    while t < 1.0 - tolerance:
        hit_left = (this_start <= left) & (vector < 0)
        if (hit_left).any():
            this_start[hit_left] += dim[hit_left]
            this_end[hit_left] += dim[hit_left]
        hit_right = (this_start >= right) & (vector > 0)
        if (hit_right).any():
            this_start[hit_right] -= dim[hit_right]
            this_end[hit_right] -= dim[hit_right]

        nearest = vector.unit_array * \
          np.array([close[q]([this_end[q], wall[q]]) \
                    for q in range(start.size)])
        dt = ((nearest - this_start) / vector)[bound].min()
        now = this_start + vector * dt
        close_enough = np.abs(now - nearest) / np.abs(vector.max()) < 1e-10
        now[close_enough] = nearest[close_enough]
        segments.append([np.copy(this_start), np.copy(now)])
        this_start = now.copy()
        t += dt

    return segments<|MERGE_RESOLUTION|>--- conflicted
+++ resolved
@@ -355,10 +355,7 @@
             # Load dataset for segment.
             ds = load(my_segment['filename'])
 
-<<<<<<< HEAD
-=======
             my_segment['unique_identifier'] = ds.unique_identifier
->>>>>>> 5e4ba527
             if redshift is not None:
                 if ds.cosmological_simulation and redshift != ds.current_redshift:
                     mylog.warn("Generating light ray with different redshift than " +
