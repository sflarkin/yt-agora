--- conflicted
+++ resolved
@@ -328,11 +328,7 @@
                                                         output["redshift"])
                 proper_box_size = self.simulation.box_size / \
                   (1.0 + output["redshift"])
-<<<<<<< HEAD
-                pixel_xarea = (proper_box_size.in_cgs() / pixels)**2 #in proper cm^2
-=======
                 pixel_area = (proper_box_size.in_cgs() / pixels)**2 #in proper cm^2
->>>>>>> 7d567f32
                 factor = pixel_area / (4.0 * np.pi * dL.in_cgs()**2)
                 mylog.info("Distance to slice = %s" % dL)
                 frb[field] *= factor #in erg/s/cm^2/Hz on observer"s image plane.
