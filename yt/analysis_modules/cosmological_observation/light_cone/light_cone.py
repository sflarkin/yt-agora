"""
LightCone class and member functions.



"""

#-----------------------------------------------------------------------------
# Copyright (c) 2013, yt Development Team.
#
# Distributed under the terms of the Modified BSD License.
#
# The full license is in the file COPYING.txt, distributed with this software.
#-----------------------------------------------------------------------------

<<<<<<< HEAD
import copy
=======
>>>>>>> e25207e4
import h5py
import numpy as np
import os

from yt.funcs import \
    mylog, \
    only_on_root
from yt.analysis_modules.cosmological_observation.cosmology_splice import \
    CosmologySplice
from yt.convenience import \
    load
from yt.utilities.cosmology import \
    Cosmology
from yt.utilities.parallel_tools.parallel_analysis_interface import \
    parallel_objects, \
    parallel_root_only
from yt.visualization.image_writer import \
    write_image
from yt.units.yt_array import \
    YTArray
from .light_cone_projection import \
    _light_cone_projection

class LightCone(CosmologySplice):
    """
    Initialize a LightCone object.

    Parameters
    ----------
    near_redshift : float
        The near (lowest) redshift for the light cone.
    far_redshift : float
        The far (highest) redshift for the light cone.
    observer_redshift : float
        The redshift of the observer.
        Default: 0.0.
    use_minimum_datasets : bool
        If True, the minimum number of datasets is used to connect the initial
        and final redshift.  If false, the light cone solution will contain
        as many entries as possible within the redshift interval.
        Default: True.
    deltaz_min : float
        Specifies the minimum :math:`\Delta z` between consecutive datasets in
        the returned list.
        Default: 0.0.
    minimum_coherent_box_fraction : float
        Used with use_minimum_datasets set to False, this parameter specifies
        the fraction of the total box size to be traversed before rerandomizing
        the projection axis and center.  This was invented to allow light cones
        with thin slices to sample coherent large scale structure, but in
        practice does not work so well.  Try setting this parameter to 1 and
        see what happens.
        Default: 0.0.
    time_data : bool
        Whether or not to include time outputs when gathering
        datasets for time series.
        Default: True.
    redshift_data : bool
        Whether or not to include redshift outputs when gathering
        datasets for time series.
        Default: True.
    find_outputs : bool
        Whether or not to search for datasets in the current 
        directory.
        Default: False.
    set_parameters : dict
        Dictionary of parameters to attach to ds.parameters.
        Default: None.
    output_dir : string
        The directory in which images and data files will be written.
        Default: "LC".
    output_prefix : string
        The prefix of all images and data files.
        Default: "LightCone".

    """
    def __init__(self, parameter_filename, simulation_type,
                 near_redshift, far_redshift,
                 observer_redshift=0.0,
                 use_minimum_datasets=True, deltaz_min=0.0,
                 minimum_coherent_box_fraction=0.0,
                 time_data=True, redshift_data=True,
                 find_outputs=False, set_parameters=None,
                 output_dir="LC", output_prefix="LightCone"):

        self.near_redshift = near_redshift
        self.far_redshift = far_redshift
        self.observer_redshift = observer_redshift
        self.use_minimum_datasets = use_minimum_datasets
        self.deltaz_min = deltaz_min
        self.minimum_coherent_box_fraction = minimum_coherent_box_fraction
        if set_parameters is None:
            self.set_parameters = {}
        else:
            self.set_parameters = set_parameters
        self.output_dir = output_dir
        self.output_prefix = output_prefix

        # Create output directory.
        if not os.path.exists(self.output_dir):
            only_on_root(os.mkdir, self.output_dir)

        # Calculate light cone solution.
        CosmologySplice.__init__(self, parameter_filename, simulation_type,
                                 find_outputs=find_outputs)
        self.light_cone_solution = \
          self.create_cosmology_splice(self.near_redshift, self.far_redshift,
                                       minimal=self.use_minimum_datasets,
                                       deltaz_min=self.deltaz_min,
                                       time_data=time_data,
                                       redshift_data=redshift_data)

    def calculate_light_cone_solution(self, seed=None, filename=None):
        r"""Create list of projections to be added together to make the light cone.

        Several sentences providing an extended description. Refer to
        variables using back-ticks, e.g. `var`.

        Parameters
        ----------
        seed : int
            The seed for the random number generator.  Any light cone solution
            can be reproduced by giving the same random seed.  Default: None
            (each solution will be distinct).
        filename : string
            If given, a text file detailing the solution will be written out.
            Default: None.

        """

        # Don"t use box coherence with maximum projection depths.
        if self.use_minimum_datasets and \
                self.minimum_coherent_box_fraction > 0:
            mylog.info("Setting minimum_coherent_box_fraction to 0 with " +
                       "minimal light cone.")
            self.minimum_coherent_box_fraction = 0

        # Calculate projection sizes, and get
        # random projection axes and centers.
        seed = int(seed)
        np.random.seed(seed)

        # For box coherence, keep track of effective depth travelled.
        box_fraction_used = 0.0

        for q in range(len(self.light_cone_solution)):
            if self.light_cone_solution[q].has_key("previous"):
                del self.light_cone_solution[q]["previous"]
            if self.light_cone_solution[q].has_key("next"):
                del self.light_cone_solution[q]["next"]
            if q == len(self.light_cone_solution) - 1:
                z_next = self.near_redshift
            else:
                z_next = self.light_cone_solution[q+1]["redshift"]

            # Calculate fraction of box required for a depth of delta z
            self.light_cone_solution[q]["box_depth_fraction"] = \
                (self.cosmology.comoving_radial_distance(z_next, \
                        self.light_cone_solution[q]["redshift"]) / \
                        self.simulation.box_size).in_units("")

            # Calculate fraction of box required for width corresponding to
            # requested image size.
            proper_box_size = self.simulation.box_size / \
              (1.0 + self.light_cone_solution[q]["redshift"])
            self.light_cone_solution[q]["box_width_per_angle"] = \
              (self.cosmology.angular_scale(self.observer_redshift,
               self.light_cone_solution[q]["redshift"]) /
               proper_box_size).in_units("1 / degree")

            # Simple error check to make sure more than 100% of box depth
            # is never required.
            if self.light_cone_solution[q]["box_depth_fraction"] > 1.0:
                mylog.debug(("Warning: box fraction required to go from " +
                             "z = %f to %f is %f") %
                            (self.light_cone_solution[q]["redshift"], z_next,
                             self.light_cone_solution[q]["box_depth_fraction"]))
                mylog.debug(("Full box delta z is %f, but it is %f to the " +
                             "next data dump.") %
                            (self.light_cone_solution[q]["deltazMax"],
                             self.light_cone_solution[q]["redshift"]-z_next))

            # Get projection axis and center.
            # If using box coherence, only get random axis and center if enough
            # of the box has been used, or if box_fraction_used will be greater
            # than 1 after this slice.
            if (q == 0) or (self.minimum_coherent_box_fraction == 0) or \
              (box_fraction_used > self.minimum_coherent_box_fraction) or \
              (box_fraction_used +
               self.light_cone_solution[q]["box_depth_fraction"] > 1.0):
                # Random axis and center.
                self.light_cone_solution[q]["projection_axis"] = \
                  np.random.randint(0, 3)
                self.light_cone_solution[q]["projection_center"] = \
                  np.random.random(3)
                box_fraction_used = 0.0
            else:
                # Same axis and center as previous slice,
                # but with depth center shifted.
                self.light_cone_solution[q]["projection_axis"] = \
                  self.light_cone_solution[q-1]["projection_axis"]
                self.light_cone_solution[q]["projection_center"] = \
                  self.light_cone_solution[q-1]["projection_center"].copy()
                self.light_cone_solution[q]["projection_center"]\
                  [self.light_cone_solution[q]["projection_axis"]] += \
                    0.5 * (self.light_cone_solution[q]["box_depth_fraction"] +
                           self.light_cone_solution[q-1]["box_depth_fraction"])
                if self.light_cone_solution[q]["projection_center"]\
                  [self.light_cone_solution[q]["projection_axis"]] >= 1.0:
                    self.light_cone_solution[q]["projection_center"]\
                      [self.light_cone_solution[q]["projection_axis"]] -= 1.0

            box_fraction_used += self.light_cone_solution[q]["box_depth_fraction"]

        # Write solution to a file.
        if filename is not None:
            self._save_light_cone_solution(filename=filename)

    def project_light_cone(self, field_of_view, image_resolution, field,
                           weight_field=None, photon_field=False,
                           save_stack=True, save_final_image=True,
                           save_slice_images=False,
                           cmap_name="algae",
                           njobs=1, dynamic=False):
        r"""Create projections for light cone, then add them together.

        Parameters
        ----------
        field_of_view : YTQuantity or tuple of (float, str)
            The field of view of the image and the units.
        image_resolution : YTQuantity or tuple of (float, str)
            The size of each image pixel and the units.
        field : string
            The projected field.
        weight_field : string
            the weight field of the projection.  This has the same meaning as
            in standard projections.
            Default: None.
        photon_field : bool
            if True, the projection data for each slice is decremented by 4 Pi
            R^2`, where R is the luminosity distance between the observer and
            the slice redshift.
            Default: False.
        save_stack : bool
            if True, the light cone data including each individual
            slice is written to an hdf5 file.
            Default: True.
        save_final_image : bool
            if True, save an image of the final light cone projection.
            Default: True.
        save_slice_images : bool
            save images for each individual projection slice.
            Default: False.
        cmap_name : string
            color map for images.
            Default: "algae".
        njobs : int
            The number of parallel jobs over which the light cone projection
            will be split.  Choose -1 for one processor per individual
            projection and 1 to have all processors work together on each
            projection.
            Default: 1.
        dynamic : bool
            If True, use dynamic load balancing to create the projections.
            Default: False.

        """

        if isinstance(field_of_view, tuple) and len(field_of_view) == 2:
            field_of_view = self.simulation.quan(field_of_view[0],
                                                 field_of_view[1])
        elif not isinstance(field_of_view, YTArray):
          raise RuntimeError("field_of_view argument must be either a YTQauntity " +
                             "or a tuple of type (float, str).")
        if isinstance(image_resolution, tuple) and len(image_resolution) == 2:
            image_resolution = self.simulation.quan(image_resolution[0],
                                                    image_resolution[1])
        elif not isinstance(image_resolution, YTArray):
          raise RuntimeError("image_resolution argument must be either a YTQauntity " +
                             "or a tuple of type (float, str).")
        
        # Calculate number of pixels on a side.
        pixels = (field_of_view / image_resolution).in_units("")

        # Clear projection stack.
        projection_stack = []
        projection_weight_stack = []
        if self.light_cone_solution[-1].has_key("object"):
            del self.light_cone_solution[-1]["object"]

        # for q, output in enumerate(self.light_cone_solution):
        all_storage = {}
        for my_storage, output in parallel_objects(self.light_cone_solution,
                                                   storage=all_storage,
                                                   dynamic=dynamic):
            output["object"] = load(output["filename"])
            output["object"].parameters.update(self.set_parameters)

            # Calculate fraction of box required for width corresponding to
            # requested image size.
            proper_box_size = self.simulation.box_size / \
              (1.0 + output["redshift"])
            output["box_width_fraction"] = (output["box_width_per_angle"] *
                                            field_of_view).in_units("")
            
            frb = _light_cone_projection(output, field, pixels,
                                         weight_field=weight_field)

            if photon_field:
                # Decrement the flux by the luminosity distance.
                # Assume field in frb is in erg/s/cm^2/Hz
                dL = self.cosmology.luminosity_distance(self.observer_redshift,
                                                        output["redshift"])
                proper_box_size = self.simulation.box_size / \
                  (1.0 + output["redshift"])
                pixel_xarea = (proper_box_size.in_cgs() / pixels)**2 #in proper cm^2
                factor = pixel_area / (4.0 * np.pi * dL.in_cgs()**2)
                mylog.info("Distance to slice = %s" % dL)
                frb[field] *= factor #in erg/s/cm^2/Hz on observer"s image plane.

            if weight_field is None:
                my_storage.result = {"field": frb[field]}
            else:
                my_storage.result = {"field": (frb[field] *
                                               frb["weight_field"]),
                                     "weight_field": frb["weight_field"]}

            del output["object"]

        # Combine results from each slice.
        all_slices = all_storage.keys()
        all_slices.sort()
        for my_slice in all_slices:
            if save_slice_images:
                name = os.path.join(self.output_dir,
                                    "%s_%04d_%04d" %
                                    (self.output_prefix,
                                     my_slice, len(self.light_cone_solution)))
                if weight_field is None:
                    my_image = all_storage[my_slice]["field"]
                else:
                    my_image = all_storage[my_slice]["field"] / \
                      all_storage[my_slice]["weight_field"]
                only_on_root(write_image, np.log10(my_image),
                             "%s_%s.png" % (name, field), cmap_name=cmap_name)

            projection_stack.append(all_storage[my_slice]["field"])
            if weight_field is not None:
                projection_weight_stack.append(all_storage[my_slice]["field"])

        projection_stack = self.simulation.arr(projection_stack)
        projection_weight_stack = self.simulation.arr(projection_weight_stack)
                
        # Add up slices to make light cone projection.
        if (weight_field is None):
            light_cone_projection = projection_stack.sum(axis=0)
        else:
            light_cone_projection = \
              projection_stack.sum(axis=0) / \
              self.simulation.arr(projection_weight_stack).sum(axis=0)

        filename = os.path.join(self.output_dir, self.output_prefix)

        # Write image.
        if save_final_image:
            only_on_root(write_image, np.log10(light_cone_projection),
                         "%s_%s.png" % (filename, field), cmap_name=cmap_name)

        # Write stack to hdf5 file.
        if save_stack:
            self._save_light_cone_stack(field, weight_field,
                projection_stack, projection_weight_stack,
                filename=filename,
                attrs={"field_of_view": str(field_of_view),
                       "image_resolution": str(image_resolution)})

    @parallel_root_only
    def _save_light_cone_solution(self, filename="light_cone.dat"):
        "Write out a text file with information on light cone solution."

        mylog.info("Saving light cone solution to %s." % filename)

        f = open(filename, "w")
        f.write("# parameter_filename = %s\n" % self.parameter_filename)
        f.write("\n")
        f.write("# Slice    Dataset    Redshift    depth/box    " + \
                "width/degree    axis    center\n")
        for q, output in enumerate(self.light_cone_solution):
            f.write(("%04d %s %f %f %f %d %f %f %f\n") %
                    (q, output["filename"], output["redshift"],
                     output["box_depth_fraction"], output["box_width_per_angle"],
                     output["projection_axis"], output["projection_center"][0],
                     output["projection_center"][1], output["projection_center"][2]))
        f.close()

    @parallel_root_only
    def _save_light_cone_stack(self, field, weight_field,
                               pstack, wstack,
                               filename=None, attrs=None):
        "Save the light cone projection stack as a 3d array in and hdf5 file."

        if attrs is None:
            attrs = {}
        
        # Make list of redshifts to include as a dataset attribute.
        redshift_list = np.array([my_slice["redshift"] \
                                 for my_slice in self.light_cone_solution])

        field_node = "%s_%s" % (field, weight_field)
        weight_field_node = "weight_field_%s" % weight_field

        if (filename is None):
            filename = os.path.join(self.output_dir, "%s_data" % self.output_prefix)
        if not(filename.endswith(".h5")):
               filename += ".h5"

        if pstack.size == 0:
            mylog.info("save_light_cone_stack: light cone projection is empty.")
            return

        mylog.info("Writing light cone data to %s." % filename)

        fh = h5py.File(filename, "a")

        if field_node in fh:
            del fh[field_node]

        mylog.info("Saving %s to %s." % (field_node, filename))
        dataset = fh.create_dataset(field_node,
                                          data=pstack)
        dataset.attrs["units"] = str(pstack.units)
        dataset.attrs["redshifts"] = redshift_list
        dataset.attrs["observer_redshift"] = np.float(self.observer_redshift)
        for key, value in attrs.items():
            dataset.attrs[key] = value

        if wstack.size > 0:
            if weight_field_node in fh:
                del fh[weight_field_node]

            mylog.info("Saving %s to %s." % (weight_field_node, filename))
            dataset = fh.create_dataset(weight_field_node,
                                        data=wstack)
            dataset.attrs["units"] = str(wstack.units)
            dataset.attrs["redshifts"] = redshift_list
            dataset.attrs["observer_redshift"] = np.float(self.observer_redshift)
            for key, value in attrs.items():
                dataset.attrs[key] = value

        fh.close()<|MERGE_RESOLUTION|>--- conflicted
+++ resolved
@@ -13,10 +13,6 @@
 # The full license is in the file COPYING.txt, distributed with this software.
 #-----------------------------------------------------------------------------
 
-<<<<<<< HEAD
-import copy
-=======
->>>>>>> e25207e4
 import h5py
 import numpy as np
 import os
