"""
Particle trajectories
"""

#-----------------------------------------------------------------------------
# Copyright (c) 2013, yt Development Team.
#
# Distributed under the terms of the Modified BSD License.
#
# The full license is in the file COPYING.txt, distributed with this software.
#-----------------------------------------------------------------------------

from yt.data_objects.data_containers import YTFieldData
<<<<<<< HEAD
from yt.data_objects.time_series import DatasetSeries
from yt.utilities.lib import sample_field_at_positions
=======
from yt.data_objects.time_series import TimeSeriesData
from yt.utilities.lib.CICDeposit import CICSample_3
>>>>>>> 4921837b
from yt.funcs import *

import numpy as np
import h5py

class ParticleTrajectories(object):
    r"""A collection of particle trajectories in time over a series of
    parameter files. 

    The ParticleTrajectories object contains a collection of
    particle trajectories for a specified set of particle indices. 
    
    Parameters
    ----------
    filenames : list of strings
        A time-sorted list of filenames to construct the DatasetSeries
        object.
    indices : array_like
        An integer array of particle indices whose trajectories we
        want to track. If they are not sorted they will be sorted.
    fields : list of strings, optional
        A set of fields that is retrieved when the trajectory
        collection is instantiated.
        Default : None (will default to the fields 'particle_position_x',
        'particle_position_y', 'particle_position_z')

    Examples
    ________
    >>> from yt.mods import *
    >>> my_fns = glob.glob("orbit_hdf5_chk_00[0-9][0-9]")
    >>> my_fns.sort()
    >>> fields = ["particle_position_x", "particle_position_y",
    >>>           "particle_position_z", "particle_velocity_x",
    >>>           "particle_velocity_y", "particle_velocity_z"]
    >>> pf = load(my_fns[0])
    >>> init_sphere = pf.h.sphere(pf.domain_center, (.5, "unitary"))
    >>> indices = init_sphere["particle_index"].astype("int")
    >>> trajs = ParticleTrajectories(my_fns, indices, fields=fields)
    >>> for t in trajs :
    >>>     print t["particle_velocity_x"].max(), t["particle_velocity_x"].min()

    Notes
    -----
    As of this time only particle trajectories that are complete over the
    set of specified parameter files are supported. If any particle's history
    ends for some reason (e.g. leaving the simulation domain or being actively
    destroyed), the whole trajectory collection of which it is a set must end
    at or before the particle's last timestep. This is a limitation we hope to
    lift at some point in the future.     
    """
    def __init__(self, filenames, indices, fields=None) :

        indices.sort() # Just in case the caller wasn't careful
        
        self.field_data = YTFieldData()
        self.pfs = DatasetSeries.from_filenames(filenames)
        self.masks = []
        self.sorts = []
        self.indices = indices
        self.num_indices = len(indices)
        self.num_steps = len(filenames)
        self.times = []

        # Default fields 
        
        if fields is None: fields = []

        # Must ALWAYS have these fields
        
        fields = fields + ["particle_position_x",
                           "particle_position_y",
                           "particle_position_z"]

        # Set up the derived field list and the particle field list
        # so that if the requested field is a particle field, we'll
        # just copy the field over, but if the field is a grid field,
        # we will first interpolate the field to the particle positions
        # and then return the field. 

        pf = self.pfs[0]
        self.derived_field_list = pf.h.derived_field_list
        self.particle_fields = [field for field in self.derived_field_list
                                if pf.field_info[field].particle_type]

        """
        The following loops through the parameter files
        and performs two tasks. The first is to isolate
        the particles with the correct indices, and the
        second is to create a sorted list of these particles.
        We also make a list of the current time from each file. 
        Right now, the code assumes (and checks for) the
        particle indices existing in each dataset, a limitation I
        would like to lift at some point since some codes
        (e.g., FLASH) destroy particles leaving the domain.
        """
        
        for pf in self.pfs:
            dd = pf.h.all_data()
            newtags = dd["particle_index"].astype("int")
            if not np.all(np.in1d(indices, newtags, assume_unique=True)):
                print "Not all requested particle ids contained in this dataset!"
                raise IndexError
            mask = np.in1d(newtags, indices, assume_unique=True)
            sorts = np.argsort(newtags[mask])
            self.masks.append(mask)            
            self.sorts.append(sorts)
            self.times.append(pf.current_time)

        self.times = np.array(self.times)

        # Now instantiate the requested fields 
        for field in fields:
            self._get_data(field)
            
    def has_key(self, key):
        return (key in self.field_data)
    
    def keys(self):
        return self.field_data.keys()

    def __getitem__(self, key):
        """
        Get the field associated with key,
        checking to make sure it is a particle field.
        """
        if key == "particle_time":
            return self.times
        if not self.field_data.has_key(key):
            self._get_data(key)
        return self.field_data[key]
    
    def __setitem__(self, key, val):
        """
        Sets a field to be some other value.
        """
        self.field_data[key] = val
                        
    def __delitem__(self, key):
        """
        Delete the field from the trajectory
        """
        del self.field_data[key]

    def __iter__(self):
        """
        This iterates over the trajectories for
        the different particles, returning dicts
        of fields for each trajectory
        """
        for idx in xrange(self.num_indices):
            traj = {}
            traj["particle_index"] = self.indices[idx]
            traj["particle_time"] = self.times
            for field in self.field_data.keys():
                traj[field] = self[field][idx,:]
            yield traj
            
    def __len__(self):
        """
        The number of individual trajectories
        """
        return self.num_indices

    def add_fields(self, fields):
        """
        Add a list of fields to an existing trajectory

        Parameters
        ----------
        fields : list of strings
            A list of fields to be added to the current trajectory
            collection.

        Examples
        ________
        >>> from yt.mods import *
        >>> trajs = ParticleTrajectories(my_fns, indices)
        >>> trajs.add_fields(["particle_mass", "particle_gpot"])
        """
        for field in fields:
            if not self.field_data.has_key(field):
                self._get_data(field)
                
    def _get_data(self, field):
        """
        Get a field to include in the trajectory collection.
        The trajectory collection itself is a dict of 2D numpy arrays,
        with shape (num_indices, num_steps)
        """
        if not self.field_data.has_key(field):
            particles = np.empty((0))
            step = int(0)
            for pf, mask, sort in zip(self.pfs, self.masks, self.sorts):
                if field in self.particle_fields:
                    # This is easy... just get the particle fields
                    dd = pf.h.all_data()
                    pfield = dd[field][mask]
                    particles = np.append(particles, pfield[sort])
                else:
                    # This is hard... must loop over grids
                    pfield = np.zeros((self.num_indices))
                    x = self["particle_position_x"][:,step]
                    y = self["particle_position_y"][:,step]
                    z = self["particle_position_z"][:,step]
                    particle_grids, particle_grid_inds = pf.h.find_points(x,y,z)
                    for grid in particle_grids:
                        cube = grid.retrieve_ghost_zones(1, [field])
                        CICSample_3(x,y,z,pfield,
                                    self.num_indices,
                                    cube[field],
                                    np.array(grid.LeftEdge).astype(np.float64),
                                    np.array(grid.ActiveDimensions).astype(np.int32),
                                    np.float64(grid['dx']))
                    particles = np.append(particles, pfield)
                step += 1
            self[field] = particles.reshape(self.num_steps,
                                            self.num_indices).transpose()
        return self.field_data[field]

    def trajectory_from_index(self, index):
        """
        Retrieve a single trajectory corresponding to a specific particle
        index

        Parameters
        ----------
        index : int
            This defines which particle trajectory from the
            ParticleTrajectories object will be returned.

        Returns
        -------
        A dictionary corresponding to the particle's trajectory and the
        fields along that trajectory

        Examples
        --------
        >>> from yt.mods import *
        >>> import matplotlib.pylab as pl
        >>> trajs = ParticleTrajectories(my_fns, indices)
        >>> traj = trajs.trajectory_from_index(indices[0])
        >>> pl.plot(traj["particle_time"], traj["particle_position_x"], "-x")
        >>> pl.savefig("orbit")
        """
        mask = np.in1d(self.indices, (index,), assume_unique=True)
        if not np.any(mask):
            print "The particle index %d is not in the list!" % (index)
            raise IndexError
        fields = [field for field in sorted(self.field_data.keys())]
        traj = {}
        traj["particle_time"] = self.times
        traj["particle_index"] = index
        for field in fields:
            traj[field] = self[field][mask,:][0]
        return traj

    def write_out(self, filename_base):
        """
        Write out particle trajectories to tab-separated ASCII files (one
        for each trajectory) with the field names in the file header. Each
        file is named with a basename and the index number.

        Parameters
        ----------
        filename_base : string
            The prefix for the outputted ASCII files.

        Examples
        --------
        >>> from yt.mods import *
        >>> trajs = ParticleTrajectories(my_fns, indices)
        >>> trajs.write_out("orbit_trajectory")       
        """
        fields = [field for field in sorted(self.field_data.keys())]
        num_fields = len(fields)
        first_str = "# particle_time\t" + "\t".join(fields)+"\n"
        template_str = "%g\t"*num_fields+"%g\n"
        for ix in xrange(self.num_indices):
            outlines = [first_str]
            for it in xrange(self.num_steps):
                outlines.append(template_str %
                                tuple([self.times[it]]+[self[field][ix,it] for field in fields]))
            fid = open(filename_base + "_%d.dat" % self.indices[ix], "w")
            fid.writelines(outlines)
            fid.close()
            del fid
            
    def write_out_h5(self, filename):
        """
        Write out all the particle trajectories to a single HDF5 file
        that contains the indices, the times, and the 2D array for each
        field individually

        Parameters
        ----------

        filename : string
            The output filename for the HDF5 file

        Examples
        --------

        >>> from yt.mods import *
        >>> trajs = ParticleTrajectories(my_fns, indices)
        >>> trajs.write_out_h5("orbit_trajectories")                
        """
        fid = h5py.File(filename, "w")
        fields = [field for field in sorted(self.field_data.keys())]
        fid.create_dataset("particle_indices", dtype=np.int32,
                           data=self.indices)
        fid.create_dataset("particle_time", data=self.times)
        for field in fields:
            fid.create_dataset("%s" % field, data=self[field])
        fid.close()<|MERGE_RESOLUTION|>--- conflicted
+++ resolved
@@ -11,13 +11,8 @@
 #-----------------------------------------------------------------------------
 
 from yt.data_objects.data_containers import YTFieldData
-<<<<<<< HEAD
-from yt.data_objects.time_series import DatasetSeries
-from yt.utilities.lib import sample_field_at_positions
-=======
 from yt.data_objects.time_series import TimeSeriesData
 from yt.utilities.lib.CICDeposit import CICSample_3
->>>>>>> 4921837b
 from yt.funcs import *
 
 import numpy as np
@@ -33,7 +28,7 @@
     Parameters
     ----------
     filenames : list of strings
-        A time-sorted list of filenames to construct the DatasetSeries
+        A time-sorted list of filenames to construct the TimeSeriesData
         object.
     indices : array_like
         An integer array of particle indices whose trajectories we
@@ -73,7 +68,7 @@
         indices.sort() # Just in case the caller wasn't careful
         
         self.field_data = YTFieldData()
-        self.pfs = DatasetSeries.from_filenames(filenames)
+        self.pfs = TimeSeriesData.from_filenames(filenames)
         self.masks = []
         self.sorts = []
         self.indices = indices
