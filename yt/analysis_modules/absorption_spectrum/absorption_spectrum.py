--- conflicted
+++ resolved
@@ -307,15 +307,6 @@
         """
         Write spectrum to a fits file.
         """
-<<<<<<< HEAD
-        try:
-            import pyfits
-        except:
-            print("Could not import the pyfits module.  Please install pyfits.")
-            return
-
-=======
->>>>>>> 5e4ba527
         print("Writing spectrum to fits file: %s." % filename)
         col1 = pyfits.Column(name='wavelength', format='E', array=self.lambda_bins)
         col2 = pyfits.Column(name='flux', format='E', array=self.flux_field)
