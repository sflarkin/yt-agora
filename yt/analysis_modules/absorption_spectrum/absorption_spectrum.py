--- conflicted
+++ resolved
@@ -216,15 +216,6 @@
                                     lambda_bins=self.lambda_bins[left_index[lixel]:right_index[lixel]])
                     # Widen wavelength window until optical depth reaches a max value at the ends.
                     if (line_tau[0] < max_tau and line_tau[-1] < max_tau) or \
-<<<<<<< HEAD
-                      (left_index[lixel] == 0 and right_index[lixel] == self.n_lambda - 1):
-                        break
-                    my_bin_ratio *= 2
-                    left_index[lixel]  = (center_bins[lixel] -
-                                          my_bin_ratio * width_ratio).astype(int).clip(0, self.n_lambda)
-                    right_index[lixel] = (center_bins[lixel] +
-                                          my_bin_ratio * width_ratio).astype(int).clip(0, self.n_lambda)
-=======
                       (left_index[lixel] <= 0 and right_index[lixel] >= self.n_lambda):
                         break
                     my_bin_ratio *= 2
@@ -234,7 +225,6 @@
                     right_index[lixel] = (center_bins[lixel] +
                                           my_bin_ratio *
                                           width_ratio[lixel]).astype(int).clip(0, self.n_lambda)
->>>>>>> 3dbe72b2
                 self.tau_field[left_index[lixel]:right_index[lixel]] += line_tau
                 if line['label_threshold'] is not None and \
                         column_density[lixel] >= line['label_threshold']:
