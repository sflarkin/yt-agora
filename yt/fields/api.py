--- conflicted
+++ resolved
@@ -17,10 +17,7 @@
     field_plugins
 
 from . import angular_momentum
-<<<<<<< HEAD
-=======
 from . import astro_fields
->>>>>>> acbbbe4f
 from . import cosmology_fields
 from . import fluid_fields
 from . import fluid_vector_fields
