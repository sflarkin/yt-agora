--- conflicted
+++ resolved
@@ -32,10 +32,6 @@
   {"H": primordial_H_mass_fraction,
    "He" : (1 - primordial_H_mass_fraction)}
 
-_primordial_mass_fraction = \
-  {"H": primordial_H_mass_fraction,
-   "He" : (1 - primordial_H_mass_fraction)}
-    
 # See YTEP-0003 for details, but we want to ensure these fields are all
 # populated:
 #
@@ -164,9 +160,6 @@
     loc = my_split.index(element)
     if loc == len(my_split) - 1 or not my_split[loc + 1].isdigit():
         return 1
-<<<<<<< HEAD
-    return int(my_split[loc + 1])
-=======
     return int(my_split[loc + 1])
 
 @register_field_plugin
@@ -184,5 +177,4 @@
         else:
             # Skip it
             continue
-        func(registry, ftype, species, particle_type)
->>>>>>> 2885ac8b
+        func(registry, ftype, species, particle_type)