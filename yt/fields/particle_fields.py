"""
These are common particle deposition fields.




"""

#-----------------------------------------------------------------------------
# Copyright (c) 2013, yt Development Team.
#
# Distributed under the terms of the Modified BSD License.
#
# The full license is in the file COPYING.txt, distributed with this software.
#-----------------------------------------------------------------------------

import numpy as np

from yt.funcs import *
from yt.fields.derived_field import \
    ValidateParameter, \
    ValidateSpatial
from yt.utilities.physical_constants import \
    mass_hydrogen_cgs, \
    mass_sun_cgs, \
    mh

from yt.utilities.math_utils import \
    get_sph_r_component, \
    get_sph_theta_component, \
    get_sph_phi_component, \
    get_cyl_r_component, \
    get_cyl_z_component, \
    get_cyl_theta_component, \
    get_cyl_r, get_cyl_theta, \
    get_cyl_z, get_sph_r, \
    get_sph_theta, get_sph_phi, \
    periodic_dist, euclidean_dist
     
def _field_concat(fname):
    def _AllFields(field, data):
        v = []
        for ptype in data.pf.particle_types:
            data.pf._last_freq = (ptype, None)
            if ptype == "all" or \
                ptype in data.pf.known_filters:
                  continue
            v.append(data[ptype, fname].copy())
        rv = np.concatenate(v, axis=0)
        return rv
    return _AllFields

def _field_concat_slice(fname, axi):
    def _AllFields(field, data):
        v = []
        for ptype in data.pf.particle_types:
            data.pf._last_freq = (ptype, None)
            if ptype == "all" or \
                ptype in data.pf.known_filters:
                  continue
            v.append(data[ptype, fname][:,axi])
        rv = np.concatenate(v, axis=0)
        return rv
    return _AllFields

def particle_deposition_functions(ptype, coord_name, mass_name, registry):
    orig = set(registry.keys())
    def particle_count(field, data):
        pos = data[ptype, coord_name]
        d = data.deposit(pos, method = "count")
        d = data.pf.arr(d, input_units = "cm**-3")
        return data.apply_units(d, field.units)

    registry.add_field(("deposit", "%s_count" % ptype),
             function = particle_count,
             validators = [ValidateSpatial()],
             display_name = "\\mathrm{%s Count}" % ptype,
             projection_conversion = '1')

    def particle_mass(field, data):
        pos = data[ptype, coord_name]
        d = data.deposit(pos, [data[ptype, mass_name]], method = "sum")
        return data.apply_units(d, field.units)

    registry.add_field(("deposit", "%s_mass" % ptype),
             function = particle_mass,
             validators = [ValidateSpatial()],
             display_name = "\\mathrm{%s Mass}" % ptype,
             units = "g")
             
    def particle_density(field, data):
        pos = data[ptype, coord_name]
        d = data.deposit(pos, [data[ptype, mass_name]], method = "sum")
        d /= data["gas", "index", "cell_volume"]
        return data.apply_units(d, field.units)

    registry.add_field(("deposit", "%s_density" % ptype),
             function = particle_density,
             validators = [ValidateSpatial()],
             display_name = "\\mathrm{%s Density}" % ptype,
             units = "g/cm**3")

    def particle_cic(field, data):
        pos = data[ptype, coord_name]
        d = data.deposit(pos, [data[ptype, mass_name]], method = "cic")
        d = data.apply_units(d, data[ptype, mass_name].units)
        d /= data["index", "cell_volume"]
        return d

    registry.add_field(("deposit", "%s_cic" % ptype),
             function = particle_cic,
             validators = [ValidateSpatial()],
             display_name = "\\mathrm{%s CIC Density}" % ptype,
             units = "g/cm**3")

    # Now some translation functions.

    def particle_ones(field, data):
        v = np.ones(data[ptype, mass_name].shape, dtype="float64")
        return data.apply_units(v, field.units)

    registry.add_field((ptype, "particle_ones"),
                       function = particle_ones,
                       particle_type = True,
                       units = "")

    registry.alias((ptype, "ParticleMass"), (ptype, mass_name),
                    units = "g")

    registry.alias((ptype, "ParticleMassMsun"), (ptype, mass_name),
                    units = "Msun")

    def particle_mesh_ids(field, data):
        pos = data[ptype, coord_name]
        ids = np.zeros(pos.shape[0], dtype="float64") - 1
        # This is float64 in name only.  It will be properly cast inside the
        # deposit operation.
        #_ids = ids.view("float64")
        data.deposit(pos, [ids], method = "mesh_id")
        return data.apply_units(ids, "")
    registry.add_field((ptype, "mesh_id"),
            function = particle_mesh_ids,
            validators = [ValidateSpatial()],
            particle_type = True)

    return list(set(registry.keys()).difference(orig))

def particle_scalar_functions(ptype, coord_name, vel_name, registry):

    # Now we have to set up the various velocity and coordinate things.  In the
    # future, we'll actually invert this and use the 3-component items
    # elsewhere, and stop using these.
    
    # Note that we pass in _ptype here so that it's defined inside the closure.
    orig = set(registry.keys())

    def _get_coord_funcs(axi, _ptype):
        def _particle_velocity(field, data):
            return data[_ptype, vel_name][:,axi]
        def _particle_position(field, data):
            return data[_ptype, coord_name][:,axi]
        return _particle_velocity, _particle_position
    for axi, ax in enumerate("xyz"):
        v, p = _get_coord_funcs(axi, ptype)
        registry.add_field((ptype, "particle_velocity_%s" % ax),
            particle_type = True, function = v)
        registry.add_field((ptype, "particle_position_%s" % ax),
            particle_type = True, function = p)

    return list(set(registry.keys()).difference(orig))

def particle_vector_functions(ptype, coord_names, vel_names, registry):

    # This will column_stack a set of scalars to create vector fields.
    orig = set(registry.keys())

    def _get_vec_func(_ptype, names):
        def particle_vectors(field, data):
            c = np.column_stack([data[_ptype, name] for name in names])
            return data.apply_units(c, field.units)
        return particle_vectors
    registry.add_field((ptype, "Coordinates"),
                       function=_get_vec_func(ptype, coord_names),
                       particle_type=True)
    registry.add_field((ptype, "Velocities"),
                       function=_get_vec_func(ptype, vel_names),
                       particle_type=True)
    return list(set(registry.keys()).difference(orig))

def standard_particle_fields(registry, ptype,
                             spos = "particle_position_%s",
                             svel = "particle_velocity_%s"):
    # This function will set things up based on the scalar fields and standard
    # yt field names.

    def _particle_velocity_magnitude(field, data):
        """ M{|v|} """
        bulk_velocity = data.get_field_parameter("bulk_velocity")
        if bulk_velocity is None:
            bulk_velocity = np.zeros(3)
        return np.sqrt((data[ptype, svel % 'x'] - bulk_velocity[0])**2
                     + (data[ptype, svel % 'y'] - bulk_velocity[1])**2
                     + (data[ptype, svel % 'z'] - bulk_velocity[2])**2 )
    
        registry.add_field((ptype, "particle_velocity_magnitude"),
                  function=_particle_velocity_magnitude,
                  particle_type=True,
                  take_log=False,
                  units="cm/s")

    def _particle_specific_angular_momentum(field, data):
        """
        Calculate the angular of a particle velocity.  Returns a vector for each
        particle.
        """
        if data.has_field_parameter("bulk_velocity"):
            bv = data.get_field_parameter("bulk_velocity")
        else: bv = np.zeros(3, dtype=np.float64)
        xv = data[ptype, svel % 'x'] - bv[0]
        yv = data[ptype, svel % 'y'] - bv[1]
        zv = data[ptype, svel % 'z'] - bv[2]
        center = data.get_field_parameter('center')
        coords = np.array([data[ptype, spos % 'x'],
                           data[ptype, spos % 'y'],
                           data[ptype, spos % 'z']], dtype=np.float64)
        new_shape = tuple([3] + [1]*(len(coords.shape)-1))
        r_vec = coords - np.reshape(center,new_shape)
        v_vec = np.array([xv,yv,zv], dtype=np.float64)
        return np.cross(r_vec, v_vec, axis=0)

    registry.add_field((ptype, "particle_specific_angular_momentum"),
              function=_particle_specific_angular_momentum,
              particle_type=True,
              units="cm**2/s",
              validators=[ValidateParameter("center")])

    def _particle_specific_angular_momentum_x(field, data):
        if data.has_field_parameter("bulk_velocity"):
            bv = data.get_field_parameter("bulk_velocity")
        else: bv = np.zeros(3, dtype=np.float64)
        center = data.get_field_parameter('center')
        y = data[ptype, spos % "y"] - center[1]
        z = data[ptype, spos % "z"] - center[2]
        yv = data[ptype, svel % "y"] - bv[1]
        zv = data[ptype, svel % "z"] - bv[2]
        return yv*z - zv*y

    registry.add_field((ptype, "particle_specific_angular_momentum_x"),
              function=_particle_specific_angular_momentum_x,
              particle_type=True,
              units="cm**2/s",
              validators=[ValidateParameter("center")])

    def _particle_specific_angular_momentum_y(field, data):
        if data.has_field_parameter("bulk_velocity"):
            bv = data.get_field_parameter("bulk_velocity")
        else: bv = np.zeros(3, dtype=np.float64)
        center = data.get_field_parameter('center')
        x = data[ptype, spos % "x"] - center[0]
        z = data[ptype, spos % "z"] - center[2]
        xv = data[ptype, svel % "x"] - bv[0]
        zv = data[ptype, svel % "z"] - bv[2]
        return -(xv*z - zv*x)

    registry.add_field((ptype, "particle_specific_angular_momentum_y"),
              function=_particle_specific_angular_momentum_y,
              particle_type=True,
              units="cm**2/s",
              validators=[ValidateParameter("center")])

    def _particle_specific_angular_momentum_z(field, data):
        if data.has_field_parameter("bulk_velocity"):
            bv = data.get_field_parameter("bulk_velocity")
        else: bv = np.zeros(3, dtype=np.float64)
        center = data.get_field_parameter('center')
        x = data[ptype, spos % "x"] - center[0]
        y = data[ptype, spos % "y"] - center[1]
        xv = data[ptype, svel % "x"] - bv[0]
        yv = data[ptype, svel % "y"] - bv[1]
        return xv*y - yv*x

    registry.add_field((ptype, "particle_specific_angular_momentum_z"),
              function=_particle_specific_angular_momentum_z,
              particle_type=True,
              units="cm**2/s",
              validators=[ValidateParameter("center")])

    def _particle_angular_momentum(field, data):
        return data[ptype, "particle_mass"] \
             * data[ptype, "particle_specific_angular_momentum"]

    def _particle_angular_momentum_x(field, data):
        return data[ptype, "particle_mass"] * \
               data[ptype, "particle_specific_angular_momentum_x"]
    registry.add_field((ptype, "particle_angular_momentum_x"),
             function=_particle_angular_momentum_x,
             units="g*cm**2/s", particle_type=True,
             validators=[ValidateParameter('center')])

    def _particle_angular_momentum_y(field, data):
        return data[ptype, "particle_mass"] * \
               data[ptype, "particle_specific_angular_momentum_y"]
    registry.add_field((ptype, "particle_angular_momentum_y"),
             function=_particle_angular_momentum_y,
             units="g*cm**2/s", particle_type=True,
             validators=[ValidateParameter('center')])

    def _particle_angular_momentum_z(field, data):
        return data[ptype, "particle_mass"] * \
               data[ptype, "particle_specific_angular_momentum_z"]
    registry.add_field((ptype, "particle_angular_momentum_z"),
             function=_particle_angular_momentum_z,
             units="g*cm**2/s", particle_type=True,
             validators=[ValidateParameter('center')])

    from .universal_fields import \
        get_radius

    def _particle_radius(field, data):
        return get_radius(data, "particle_position_")
    registry.add_field((ptype, "particle_radius"),
              function=_particle_radius,
              validators=[ValidateParameter("center")],
              units="cm", particle_type = True,
              display_name = "Particle Radius")

    def _particle_radius_spherical(field, data):
        normal = data.get_field_parameter('normal')
        center = data.get_field_parameter('center')
        bv = data.get_field_parameter("bulk_velocity")
        pos = spos
        pos = np.array([data[ptype, pos % ax] for ax in "xyz"])
        theta = get_sph_theta(pos, center)
        phi = get_sph_phi(pos, center)
        pos = pos - np.reshape(center, (3, 1))
        sphr = get_sph_r_component(pos, theta, phi, normal)
        return sphr

    registry.add_field((ptype, "particle_radius_spherical"),
              function=_particle_radius_spherical,
              particle_type=True, units="cm/s",
              validators=[ValidateParameter("normal"), 
                          ValidateParameter("center")])

    def _particle_theta_spherical(field, data):
        normal = data.get_field_parameter('normal')
        center = data.get_field_parameter('center')
        bv = data.get_field_parameter("bulk_velocity")
        pos = spos
        pos = np.array([data[ptype, pos % ax] for ax in "xyz"])
        theta = get_sph_theta(pos, center)
        phi = get_sph_phi(pos, center)
        pos = pos - np.reshape(center, (3, 1))
        spht = get_sph_theta_component(pos, theta, phi, normal)
        return spht

    registry.add_field((ptype, "particle_theta_spherical"),
              function=_particle_theta_spherical,
              particle_type=True, units="cm/s",
              validators=[ValidateParameter("normal"), 
                          ValidateParameter("center")])

    def _particle_phi_spherical(field, data):
        normal = data.get_field_parameter('normal')
        center = data.get_field_parameter('center')
        bv = data.get_field_parameter("bulk_velocity")
        pos = spos
        pos = np.array([data[ptype, pos % ax] for ax in "xyz"])
        theta = get_sph_theta(pos, center)
        phi = get_sph_phi(pos, center)
        pos = pos - np.reshape(center, (3, 1))
        vel = vel - np.reshape(bv, (3, 1))
        sphp = get_sph_phi_component(pos, theta, phi, normal)
        return sphp

    registry.add_field((ptype, "particle_phi_spherical"),
              function=_particle_phi_spherical,
              particle_type=True, units="cm/s",
              validators=[ValidateParameter("normal"), 
                          ValidateParameter("center")])

    def _particle_radial_velocity(field, data):
        normal = data.get_field_parameter('normal')
        center = data.get_field_parameter('center')
        bv = data.get_field_parameter("bulk_velocity")
        pos = spos
        pos = np.array([data[ptype, pos % ax] for ax in "xyz"])
        vel = svel
        vel = np.array([data[ptype, vel % ax] for ax in "xyz"])
        theta = get_sph_theta(pos, center)
        phi = get_sph_phi(pos, center)
        pos = pos - np.reshape(center, (3, 1))
        vel = vel - np.reshape(bv, (3, 1))
        sphr = get_sph_r_component(vel, theta, phi, normal)
        return sphr

    registry.add_field((ptype, "particle_radial_velocity"),
              function=_particle_radial_velocity,
              particle_type=True, units="cm/s",
              validators=[ValidateParameter("normal"), 
                          ValidateParameter("center")])

    def _particle_theta_velocity(field, data):
        normal = data.get_field_parameter('normal')
        center = data.get_field_parameter('center')
        bv = data.get_field_parameter("bulk_velocity")
        pos = spos
        pos = np.array([data[ptype, pos % ax] for ax in "xyz"])
        vel = svel
        vel = np.array([data[ptype, vel % ax] for ax in "xyz"])
        theta = get_sph_theta(pos, center)
        phi = get_sph_phi(pos, center)
        pos = pos - np.reshape(center, (3, 1))
        vel = vel - np.reshape(bv, (3, 1))
        spht = get_sph_theta_component(vel, theta, phi, normal)
        return spht

    registry.add_field((ptype, "particle_theta_velocity"),
              function=_particle_theta_velocity,
              particle_type=True, units="cm/s",
              validators=[ValidateParameter("normal"), 
                          ValidateParameter("center")])

    def _particle_phi_velocity(field, data):
        normal = data.get_field_parameter('normal')
        center = data.get_field_parameter('center')
        bv = data.get_field_parameter("bulk_velocity")
        pos = np.array([data[ptype, spos % ax] for ax in "xyz"])
        vel = np.array([data[ptype, svel % ax] for ax in "xyz"])
        theta = get_sph_theta(pos, center)
        phi = get_sph_phi(pos, center)
        pos = pos - np.reshape(center, (3, 1))
        vel = vel - np.reshape(bv, (3, 1))
        sphp = get_sph_phi_component(vel, phi, normal)
        return sphp

    registry.add_field((ptype, "particle_phi_velocity"),
              function=_particle_phi_velocity,
              particle_type=True, units="cm/s",
              validators=[ValidateParameter("normal"), 
                          ValidateParameter("center")])

<<<<<<< HEAD

def add_particle_average(registry, ptype, field_name, 
                         weight = "particle_mass",
                         density = True):
    def _pfunc_avg(field, data):
        pos = data[ptype, "Coordinates"]
        f = data[ptype, field_name]
        wf = data[ptype, weight]
        f *= wf
        v = data.deposit(pos, [f], method = "sum")
        w = data.deposit(pos, [wf], method = "sum")
        v /= w
        if density: v /= data["CellVolume"]
        v[np.isnan(v)] = 0.0
        return v
    fn = ("deposit", "%s_avg_%s" % (ptype, field_name))
    registry.add_field(fn, function=_pfunc_avg,
                       validators = [ValidateSpatial(0)],
                       particle_type = False)
    return fn
=======
    def _get_cic_field(fname, units):
        def _cic_particle_field(field, data):
            """
            Create a grid field for particle quantities weighted by particle
            mass, using cloud-in-cell deposit.
            """
            pos = data[ptype, 'Coordinates']
            # Get back into density
            pden = data[ptype, 'particle_mass'] / data["index", "cell_volume"] 
            top = data.deposit(pos, [data[('all', particle_field)]*pden],
                               method = 'cic')
            bottom = data.deposit(pos, [pden], method = 'cic')
            top[bottom == 0] = 0.0
            bnz = bottom.nonzero()
            top[bnz] /= bottom[bnz]
            d = data.pf.arr(top, input_units = units)
            return top

    for ax in 'xyz':
        registry.add_field(
            ("deposit", "%s_cic_velocity_%s" % (ptype, ax)),
            function=_get_cic_field(svel % ax, "cm/s"),
            units = "cm/s", take_log=False,
            validators=[ValidateSpatial(0)])
>>>>>>> 429d4d05
<|MERGE_RESOLUTION|>--- conflicted
+++ resolved
@@ -440,28 +440,6 @@
               validators=[ValidateParameter("normal"), 
                           ValidateParameter("center")])
 
-<<<<<<< HEAD
-
-def add_particle_average(registry, ptype, field_name, 
-                         weight = "particle_mass",
-                         density = True):
-    def _pfunc_avg(field, data):
-        pos = data[ptype, "Coordinates"]
-        f = data[ptype, field_name]
-        wf = data[ptype, weight]
-        f *= wf
-        v = data.deposit(pos, [f], method = "sum")
-        w = data.deposit(pos, [wf], method = "sum")
-        v /= w
-        if density: v /= data["CellVolume"]
-        v[np.isnan(v)] = 0.0
-        return v
-    fn = ("deposit", "%s_avg_%s" % (ptype, field_name))
-    registry.add_field(fn, function=_pfunc_avg,
-                       validators = [ValidateSpatial(0)],
-                       particle_type = False)
-    return fn
-=======
     def _get_cic_field(fname, units):
         def _cic_particle_field(field, data):
             """
@@ -486,4 +464,23 @@
             function=_get_cic_field(svel % ax, "cm/s"),
             units = "cm/s", take_log=False,
             validators=[ValidateSpatial(0)])
->>>>>>> 429d4d05
+
+def add_particle_average(registry, ptype, field_name, 
+                         weight = "particle_mass",
+                         density = True):
+    def _pfunc_avg(field, data):
+        pos = data[ptype, "Coordinates"]
+        f = data[ptype, field_name]
+        wf = data[ptype, weight]
+        f *= wf
+        v = data.deposit(pos, [f], method = "sum")
+        w = data.deposit(pos, [wf], method = "sum")
+        v /= w
+        if density: v /= data["cell_volume"]
+        v[np.isnan(v)] = 0.0
+        return v
+    fn = ("deposit", "%s_avg_%s" % (ptype, field_name))
+    registry.add_field(fn, function=_pfunc_avg,
+                       validators = [ValidateSpatial(0)],
+                       particle_type = False)
+    return fn