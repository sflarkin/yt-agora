"""
These are common particle fields.




"""

#-----------------------------------------------------------------------------
# Copyright (c) 2013, yt Development Team.
#
# Distributed under the terms of the Modified BSD License.
#
# The full license is in the file COPYING.txt, distributed with this software.
#-----------------------------------------------------------------------------

import numpy as np

from yt.funcs import *
from yt.units.yt_array import YTArray
from yt.fields.derived_field import \
    ValidateParameter, \
    ValidateSpatial

from yt.units.yt_array import \
    uconcatenate

from yt.utilities.math_utils import \
    get_sph_r_component, \
    get_sph_theta_component, \
    get_sph_phi_component, \
    get_cyl_r_component, \
    get_cyl_z_component, \
    get_cyl_theta_component, \
    get_cyl_r, get_cyl_theta, \
    get_cyl_z, \
    get_sph_theta, get_sph_phi, \
    modify_reference_frame

from .vector_operations import \
    create_magnitude_field
     
from .field_functions import \
    get_radius

<<<<<<< HEAD
    
=======
sph_whitelist_fields = (
    'particle_velocity_x',
    'particle_velocity_y',
    'particle_velocity_z',
    'density',
    'temperature',
    'metallicity',
    'thermal_energy',
    'H_fraction',
    'He_fraction',
    'C_fraction',
    'N_fraction',
    'O_fraction',
    'Ne_fraction',
    'Mg_fraction',
    'Si_fraction',
    'Fe_fraction',
)


>>>>>>> 5e4ba527
def _field_concat(fname):
    def _AllFields(field, data):
        v = []
        for ptype in data.ds.particle_types:
            data.ds._last_freq = (ptype, None)
            if ptype == "all" or \
                ptype in data.ds.known_filters:
                  continue
            v.append(data[ptype, fname].copy())
        rv = uconcatenate(v, axis=0)
        return rv
    return _AllFields

def _field_concat_slice(fname, axi):
    def _AllFields(field, data):
        v = []
        for ptype in data.ds.particle_types:
            data.ds._last_freq = (ptype, None)
            if ptype == "all" or \
                ptype in data.ds.known_filters:
                  continue
            v.append(data[ptype, fname][:,axi])
        rv = uconcatenate(v, axis=0)
        return rv
    return _AllFields

def particle_deposition_functions(ptype, coord_name, mass_name, registry):
    orig = set(registry.keys())
    ptype_dn = ptype.replace("_"," ").title()
    def particle_count(field, data):
        pos = data[ptype, coord_name]
        d = data.deposit(pos, method = "count")
        d = data.ds.arr(d, input_units = "cm**-3")
        return data.apply_units(d, field.units)

    registry.add_field(("deposit", "%s_count" % ptype),
             function = particle_count,
             validators = [ValidateSpatial()],
             units = '',
             display_name = r"\mathrm{%s Count}" % ptype_dn)

    def particle_mass(field, data):
        pos = data[ptype, coord_name]
        pmass = data[ptype, mass_name].in_units(field.units)
        d = data.deposit(pos, [pmass], method = "sum")
        return data.apply_units(d, field.units)

    registry.add_field(("deposit", "%s_mass" % ptype),
             function = particle_mass,
             validators = [ValidateSpatial()],
             display_name = r"\mathrm{%s Mass}" % ptype_dn,
             units = "g")

    def particle_density(field, data):
        pos = data[ptype, coord_name]
        mass = data[ptype, mass_name]
        pos.convert_to_units("code_length")
        mass.convert_to_units("code_mass")
        d = data.deposit(pos, [data[ptype, mass_name]], method = "sum")
        d = data.ds.arr(d, "code_mass")
        d /= data["index", "cell_volume"]
        return d

    registry.add_field(("deposit", "%s_density" % ptype),
             function = particle_density,
             validators = [ValidateSpatial()],
             display_name = r"\mathrm{%s Density}" % ptype_dn,
             units = "g/cm**3")

    def particle_cic(field, data):
        pos = data[ptype, coord_name]
        d = data.deposit(pos, [data[ptype, mass_name]], method = "cic")
        d = data.apply_units(d, data[ptype, mass_name].units)
        d /= data["index", "cell_volume"]
        return d

    registry.add_field(("deposit", "%s_cic" % ptype),
             function = particle_cic,
             validators = [ValidateSpatial()],
             display_name = r"\mathrm{%s CIC Density}" % ptype_dn,
             units = "g/cm**3")

    def _get_density_weighted_deposit_field(fname, units, method):
        def _deposit_field(field, data):
            """
            Create a grid field for particle quantities weighted by particle
            mass, using cloud-in-cell deposit.
            """
            pos = data[ptype, "particle_position"]
            # Get back into density
            pden = data[ptype, 'particle_mass']
            top = data.deposit(pos, [data[(ptype, fname)]*pden], method=method)
            bottom = data.deposit(pos, [pden], method=method)
            top[bottom == 0] = 0.0
            bnz = bottom.nonzero()
            top[bnz] /= bottom[bnz]
            d = data.ds.arr(top, input_units=units)
            return d
        return _deposit_field

    for ax in 'xyz':
        for method, name in zip(("cic", "sum"), ("cic", "nn")):
            function = _get_density_weighted_deposit_field(
                "particle_velocity_%s" % ax, "cm/s", method)
            registry.add_field(
                ("deposit", ("%s_"+name+"_velocity_%s") % (ptype, ax)),
                function=function, units="cm/s", take_log=False,
                validators=[ValidateSpatial(0)])

    # Now some translation functions.

    def particle_ones(field, data):
        v = np.ones(data[ptype, mass_name].shape, dtype="float64")
        return data.apply_units(v, field.units)

    registry.add_field((ptype, "particle_ones"),
                       function = particle_ones,
                       particle_type = True,
                       units = "")

    def particle_mesh_ids(field, data):
        pos = data[ptype, coord_name]
        ids = np.zeros(pos.shape[0], dtype="float64") - 1
        # This is float64 in name only.  It will be properly cast inside the
        # deposit operation.
        #_ids = ids.view("float64")
        data.deposit(pos, [ids], method = "mesh_id")
        return data.apply_units(ids, "")
    registry.add_field((ptype, "mesh_id"),
            function = particle_mesh_ids,
            validators = [ValidateSpatial()],
            units = '',
            particle_type = True)

    return list(set(registry.keys()).difference(orig))

def particle_scalar_functions(ptype, coord_name, vel_name, registry):

    # Now we have to set up the various velocity and coordinate things.  In the
    # future, we'll actually invert this and use the 3-component items
    # elsewhere, and stop using these.
    
    # Note that we pass in _ptype here so that it's defined inside the closure.

    def _get_coord_funcs(axi, _ptype):
        def _particle_velocity(field, data):
            return data[_ptype, vel_name][:,axi]
        def _particle_position(field, data):
            return data[_ptype, coord_name][:,axi]
        return _particle_velocity, _particle_position
    for axi, ax in enumerate("xyz"):
        v, p = _get_coord_funcs(axi, ptype)
        registry.add_field((ptype, "particle_velocity_%s" % ax),
            particle_type = True, function = v,
            units = "code_velocity")
        registry.add_field((ptype, "particle_position_%s" % ax),
            particle_type = True, function = p,
            units = "code_length")

def particle_vector_functions(ptype, coord_names, vel_names, registry):

    # This will column_stack a set of scalars to create vector fields.

    def _get_vec_func(_ptype, names):
        def particle_vectors(field, data):
            v = [data[_ptype, name].in_units(field.units)
                  for name in names]
            c = np.column_stack(v)
            return data.apply_units(c, field.units)
        return particle_vectors
    registry.add_field((ptype, "particle_position"),
                       function=_get_vec_func(ptype, coord_names),
                       units = "code_length",
                       particle_type=True)
    registry.add_field((ptype, "particle_velocity"),
                       function=_get_vec_func(ptype, vel_names),
                       units = "cm / s",
                       particle_type=True)

def standard_particle_fields(registry, ptype,
                             spos = "particle_position_%s",
                             svel = "particle_velocity_%s"):
    # This function will set things up based on the scalar fields and standard
    # yt field names.

    def _particle_velocity_magnitude(field, data):
        """ M{|v|} """
        bulk_velocity = data.get_field_parameter("bulk_velocity")
        if bulk_velocity is None:
            bulk_velocity = np.zeros(3)
        return np.sqrt((data[ptype, svel % 'x'] - bulk_velocity[0])**2
                     + (data[ptype, svel % 'y'] - bulk_velocity[1])**2
                     + (data[ptype, svel % 'z'] - bulk_velocity[2])**2 )
    
    registry.add_field((ptype, "particle_velocity_magnitude"),
                  function=_particle_velocity_magnitude,
                  particle_type=True,
                  take_log=False,
                  units="cm/s")

    def _particle_specific_angular_momentum(field, data):
        """
        Calculate the angular of a particle velocity.  Returns a vector for each
        particle.
        """
        if data.has_field_parameter("bulk_velocity"):
            bv = data.get_field_parameter("bulk_velocity")
        else: bv = np.zeros(3, dtype=np.float64)
        xv = data[ptype, svel % 'x'] - bv[0]
        yv = data[ptype, svel % 'y'] - bv[1]
        zv = data[ptype, svel % 'z'] - bv[2]
        center = data.get_field_parameter('center')
        coords = self.ds.arr([data[ptype, spos % d] for d in 'xyz'],
                             dtype=np.float64, units='cm')
        new_shape = tuple([3] + [1]*(len(coords.shape)-1))
        r_vec = coords - np.reshape(center,new_shape)
        v_vec = self.ds.arr([xv,yv,zv], dtype=np.float64, units='cm/s')
        return np.cross(r_vec, v_vec, axis=0).T

    registry.add_field((ptype, "particle_specific_angular_momentum"),
              function=_particle_specific_angular_momentum,
              particle_type=True,
              units="cm**2/s",
              validators=[ValidateParameter("center")])

    def _particle_specific_angular_momentum_x(field, data):
        if data.has_field_parameter("bulk_velocity"):
            bv = data.get_field_parameter("bulk_velocity")
        else: bv = np.zeros(3, dtype=np.float64)
        center = data.get_field_parameter('center')
        y = data[ptype, spos % "y"] - center[1]
        z = data[ptype, spos % "z"] - center[2]
        yv = data[ptype, svel % "y"] - bv[1]
        zv = data[ptype, svel % "z"] - bv[2]
        return yv*z - zv*y

    registry.add_field((ptype, "particle_specific_angular_momentum_x"),
              function=_particle_specific_angular_momentum_x,
              particle_type=True,
              units="cm**2/s",
              validators=[ValidateParameter("center")])

    def _particle_specific_angular_momentum_y(field, data):
        if data.has_field_parameter("bulk_velocity"):
            bv = data.get_field_parameter("bulk_velocity")
        else: bv = np.zeros(3, dtype=np.float64)
        center = data.get_field_parameter('center')
        x = data[ptype, spos % "x"] - center[0]
        z = data[ptype, spos % "z"] - center[2]
        xv = data[ptype, svel % "x"] - bv[0]
        zv = data[ptype, svel % "z"] - bv[2]
        return -(xv*z - zv*x)

    registry.add_field((ptype, "particle_specific_angular_momentum_y"),
              function=_particle_specific_angular_momentum_y,
              particle_type=True,
              units="cm**2/s",
              validators=[ValidateParameter("center")])

    def _particle_specific_angular_momentum_z(field, data):
        if data.has_field_parameter("bulk_velocity"):
            bv = data.get_field_parameter("bulk_velocity")
        else: bv = np.zeros(3, dtype=np.float64)
        center = data.get_field_parameter('center')
        x = data[ptype, spos % "x"] - center[0]
        y = data[ptype, spos % "y"] - center[1]
        xv = data[ptype, svel % "x"] - bv[0]
        yv = data[ptype, svel % "y"] - bv[1]
        return xv*y - yv*x

    registry.add_field((ptype, "particle_specific_angular_momentum_z"),
              function=_particle_specific_angular_momentum_z,
              particle_type=True,
              units="cm**2/s",
              validators=[ValidateParameter("center")])

    create_magnitude_field(registry, "particle_specific_angular_momentum",
                           "cm**2/s", ftype=ptype, particle_type=True)
    
    def _particle_angular_momentum_x(field, data):
        return data[ptype, "particle_mass"] * \
               data[ptype, "particle_specific_angular_momentum_x"]
    registry.add_field((ptype, "particle_angular_momentum_x"),
             function=_particle_angular_momentum_x,
             units="g*cm**2/s", particle_type=True,
             validators=[ValidateParameter('center')])

    def _particle_angular_momentum_y(field, data):
        return data[ptype, "particle_mass"] * \
               data[ptype, "particle_specific_angular_momentum_y"]
    registry.add_field((ptype, "particle_angular_momentum_y"),
             function=_particle_angular_momentum_y,
             units="g*cm**2/s", particle_type=True,
             validators=[ValidateParameter('center')])

    def _particle_angular_momentum_z(field, data):
        return data[ptype, "particle_mass"] * \
               data[ptype, "particle_specific_angular_momentum_z"]
    registry.add_field((ptype, "particle_angular_momentum_z"),
             function=_particle_angular_momentum_z,
             units="g*cm**2/s", particle_type=True,
             validators=[ValidateParameter('center')])

    def _particle_angular_momentum(field, data):
        return (data[ptype, "particle_mass"] *
                data[ptype, "particle_specific_angular_momentum"].T).T
    registry.add_field((ptype, "particle_angular_momentum"),
              function=_particle_angular_momentum,
              particle_type=True,
              units="g*cm**2/s",
              validators=[ValidateParameter("center")])

    create_magnitude_field(registry, "particle_angular_momentum",
                           "g*cm**2/s", ftype=ptype, particle_type=True)

    def _particle_radius(field, data):
        """The spherical radius component of the particle positions

        Relative to the coordinate system defined by the *normal* vector,
        and *center* field parameters.
        """
        return get_radius(data, "particle_position_")

    registry.add_field(
        (ptype, "particle_radius"),
        function=_particle_radius,
        units="cm",
        particle_type=True,
        validators=[ValidateParameter("center")])

    def _particle_position_relative(field, data):
        """The cartesian particle positions in a rotated reference frame

        Relative to the coordinate system defined by the *normal* vector and
        *center* field parameters.

        Note that the orientation of the x and y axes are arbitrary.
        """
        normal = data.get_field_parameter('normal')
        center = data.get_field_parameter('center')
        pos = spos
        pos = YTArray([data[ptype, pos % ax] for ax in "xyz"])
        pos = pos.T
        L, pos = modify_reference_frame(center, normal, P=pos)
        return pos

    registry.add_field(
        (ptype, "particle_position_relative"),
        function=_particle_position_relative,
        particle_type=True,
        units="cm",
        validators=[ValidateParameter("normal"), ValidateParameter("center")])

    def _particle_position_relative_x(field, data):
        """The x component of the  particle positions in a rotated reference
        frame

        Relative to the coordinate system defined by the *normal* vector and
        *center* field parameters.

        Note that the orientation of the x and y axes are arbitrary.
        """
        normal = data.get_field_parameter('normal')
        center = data.get_field_parameter('center')
        pos = spos
        pos = YTArray([data[ptype, pos % ax] for ax in "xyz"])
        pos = pos.T
        L, pos, = modify_reference_frame(center, normal, P=pos)
        pos = pos.T
        return pos[0]

    registry.add_field(
        (ptype, "particle_position_relative_x"),
        function=_particle_position_relative_x,
        particle_type=True,
        units="cm",
        validators=[ValidateParameter("normal"), ValidateParameter("center")])

    def _particle_position_relative_y(field, data):
        """The y component of the  particle positions in a rotated reference
        frame

        Relative to the coordinate system defined by the *normal* vector and
        *center* field parameters.

        Note that the orientation of the x and y axes are arbitrary.
        """
        normal = data.get_field_parameter('normal')
        center = data.get_field_parameter('center')
        pos = spos
        pos = YTArray([data[ptype, pos % ax] for ax in "xyz"])
        pos = pos.T
        L, pos = modify_reference_frame(center, normal, P=pos)
        pos = pos.T
        return pos[1]

    registry.add_field((ptype, "particle_position_relative_y"),
              function=_particle_position_relative_y,
              particle_type=True, units="cm",
              validators=[ValidateParameter("normal"),
                          ValidateParameter("center")])


    def _particle_position_relative_z(field, data):
        """The z component of the  particle positions in a rotated reference
        frame

        Relative to the coordinate system defined by the *normal* vector and
        *center* field parameters.

        Note that the orientation of the x and y axes are arbitrary.
        """
        normal = data.get_field_parameter('normal')
        center = data.get_field_parameter('center')

        pos = spos
        pos = YTArray([data[ptype, pos % ax] for ax in "xyz"])
        pos = pos.T
        L, pos = modify_reference_frame(center, normal, P=pos)
        pos = pos.T
        return pos[2]

    registry.add_field((ptype, "particle_position_relative_z"),
              function=_particle_position_relative_z,
              particle_type=True, units="cm",
              validators=[ValidateParameter("normal"),
                          ValidateParameter("center")])

    def _particle_velocity_relative(field, data):
        """The vector particle velocities in an arbitrary coordinate system

        Relative to the coordinate system defined by the *normal* vector,
        *bulk_velocity* vector and *center* field parameters.

        Note that the orientation of the x and y axes are arbitrary.
<<<<<<< HEAD
=======
        """
        normal = data.get_field_parameter('normal')
        center = data.get_field_parameter('center')
        bv = data.get_field_parameter("bulk_velocity")
        vel = svel
        vel = YTArray([data[ptype, vel % ax] for ax in "xyz"])
        vel = vel - np.reshape(bv, (3, 1))
        vel = vel.T
        L, vel = modify_reference_frame(center, normal, V=vel)
        return vel

    registry.add_field((ptype, "particle_velocity_relative"),
              function=_particle_velocity_relative,
              particle_type=True, units="cm/s",
              validators=[ValidateParameter("normal"),
                          ValidateParameter("center")])

    def _particle_velocity_relative_x(field, data):
        """The x component of the particle velocities in an arbitrary coordinate
        system

        Relative to the coordinate system defined by the *normal* vector,
        *bulk_velocity* vector and *center* field parameters.

        Note that the orientation of the x and y axes are arbitrary.
>>>>>>> 5e4ba527
        """
        normal = data.get_field_parameter('normal')
        center = data.get_field_parameter('center')
        bv = data.get_field_parameter("bulk_velocity")
        vel = svel
        vel = YTArray([data[ptype, vel % ax] for ax in "xyz"])
        vel = vel - np.reshape(bv, (3, 1))
        vel = vel.T
        L, vel = modify_reference_frame(center, normal, V=vel)
<<<<<<< HEAD
        return vel

    registry.add_field((ptype, "particle_velocity_relative"),
              function=_particle_velocity_relative,
              particle_type=True, units="cm/s",
              validators=[ValidateParameter("normal"),
                          ValidateParameter("center")])

    def _particle_velocity_relative_x(field, data):
        """The x component of the particle velocities in an arbitrary coordinate
        system

        Relative to the coordinate system defined by the *normal* vector,
        *bulk_velocity* vector and *center* field parameters.

        Note that the orientation of the x and y axes are arbitrary.
        """
        normal = data.get_field_parameter('normal')
        center = data.get_field_parameter('center')
        bv = data.get_field_parameter("bulk_velocity")
        vel = svel
        vel = YTArray([data[ptype, vel % ax] for ax in "xyz"])
        vel = vel - np.reshape(bv, (3, 1))
        vel = vel.T
        L, vel = modify_reference_frame(center, normal, V=vel)
=======
>>>>>>> 5e4ba527
        vel = vel.T
        return vel[0]

    registry.add_field((ptype, "particle_velocity_relative_x"),
              function=_particle_velocity_relative_x,
              particle_type=True, units="cm/s",
              validators=[ValidateParameter("normal"),
                          ValidateParameter("center")])

    def _particle_velocity_relative_y(field, data):
        """The y component of the particle velocities in an arbitrary coordinate
        system

        Relative to the coordinate system defined by the *normal* vector,
        *bulk_velocity* vector and *center* field parameters.

        Note that the orientation of the x and y axes are arbitrary.
        """
        normal = data.get_field_parameter('normal')
        center = data.get_field_parameter('center')
        bv = data.get_field_parameter('bulk_velocity')
        vel = svel
        vel = YTArray([data[ptype, vel % ax] for ax in "xyz"])
        vel = vel - np.reshape(bv, (3, 1))
        vel = vel.T
        L, vel = modify_reference_frame(center, normal, V=vel)
        vel = vel.T
        return vel[1]

    registry.add_field((ptype, "particle_velocity_relative_y"),
              function=_particle_velocity_relative_y,
              particle_type=True, units="cm/s",
              validators=[ValidateParameter("normal"),
                          ValidateParameter("center")])

    def _particle_velocity_relative_z(field, data):
        """The z component of the particle velocities in an arbitrary coordinate
        system

        Relative to the coordinate system defined by the *normal* vector,
        *bulk_velocity* vector and *center* field parameters.

        Note that the orientation of the x and y axes are arbitrary.
        """
        normal = data.get_field_parameter('normal')
        center = data.get_field_parameter('center')
        bv = data.get_field_parameter("bulk_velocity")
        vel = svel
        vel = YTArray([data[ptype, vel % ax] for ax in "xyz"])
<<<<<<< HEAD
        bv = vel = np.reshape(bv, (3, 1))
=======
        bv = vel - np.reshape(bv, (3, 1))
>>>>>>> 5e4ba527
        vel = vel.T
        L, vel = modify_reference_frame(center, normal, V=vel)
        vel = vel.T
        return vel[2]

    registry.add_field((ptype, "particle_velocity_relative_z"),
              function=_particle_velocity_relative_z,
              particle_type=True, units="cm/s",
              validators=[ValidateParameter("normal"),
                          ValidateParameter("center")])

    # this is just particle radius but we add it with an alias for the sake of
    # consistent naming
    registry.add_field((ptype, "particle_position_spherical_radius"),
              function=_particle_radius,
              particle_type=True, units="cm",
              validators=[ValidateParameter("normal"),
                          ValidateParameter("center")])

    def _particle_spherical_position_radius(field, data):
        """This field is deprecated and will be removed in a future release"""
        return data[ptype, 'particle_position_spherical_radius']

    registry.add_field((ptype, "particle_spherical_position_radius"),
              function=_particle_spherical_position_radius,
              particle_type=True, units="cm",
              validators=[ValidateParameter("normal"), 
                          ValidateParameter("center")])

    def _particle_position_spherical_theta(field, data):
        """The spherical theta coordinate of the particle positions.

        Relative to the coordinate system defined by the *normal* vector
        and *center* field parameters.
        """
        normal = data.get_field_parameter("normal")
        center = data.get_field_parameter("center")
        pos = spos
        pos = YTArray([data[ptype, pos % ax] for ax in "xyz"])
        pos = pos - np.reshape(center, (3, 1))
        return data.ds.arr(get_sph_theta(pos, normal), "")

    registry.add_field(
        (ptype, "particle_position_spherical_theta"),
        function=_particle_position_spherical_theta,
        particle_type=True,
        units="",
        validators=[ValidateParameter("center"), ValidateParameter("normal")])

    def _particle_spherical_position_theta(field, data):
        """This field is deprecated and will be removed in a future release"""
        return data[ptype, 'particle_position_spherical_theta']

    registry.add_field((ptype, "particle_spherical_position_theta"),
              function=_particle_spherical_position_theta,
<<<<<<< HEAD
              particle_type=True, units="cm",
=======
              particle_type=True, units="",
>>>>>>> 5e4ba527
              validators=[ValidateParameter("normal"), 
                          ValidateParameter("center")])

    def _particle_position_spherical_phi(field, data):
        """The spherical phi component of the particle positions

        Relative to the coordinate system defined by the *normal* vector
        and *center* field parameters.
        """
        normal = data.get_field_parameter("normal")
        center = data.get_field_parameter("center")
        pos = spos
        pos = YTArray([data[ptype, pos % ax] for ax in "xyz"])
        pos = pos - np.reshape(center, (3, 1))
        return data.ds.arr(get_sph_phi(pos, normal), "")

    registry.add_field(
        (ptype, "particle_position_spherical_phi"),
        function=_particle_position_spherical_phi,
        particle_type=True,
        units="",
        validators=[ValidateParameter("normal"), ValidateParameter("center")])

    def _particle_spherical_position_phi(field, data):
        """This field is deprecated and will be removed in a future release"""
        return data[ptype, 'particle_position_spherical_phi']

    registry.add_field((ptype, "particle_spherical_position_phi"),
             function=_particle_spherical_position_phi,
             particle_type=True, units="",
             validators=[ValidateParameter("center"),
                         ValidateParameter("normal")])

    def _particle_velocity_spherical_radius(field, data):
        """The spherical radius component of the particle velocities in an
         arbitrary coordinate system

        Relative to the coordinate system defined by the *normal* vector,
        *bulk_velocity* vector and *center* field parameters.
        """
        normal = data.get_field_parameter('normal')
        center = data.get_field_parameter('center')
        bv = data.get_field_parameter("bulk_velocity")
        pos = spos
        pos = YTArray([data[ptype, pos % ax] for ax in "xyz"])
        vel = svel
        vel = YTArray([data[ptype, vel % ax] for ax in "xyz"])
        theta = get_sph_theta(pos, center)
        phi = get_sph_phi(pos, center)
        pos = pos - np.reshape(center, (3, 1))
        vel = vel - np.reshape(bv, (3, 1))
        sphr = get_sph_r_component(vel, theta, phi, normal)
        return sphr

    registry.add_field((ptype, "particle_velocity_spherical_radius"),
              function=_particle_velocity_spherical_radius,
              particle_type=True, units="cm/s",
              validators=[ValidateParameter("normal"), 
                          ValidateParameter("center")])

    def _particle_spherical_velocity_radius(field, data):
        """This field is deprecated and will be removed in a future release"""
        return data[ptype, 'particle_velocity_spherical_radius']

    registry.add_field((ptype, "particle_spherical_velocity_radius"),
              function=_particle_spherical_velocity_radius,
              particle_type=True, units="cm/s",
              validators=[ValidateParameter("normal"), 
                          ValidateParameter("center")])

    # particel_velocity_spherical_radius is simply aliased to
    # "particle_radial_velocity" for convenience
    registry.add_field((ptype, "particle_radial_velocity"),
              function=_particle_spherical_velocity_radius,
              particle_type=True, units="cm/s",
              validators=[ValidateParameter("normal"), 
                          ValidateParameter("center")])

    def _particle_velocity_spherical_theta(field, data):
        """The spherical theta component of the particle velocities in an
         arbitrary coordinate system

        Relative to the coordinate system defined by the *normal* vector,
        *bulk_velocity* vector and *center* field parameters.
        """
        normal = data.get_field_parameter('normal')
        center = data.get_field_parameter('center')
        bv = data.get_field_parameter("bulk_velocity")
        pos = spos
        pos = YTArray([data[ptype, pos % ax] for ax in "xyz"])
        vel = svel
        vel = YTArray([data[ptype, vel % ax] for ax in "xyz"])
        theta = get_sph_theta(pos, center)
        phi = get_sph_phi(pos, center)
        pos = pos - np.reshape(center, (3, 1))
        vel = vel - np.reshape(bv, (3, 1))
        spht = get_sph_theta_component(vel, theta, phi, normal)
        return spht

    registry.add_field(
        (ptype, "particle_velocity_spherical_theta"),
        function=_particle_velocity_spherical_theta,
        particle_type=True,
        units="cm/s",
        validators=[ValidateParameter("normal"), ValidateParameter("center")])

    def _particle_spherical_velocity_theta(field, data):
        """This field is deprecated and will be removed in a future release"""
        return data[ptype, 'particle_velocity_spherical_theta']

    registry.add_field((ptype, "particle_spherical_velocity_theta"),
              function=_particle_spherical_velocity_theta,
              particle_type=True, units="cm/s",
              validators=[ValidateParameter("normal"), 
                          ValidateParameter("center")])

    def _particle_velocity_spherical_phi(field, data):
        """The spherical phi component of the particle velocities

        Relative to the coordinate system defined by the *normal* vector,
        *bulk_velocity* vector and *center* field parameters.
        """
        normal = data.get_field_parameter('normal')
        center = data.get_field_parameter('center')
        bv = data.get_field_parameter("bulk_velocity")
        pos = YTArray([data[ptype, spos % ax] for ax in "xyz"])
        vel = YTArray([data[ptype, svel % ax] for ax in "xyz"])
        phi = get_sph_phi(pos, center)
        pos = pos - np.reshape(center, (3, 1))
        vel = vel - np.reshape(bv, (3, 1))
        sphp = get_sph_phi_component(vel, phi, normal)
        return sphp

    registry.add_field(
        (ptype, "particle_velocity_spherical_phi"),
        function=_particle_velocity_spherical_phi,
        particle_type=True,
        units="cm/s",
        validators=[ValidateParameter("normal"), ValidateParameter("center")])

    def _particle_spherical_velocity_phi(field, data):
        """This field is deprecated and will be removed in a future release"""
        return data[ptype, 'particle_spherical_velocity_theta']

    registry.add_field((ptype, "particle_spherical_velocity_phi"),
              function=_particle_spherical_velocity_phi,
              particle_type=True, units="cm/s",
              validators=[ValidateParameter("normal"), 
                          ValidateParameter("center")])

    def _particle_position_cylindrical_radius(field, data):
        """The cylindrical radius component of the particle positions

        Relative to the coordinate system defined by the *normal* vector
        and *center* field parameters.
        """
        normal = data.get_field_parameter("normal")
        center = data.get_field_parameter('center')
        pos = YTArray([data[ptype, spos % ax] for ax in "xyz"])
        pos = pos - np.reshape(center, (3, 1))
        return data.ds.arr(get_cyl_r(pos, normal),
                           'code_length')

    registry.add_field(
        (ptype, "particle_position_cylindrical_radius"),
        function=_particle_position_cylindrical_radius,
        units="cm",
        particle_type=True,
        validators=[ValidateParameter("normal"), ValidateParameter("center")])

    def _particle_position_cylindrical_theta(field,data):
        """The cylindrical theta component of the particle positions

        Relative to the coordinate system defined by the *normal* vector
        and *center* field parameters.
        """
        normal = data.get_field_parameter("normal")
        center = data.get_field_parameter('center')
        pos = YTArray([data[ptype, spos % ax] for ax in "xyz"])
        pos = pos - np.reshape(center, (3, 1))
        return data.ds.arr(get_cyl_theta(pos, normal), "")

    registry.add_field(
        (ptype, "particle_position_cylindrical_theta"),
        function=_particle_position_cylindrical_theta,
        particle_type=True,
        units="",
        validators=[ValidateParameter("center"), ValidateParameter("normal")])

    def _particle_position_cylindrical_z(field,data):
        """The cylindrical z component of the particle positions

        Relative to the coordinate system defined by the *normal* vector
        and *center* field parameters.
        """
        normal = data.get_field_parameter("normal")
        center = data.get_field_parameter('center')
        pos = YTArray([data[ptype, spos % ax] for ax in "xyz"])
        pos = pos - np.reshape(center, (3, 1))
        return data.ds.arr(get_cyl_z(pos, normal),
                           'code_length')

    registry.add_field(
        (ptype, "particle_position_cylindrical_z"),
        function=_particle_position_cylindrical_z,
        units="cm",
        particle_type=True,
        validators=[ValidateParameter("normal"), ValidateParameter("center")])

    def _particle_velocity_cylindrical_radius(field, data):
        """The cylindrical radius component of the particle velocities

        Relative to the coordinate system defined by the *normal* vector,
        *bulk_velocity* vector and *center* field parameters.
        """
        normal = data.get_field_parameter('normal')
        center = data.get_field_parameter('center')
        bv = data.get_field_parameter("bulk_velocity")
        pos = spos
        pos = YTArray([data[ptype, pos % ax] for ax in "xyz"])
        vel = svel
        vel = YTArray([data[ptype, vel % ax] for ax in "xyz"])
        theta = get_cyl_theta(pos, center)
        pos = pos - np.reshape(center, (3, 1))
        vel = vel - np.reshape(bv, (3, 1))
        cylr = get_cyl_r_component(vel, theta, normal)
        return cylr

    registry.add_field(
        (ptype, "particle_velocity_cylindrical_radius"),
        function=_particle_velocity_spherical_radius,
        particle_type=True,
        units="cm/s",
        validators=[ValidateParameter("normal"), ValidateParameter("center")])

    def _particle_velocity_cylindrical_theta(field, data):
        """The cylindrical theta component of the particle velocities

        Relative to the coordinate system defined by the *normal* vector,
        *bulk_velocity* vector and *center* field parameters.
        """
        normal = data.get_field_parameter('normal')
        center = data.get_field_parameter('center')
        bv = data.get_field_parameter("bulk_velocity")
        pos = spos
        pos = YTArray([data[ptype, pos % ax] for ax in "xyz"])
        vel = svel
        vel = YTArray([data[ptype, vel % ax] for ax in "xyz"])
        theta = get_cyl_theta(pos, center)
        pos = pos - np.reshape(center, (3, 1))
        vel = vel - np.reshape(bv, (3, 1))
        cylt = get_cyl_theta_component(vel, theta, normal)
        return cylt

    registry.add_field(
        (ptype, "particle_velocity_cylindrical_theta"),
        function=_particle_velocity_cylindrical_theta,
        particle_type=True,
        units="cm/s",
        validators=[ValidateParameter("normal"), ValidateParameter("center")])

    def _particle_cylindrical_velocity_theta(field, data):
        """This field is deprecated and will be removed in a future release"""
        return data[ptype, 'particle_velocity_cylindrical_theta']

    registry.add_field((ptype, "particle_cylindrical_velocity_theta"),
              function=_particle_cylindrical_velocity_theta,
              particle_type=True, units="cm/s",
              validators=[ValidateParameter("normal"), 
                          ValidateParameter("center")])

    def _particle_velocity_cylindrical_z(field, data):
        """The cylindrical z component of the particle velocities

        Relative to the coordinate system defined by the *normal* vector,
        *bulk_velocity* vector and *center* field parameters.
        """
        normal = data.get_field_parameter('normal')
        center = data.get_field_parameter('center')
        bv = data.get_field_parameter("bulk_velocity")
        pos = spos
        pos = YTArray([data[ptype, pos % ax] for ax in "xyz"])
        vel = svel
        vel = YTArray([data[ptype, vel % ax] for ax in "xyz"])
        pos = pos - np.reshape(center, (3, 1))
        vel = vel - np.reshape(bv, (3, 1))
        cylz = get_cyl_z_component(vel, normal)
        return cylz

    registry.add_field(
        (ptype, "particle_velocity_cylindrical_z"),
        function=_particle_velocity_cylindrical_z,
        particle_type=True,
        units="cm/s",
        validators=[ValidateParameter("normal"), ValidateParameter("center")])

    def _particle_cylindrical_velocity_z(field, data):
        """This field is deprecated and will be removed in a future release"""
        return data[ptype, "particle_velocity_cylindrical_z"]

    registry.add_field((ptype, "particle_cylindrical_velocity_z"),
              function=_particle_cylindrical_velocity_z,
              particle_type=True, units="cm/s",
              validators=[ValidateParameter("normal"), 
                          ValidateParameter("center")])


def add_particle_average(registry, ptype, field_name, 
                         weight = "particle_mass",
                         density = True):
    field_units = registry[ptype, field_name].units
    def _pfunc_avg(field, data):
        pos = data[ptype, "particle_position"]
        f = data[ptype, field_name]
        wf = data[ptype, weight]
        f *= wf
        v = data.deposit(pos, [f], method = "sum")
        w = data.deposit(pos, [wf], method = "sum")
        v /= w
        if density: v /= data["index", "cell_volume"]
        v[np.isnan(v)] = 0.0
        return v
    fn = ("deposit", "%s_avg_%s" % (ptype, field_name))
    registry.add_field(fn, function=_pfunc_avg,
                       validators = [ValidateSpatial(0)],
                       particle_type = False,
                       units = field_units)
    return fn

def add_volume_weighted_smoothed_field(ptype, coord_name, mass_name,
        smoothing_length_name, density_name, smoothed_field, registry,
        nneighbors = None):
    field_name = ("deposit", "%s_smoothed_%s" % (ptype, smoothed_field))
    field_units = registry[ptype, smoothed_field].units
    def _vol_weight(field, data):
        pos = data[ptype, coord_name].in_units("code_length")
        mass = data[ptype, mass_name].in_cgs()
        dens = data[ptype, density_name].in_cgs()
        quan = data[ptype, smoothed_field].in_units(field_units)
        if smoothing_length_name is None:
            hsml = np.zeros(quan.shape, dtype='float64') - 1
            hsml = data.apply_units(hsml, "code_length")
        else:
            hsml = data[ptype, smoothing_length_name].in_units("code_length")
        kwargs = {}
        if nneighbors:
            kwargs['nneighbors'] = nneighbors
        # volume_weighted smooth operations return lists of length 1.
        rv = data.smooth(pos, [mass, hsml, dens, quan],
                         method="volume_weighted",
                         create_octree = True)[0]
        rv[np.isnan(rv)] = 0.0
        # Now some quick unit conversions.
        rv = data.apply_units(rv, field_units)
        return rv
    registry.add_field(field_name, function = _vol_weight,
                       validators = [ValidateSpatial(0)],
                       units = field_units)
    return [field_name]

def add_nearest_neighbor_field(ptype, coord_name, registry, nneighbors = 64):
    field_name = (ptype, "nearest_neighbor_distance_%s" % (nneighbors))
    def _nth_neighbor(field, data):
        pos = data[ptype, coord_name].in_units("code_length")
        distances = 0.0 * pos[:,0]
        data.particle_operation(pos, [distances],
                         method="nth_neighbor",
                         nneighbors = nneighbors)
        # Now some quick unit conversions.
        return distances
    registry.add_field(field_name, function = _nth_neighbor,
                       validators = [ValidateSpatial(0)],
                       particle_type = True,
                       units = "code_length")
    return [field_name]

def add_density_kernel(ptype, coord_name, mass_name, registry, nneighbors = 64):
    field_name = (ptype, "smoothed_density")
    field_units = registry[ptype, mass_name].units
    def _nth_neighbor(field, data):
        pos = data[ptype, coord_name].in_units("code_length")
        mass = data[ptype, mass_name].in_units("g")
        densities = mass * 0.0
        data.particle_operation(pos, [mass, densities],
                         method="density",
                         nneighbors = nneighbors)
        ones = pos.prod(axis=1) # Get us in code_length**3
        ones[:] = 1.0
        densities /= ones
        # Now some quick unit conversions.
        return densities
    registry.add_field(field_name, function = _nth_neighbor,
                       validators = [ValidateSpatial(0)],
                       particle_type = True,
                       units = "g/cm**3")
    return [field_name]
<|MERGE_RESOLUTION|>--- conflicted
+++ resolved
@@ -43,9 +43,6 @@
 from .field_functions import \
     get_radius
 
-<<<<<<< HEAD
-    
-=======
 sph_whitelist_fields = (
     'particle_velocity_x',
     'particle_velocity_y',
@@ -66,7 +63,6 @@
 )
 
 
->>>>>>> 5e4ba527
 def _field_concat(fname):
     def _AllFields(field, data):
         v = []
@@ -502,8 +498,6 @@
         *bulk_velocity* vector and *center* field parameters.
 
         Note that the orientation of the x and y axes are arbitrary.
-<<<<<<< HEAD
-=======
         """
         normal = data.get_field_parameter('normal')
         center = data.get_field_parameter('center')
@@ -529,7 +523,6 @@
         *bulk_velocity* vector and *center* field parameters.
 
         Note that the orientation of the x and y axes are arbitrary.
->>>>>>> 5e4ba527
         """
         normal = data.get_field_parameter('normal')
         center = data.get_field_parameter('center')
@@ -539,34 +532,6 @@
         vel = vel - np.reshape(bv, (3, 1))
         vel = vel.T
         L, vel = modify_reference_frame(center, normal, V=vel)
-<<<<<<< HEAD
-        return vel
-
-    registry.add_field((ptype, "particle_velocity_relative"),
-              function=_particle_velocity_relative,
-              particle_type=True, units="cm/s",
-              validators=[ValidateParameter("normal"),
-                          ValidateParameter("center")])
-
-    def _particle_velocity_relative_x(field, data):
-        """The x component of the particle velocities in an arbitrary coordinate
-        system
-
-        Relative to the coordinate system defined by the *normal* vector,
-        *bulk_velocity* vector and *center* field parameters.
-
-        Note that the orientation of the x and y axes are arbitrary.
-        """
-        normal = data.get_field_parameter('normal')
-        center = data.get_field_parameter('center')
-        bv = data.get_field_parameter("bulk_velocity")
-        vel = svel
-        vel = YTArray([data[ptype, vel % ax] for ax in "xyz"])
-        vel = vel - np.reshape(bv, (3, 1))
-        vel = vel.T
-        L, vel = modify_reference_frame(center, normal, V=vel)
-=======
->>>>>>> 5e4ba527
         vel = vel.T
         return vel[0]
 
@@ -616,11 +581,7 @@
         bv = data.get_field_parameter("bulk_velocity")
         vel = svel
         vel = YTArray([data[ptype, vel % ax] for ax in "xyz"])
-<<<<<<< HEAD
-        bv = vel = np.reshape(bv, (3, 1))
-=======
         bv = vel - np.reshape(bv, (3, 1))
->>>>>>> 5e4ba527
         vel = vel.T
         L, vel = modify_reference_frame(center, normal, V=vel)
         vel = vel.T
@@ -676,11 +637,7 @@
 
     registry.add_field((ptype, "particle_spherical_position_theta"),
               function=_particle_spherical_position_theta,
-<<<<<<< HEAD
-              particle_type=True, units="cm",
-=======
               particle_type=True, units="",
->>>>>>> 5e4ba527
               validators=[ValidateParameter("normal"), 
                           ValidateParameter("center")])
 
