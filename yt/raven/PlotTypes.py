--- conflicted
+++ resolved
@@ -157,10 +157,7 @@
         """
         # This next call fixes some things, but is slower...
         self._redraw_image()
-<<<<<<< HEAD
-=======
         self.set_autoscale(False)
->>>>>>> a8f1cd47
         if (zmin in (None,'min')) or (zmax in (None,'max')):    
             imbuff = self._axes.images[-1]._A
             if zmin == 'min':
