/************************************************************************
* Copyright (C) 2007-2009 Matthew Turk.  All Rights Reserved.
*
* This file is part of yt.
*
* yt is free software; you can redistribute it and/or modify
* it under the terms of the GNU General Public License as published by
* the Free Software Foundation; either version 3 of the License, or
* (at your option) any later version.
*
* This program is distributed in the hope that it will be useful,
* but WITHOUT ANY WARRANTY; without even the implied warranty of
* MERCHANTABILITY or FITNESS FOR A PARTICULAR PURPOSE.  See the
* GNU General Public License for more details.
*
* You should have received a copy of the GNU General Public License
* along with this program.  If not, see <http://www.gnu.org/licenses/>.
*
************************************************************************/

//
// _MPL
//   A module for making static-resolution arrays representing
//   AMR data.
//

#include "Python.h"

#include <stdio.h>
#include <math.h>
#include <signal.h>
#include <ctype.h>

#include "numpy/ndarrayobject.h"

#define min(X,Y) ((X) < (Y) ? (X) : (Y))
#define max(X,Y) ((X) > (Y) ? (X) : (Y))

static PyObject *_pixelizeError;

char _pixelizeDocstring[] =
"Returns a static-resolution pixelized version of AMR data.\n\n"
"@parameter xp: ndarray of x centers\n"
"@Parameter yp: ndarray of y centers\n"
"@parameter dxp: ndarray of x half-widths\n"
"@parameter dyp: ndarray of y half-widths\n"
"@parameter dp: ndarray of data\n"
"@parameter rows: number of pixel rows\n"
"@parameter cols: number of pixel columns\n"
"@parameter bounds: (x_min, x_max, y_min, y_max)";

static PyObject* Py_Pixelize(PyObject *obj, PyObject *args) {

  PyObject *xp, *yp, *dxp, *dyp, *dp;
  xp = yp = dxp = dyp = dp = NULL;
  unsigned int rows, cols;
  int antialias = 1;
  double x_min, x_max, y_min, y_max;
  double period_x, period_y;
  period_x = period_y = 0;
  int check_period = 1;

  if (!PyArg_ParseTuple(args, "OOOOOII(dddd)|i(dd)i",
      &xp, &yp, &dxp, &dyp, &dp, &cols, &rows,
      &x_min, &x_max, &y_min, &y_max,
      &antialias, &period_x, &period_y, &check_period))
      return PyErr_Format(_pixelizeError, "Pixelize: Invalid Parameters.");

  double width = x_max - x_min;
  double height = y_max - y_min;
  double px_dx = width / ((double) rows);
  double px_dy = height / ((double) cols);
  double ipx_dx = 1.0 / px_dx;
  double ipx_dy = 1.0 / px_dy;

  // Check we have something to output to
  if (rows == 0 || cols ==0)
      PyErr_Format( _pixelizeError, "Cannot scale to zero size.");

  // Get numeric arrays
  PyArrayObject *x = (PyArrayObject *) PyArray_FromAny(xp,
            PyArray_DescrFromType(NPY_FLOAT64), 1, 1, 0, NULL);
  if (x == NULL) {
      PyErr_Format( _pixelizeError, "x is of incorrect type (wanted 1D float)");
      goto _fail;
  }

  PyArrayObject *y = (PyArrayObject *) PyArray_FromAny(yp,
            PyArray_DescrFromType(NPY_FLOAT64), 1, 1, 0, NULL);
  if ((y == NULL) || (PyArray_SIZE(y) != PyArray_SIZE(x))) {
      PyErr_Format( _pixelizeError, "y is of incorrect type (wanted 1D float)");
      goto _fail;
  }

  PyArrayObject *d = (PyArrayObject *) PyArray_FromAny(dp,
            PyArray_DescrFromType(NPY_FLOAT64), 1, 1, 0, NULL);
  if ((d == NULL) || (PyArray_SIZE(d) != PyArray_SIZE(x))) {
      PyErr_Format( _pixelizeError, "data is of incorrect type (wanted 1D float)");
      goto _fail;
  }

  PyArrayObject *dx = (PyArrayObject *) PyArray_FromAny(dxp,
            PyArray_DescrFromType(NPY_FLOAT64), 1, 1, 0, NULL);
  if ((dx == NULL) || (PyArray_SIZE(dx) != PyArray_SIZE(x))) {
      PyErr_Format( _pixelizeError, "dx is of incorrect type (wanted 1D float)");
      goto _fail;
  }
  PyArrayObject *dy = (PyArrayObject *) PyArray_FromAny(dyp,
            PyArray_DescrFromType(NPY_FLOAT64), 1, 1, 0, NULL);
  if ((dy == NULL) || (PyArray_SIZE(dy) != PyArray_SIZE(x))) {
      PyErr_Format( _pixelizeError, "dy is of incorrect type (wanted 1D float)");
      goto _fail;
  }

  // Check dimensions match
  int nx = x->dimensions[0];
  int ny = y->dimensions[0];
  int ndx = dx->dimensions[0];
  int ndy = dy->dimensions[0];

  // Calculate the pointer arrays to map input x to output x
  int i, j, p, xi, yi;
  double lc, lr, rc, rr;
  double lypx, rypx, lxpx, rxpx, overlap1, overlap2;
  npy_float64 oxsp, oysp, xsp, ysp, dxsp, dysp, dsp;
  int xiter[2], yiter[2];
  double xiterv[2], yiterv[2];

  

  npy_intp dims[] = {rows, cols};
  PyArrayObject *my_array =
    (PyArrayObject *) PyArray_SimpleNewFromDescr(2, dims,
              PyArray_DescrFromType(NPY_FLOAT64));
  //npy_float64 *gridded = (npy_float64 *) my_array->data;

  xiter[0] = yiter[0] = 0;
  xiterv[0] = yiterv[0] = 0.0;

  for(i=0;i<rows;i++)for(j=0;j<cols;j++)
      *(npy_float64*) PyArray_GETPTR2(my_array, i, j) = 0.0;
  for(p=0;p<nx;p++)
  {
    // these are cell-centered
    oxsp = *((npy_float64 *)PyArray_GETPTR1(x, p));
    oysp = *((npy_float64 *)PyArray_GETPTR1(y, p));
    // half-width
    dxsp = *((npy_float64 *)PyArray_GETPTR1(dx, p));
    dysp = *((npy_float64 *)PyArray_GETPTR1(dy, p));
    dsp = *((npy_float64 *)PyArray_GETPTR1(d, p));
    xiter[1] = yiter[1] = 999;
    if(check_period == 1) {
      if (oxsp < x_min) {xiter[1] = +1; xiterv[1] = period_x;}
      else if (oxsp > x_max) {xiter[1] = -1; xiterv[1] = -period_x;}
      if (oysp < y_min) {yiter[1] = +1; yiterv[1] = period_y;}
      else if (oysp > y_max) {yiter[1] = -1; yiterv[1] = -period_y;}
    }
    for(xi = 0; xi < 2; xi++) {
      if(xiter[xi] == 999)continue;
      xsp = oxsp + xiterv[xi];
      if((xsp+dxsp<x_min) || (xsp-dxsp>x_max)) continue;
      for(yi = 0; yi < 2; yi++) {
        if(yiter[yi] == 999)continue;
        ysp = oysp + yiterv[yi];
        if((ysp+dysp<y_min) || (ysp-dysp>y_max)) continue;
        lc = max(((xsp-dxsp-x_min)*ipx_dx),0);
        lr = max(((ysp-dysp-y_min)*ipx_dy),0);
        rc = min(((xsp+dxsp-x_min)*ipx_dx), rows);
        rr = min(((ysp+dysp-y_min)*ipx_dy), cols);
        for (i=lr;i<rr;i++) {
          lypx = px_dy * i + y_min;
          rypx = px_dy * (i+1) + y_min;
<<<<<<< HEAD
          overlap2 = dsp*((min(rypx, ysp+dysp) - max(lypx, (ysp-dysp)))*ipx_dy);
=======
          overlap2 = ((min(rypx, ysp+dysp) - max(lypx, (ysp-dysp)))*ipx_dy);
>>>>>>> 14c609c3
          for (j=lc;j<rc;j++) {
            lxpx = px_dx * j + x_min;
            rxpx = px_dx * (j+1) + x_min;
            overlap1 = ((min(rxpx, xsp+dxsp) - max(lxpx, (xsp-dxsp)))*ipx_dx);
            if (overlap1 < 0.0 || overlap2 < 0.0) continue;
            if (antialias == 1)
<<<<<<< HEAD
              *(npy_float64*) PyArray_GETPTR2(my_array, j, i) += overlap1*overlap2;
=======
              *(npy_float64*) PyArray_GETPTR2(my_array, j, i) +=
                    (dsp*overlap1)*overlap2);
>>>>>>> 14c609c3
            else *(npy_float64*) PyArray_GETPTR2(my_array, j, i) = dsp;
          }
        }
      }
    }
  }

  // Attatch output buffer to output buffer

  Py_DECREF(x);
  Py_DECREF(y);
  Py_DECREF(d);
  Py_DECREF(dx);
  Py_DECREF(dy);

  PyObject *return_value = Py_BuildValue("N", my_array);

  return return_value;

  _fail:

    if(x!=NULL)Py_XDECREF(x);
    if(y!=NULL)Py_XDECREF(y);
    if(d!=NULL)Py_XDECREF(d);
    if(dx!=NULL)Py_XDECREF(dx);
    if(dy!=NULL)Py_XDECREF(dy);
    return NULL;

}

static PyObject* Py_CPixelize(PyObject *obj, PyObject *args) {

  PyObject *xp, *yp, *zp, *pxp, *pyp,
           *dxp, *dyp, *dzp, *dp,
           *centerp, *inv_matp, *indicesp;

  xp = yp = zp = pxp = pyp = dxp = dyp = dzp = dp = NULL;
  centerp = inv_matp = indicesp = NULL;

  PyArrayObject *x, *y, *z, *px, *py, *d,
                *dx, *dy, *dz, *center, *inv_mat, *indices;

  x = y = z = px = py = dx = dy = dz = d = NULL;
  center = inv_mat = indices = NULL;

  unsigned int rows, cols;
  double px_min, px_max, py_min, py_max;

    if (!PyArg_ParseTuple(args, "OOOOOOOOOOOOII(dddd)",
        &xp, &yp, &zp, &pxp, &pyp, &dxp, &dyp, &dzp, &centerp, &inv_matp,
        &indicesp, &dp, &cols, &rows, &px_min, &px_max, &py_min, &py_max))
        return PyErr_Format(_pixelizeError, "CPixelize: Invalid Parameters.");

  double width = px_max - px_min;
  double height = py_max - py_min;
  long double px_dx = width / ((double) rows);
  long double px_dy = height / ((double) cols);

  // Check we have something to output to
  if (rows == 0 || cols ==0)
      PyErr_Format( _pixelizeError, "Cannot scale to zero size.");

  // Get numeric arrays
  x = (PyArrayObject *) PyArray_FromAny(xp,
            PyArray_DescrFromType(NPY_FLOAT64), 1, 1, 0, NULL);
  if (x == NULL) {
      PyErr_Format( _pixelizeError, "x is of incorrect type (wanted 1D float)");
      goto _fail;
  }

  y = (PyArrayObject *) PyArray_FromAny(yp,
            PyArray_DescrFromType(NPY_FLOAT64), 1, 1, 0, NULL);
  if ((y == NULL) || (PyArray_SIZE(y) != PyArray_SIZE(x))) {
      PyErr_Format( _pixelizeError, "y is of incorrect type (wanted 1D float)");
      goto _fail;
  }

  z = (PyArrayObject *) PyArray_FromAny(zp,
            PyArray_DescrFromType(NPY_FLOAT64), 1, 1, 0, NULL);
  if ((z == NULL) || (PyArray_SIZE(y) != PyArray_SIZE(x))) {
      PyErr_Format( _pixelizeError, "z is of incorrect type (wanted 1D float)");
      goto _fail;
  }

  px = (PyArrayObject *) PyArray_FromAny(pxp,
            PyArray_DescrFromType(NPY_FLOAT64), 1, 1, 0, NULL);
  if ((px == NULL) || (PyArray_SIZE(y) != PyArray_SIZE(x))) {
      PyErr_Format( _pixelizeError, "px is of incorrect type (wanted 1D float)");
      goto _fail;
  }

  py = (PyArrayObject *) PyArray_FromAny(pyp,
            PyArray_DescrFromType(NPY_FLOAT64), 1, 1, 0, NULL);
  if ((py == NULL) || (PyArray_SIZE(y) != PyArray_SIZE(x))) {
      PyErr_Format( _pixelizeError, "py is of incorrect type (wanted 1D float)");
      goto _fail;
  }

  d = (PyArrayObject *) PyArray_FromAny(dp,
            PyArray_DescrFromType(NPY_FLOAT64), 1, 1, 0, NULL);
  if ((d == NULL) || (PyArray_SIZE(d) != PyArray_SIZE(x))) {
      PyErr_Format( _pixelizeError, "data is of incorrect type (wanted 1D float)");
      goto _fail;
  }

  dx = (PyArrayObject *) PyArray_FromAny(dxp,
            PyArray_DescrFromType(NPY_FLOAT64), 1, 1, 0, NULL);
  if ((dx == NULL) || (PyArray_SIZE(dx) != PyArray_SIZE(x))) {
      PyErr_Format( _pixelizeError, "dx is of incorrect type (wanted 1D float)");
      goto _fail;
  }
  dy = (PyArrayObject *) PyArray_FromAny(dyp,
            PyArray_DescrFromType(NPY_FLOAT64), 1, 1, 0, NULL);
  if ((dy == NULL) || (PyArray_SIZE(dy) != PyArray_SIZE(x))) {
      PyErr_Format( _pixelizeError, "dy is of incorrect type (wanted 1D float)");
      goto _fail;
  }
  dz = (PyArrayObject *) PyArray_FromAny(dzp,
            PyArray_DescrFromType(NPY_FLOAT64), 1, 1, 0, NULL);
  if ((dz == NULL) || (PyArray_SIZE(dz) != PyArray_SIZE(x))) {
      PyErr_Format( _pixelizeError, "dz is of incorrect type (wanted 1D float)");
      goto _fail;
  }
  center = (PyArrayObject *) PyArray_FromAny(centerp,
            PyArray_DescrFromType(NPY_FLOAT64), 1, 1, NPY_C_CONTIGUOUS, NULL);
  if ((dz == NULL) || (PyArray_SIZE(center) != 3)) {
      PyErr_Format( _pixelizeError, "Center must have three points");
      goto _fail;
  }
  inv_mat = (PyArrayObject *) PyArray_FromAny(inv_matp,
            PyArray_DescrFromType(NPY_FLOAT64), 2, 2, 0, NULL);
  if ((inv_mat == NULL) || (PyArray_SIZE(inv_mat) != 9)) {
      PyErr_Format( _pixelizeError, "inv_mat must be three by three");
      goto _fail;
  }
  indices = (PyArrayObject *) PyArray_FromAny(indicesp,
            PyArray_DescrFromType(NPY_INT64), 1, 1, 0, NULL);
  if ((indices == NULL) || (PyArray_SIZE(indices) != PyArray_SIZE(dx))) {
      PyErr_Format( _pixelizeError, "indices must be same length as dx");
      goto _fail;
  }

  // Check dimensions match
  int nx = x->dimensions[0];

  // Calculate the pointer arrays to map input x to output x
  int i, j, p;
  int lc, lr, rc, rr;
  long double md, cxpx, cypx;
  long double cx, cy, cz;

  npy_float64 xsp, ysp, zsp, pxsp, pysp, dxsp, dysp, dzsp, dsp;
  npy_float64 *centers = (npy_float64 *) PyArray_GETPTR1(center,0);

  npy_intp dims[] = {rows, cols};
  PyArrayObject *my_array =
    (PyArrayObject *) PyArray_SimpleNewFromDescr(2, dims,
              PyArray_DescrFromType(NPY_FLOAT64));
  npy_float64 *gridded = (npy_float64 *) my_array->data;
  npy_float64 *mask = malloc(sizeof(npy_float64)*rows*cols);

  npy_float64 inv_mats[3][3];
  for(i=0;i<3;i++)for(j=0;j<3;j++)
      inv_mats[i][j]=*(npy_float64*)PyArray_GETPTR2(inv_mat,i,j);

  int pp;
  npy_float64 radius;
  for(p=0;p<cols*rows;p++)gridded[p]=mask[p]=0.0;
  for(pp=0; pp<nx; pp++)
  {
    p = *((npy_int64 *) PyArray_GETPTR1(indices, pp));
    npy_float64 xsp = *((npy_float64 *) PyArray_GETPTR1(x, p));
    npy_float64 ysp = *((npy_float64 *) PyArray_GETPTR1(y, p));
    npy_float64 zsp = *((npy_float64 *) PyArray_GETPTR1(z, p));
    npy_float64 pxsp = *((npy_float64 *) PyArray_GETPTR1(px, p));
    npy_float64 pysp = *((npy_float64 *) PyArray_GETPTR1(py, p));
    npy_float64 dxsp = *((npy_float64 *) PyArray_GETPTR1(dx, p));
    npy_float64 dysp = *((npy_float64 *) PyArray_GETPTR1(dy, p));
    npy_float64 dzsp = *((npy_float64 *) PyArray_GETPTR1(dz, p));
    npy_float64 dsp = *((npy_float64 *) PyArray_GETPTR1(d, p)); // We check this above
    // Any point we want to plot is at most this far from the center
    md = 2.0*sqrtl(dxsp*dxsp + dysp*dysp + dzsp*dzsp);
    if(((pxsp+md<px_min) ||
        (pxsp-md>px_max)) ||
       ((pysp+md<py_min) ||
        (pysp-md>py_max))) continue;
    lc = max(floorl((pxsp-md-px_min)/px_dx),0);
    lr = max(floorl((pysp-md-py_min)/px_dy),0);
    rc = min(ceill((pxsp+md-px_min)/px_dx),rows);
    rr = min(ceill((pysp+md-py_min)/px_dy),cols);
    for (i=lr;i<rr;i++) {
      cypx = px_dy * (i+0.5) + py_min;
      for (j=lc;j<rc;j++) {
        cxpx = px_dx * (j+0.5) + px_min;
        cx = inv_mats[0][0]*cxpx + inv_mats[0][1]*cypx + centers[0];
        cy = inv_mats[1][0]*cxpx + inv_mats[1][1]*cypx + centers[1];
        cz = inv_mats[2][0]*cxpx + inv_mats[2][1]*cypx + centers[2];
        if( (fabs(xsp-cx)*0.95>dxsp) || 
            (fabs(ysp-cy)*0.95>dysp) ||
            (fabs(zsp-cz)*0.95>dzsp)) continue;
        mask[j*cols+i] += 1;
        gridded[j*cols+i] += dsp;
      }
    }
  }
  for(p=0;p<cols*rows;p++)gridded[p]=gridded[p]/mask[p];

  // Attatch output buffer to output buffer

  Py_DECREF(x);
  Py_DECREF(y);
  Py_DECREF(z);
  Py_DECREF(px);
  Py_DECREF(py);
  Py_DECREF(d);
  Py_DECREF(dx);
  Py_DECREF(dy);
  Py_DECREF(dz);
  Py_DECREF(center);
  Py_DECREF(indices);
  Py_DECREF(inv_mat);
  free(mask);

  PyObject *return_value = Py_BuildValue("N", my_array);

  return return_value;

  _fail:

    Py_XDECREF(x);
    Py_XDECREF(y);
    Py_XDECREF(z);
    Py_XDECREF(px);
    Py_XDECREF(py);
    Py_XDECREF(d);
    Py_XDECREF(dx);
    Py_XDECREF(dy);
    Py_XDECREF(dz);
    Py_XDECREF(center);
    Py_XDECREF(indices);
    Py_XDECREF(inv_mat);

    return NULL;

}

static PyMethodDef __MPLMethods[] = {
    {"Pixelize", Py_Pixelize, METH_VARARGS, _pixelizeDocstring},
    {"CPixelize", Py_CPixelize, METH_VARARGS, NULL},
    {NULL, NULL} /* Sentinel */
};

/* platform independent*/
#ifdef MS_WIN32
__declspec(dllexport)
#endif

void init_MPL(void)
{
    PyObject *m, *d;
    m = Py_InitModule("_MPL", __MPLMethods);
    d = PyModule_GetDict(m);
    _pixelizeError = PyErr_NewException("_MPL.error", NULL, NULL);
    PyDict_SetItemString(d, "error", _pixelizeError);
    import_array();
}<|MERGE_RESOLUTION|>--- conflicted
+++ resolved
@@ -170,23 +170,15 @@
         for (i=lr;i<rr;i++) {
           lypx = px_dy * i + y_min;
           rypx = px_dy * (i+1) + y_min;
-<<<<<<< HEAD
-          overlap2 = dsp*((min(rypx, ysp+dysp) - max(lypx, (ysp-dysp)))*ipx_dy);
-=======
           overlap2 = ((min(rypx, ysp+dysp) - max(lypx, (ysp-dysp)))*ipx_dy);
->>>>>>> 14c609c3
           for (j=lc;j<rc;j++) {
             lxpx = px_dx * j + x_min;
             rxpx = px_dx * (j+1) + x_min;
             overlap1 = ((min(rxpx, xsp+dxsp) - max(lxpx, (xsp-dxsp)))*ipx_dx);
             if (overlap1 < 0.0 || overlap2 < 0.0) continue;
             if (antialias == 1)
-<<<<<<< HEAD
-              *(npy_float64*) PyArray_GETPTR2(my_array, j, i) += overlap1*overlap2;
-=======
               *(npy_float64*) PyArray_GETPTR2(my_array, j, i) +=
                     (dsp*overlap1)*overlap2);
->>>>>>> 14c609c3
             else *(npy_float64*) PyArray_GETPTR2(my_array, j, i) = dsp;
           }
         }
