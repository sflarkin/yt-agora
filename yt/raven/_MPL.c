/************************************************************************
* Copyright (C) 2007 Matthew Turk.  All Rights Reserved.
*
* This file is part of yt.
*
* yt is free software; you can redistribute it and/or modify
* it under the terms of the GNU General Public License as published by
* the Free Software Foundation; either version 3 of the License, or
* (at your option) any later version.
*
* This program is distributed in the hope that it will be useful,
* but WITHOUT ANY WARRANTY; without even the implied warranty of
* MERCHANTABILITY or FITNESS FOR A PARTICULAR PURPOSE.  See the
* GNU General Public License for more details.
*
* You should have received a copy of the GNU General Public License
* along with this program.  If not, see <http://www.gnu.org/licenses/>.
*
************************************************************************/

//
// _MPL
//   A module for making static-resolution arrays representing
//   AMR data.
//

#include "Python.h"

#include <stdio.h>
#include <math.h>
#include <signal.h>
#include <ctype.h>

#include "numpy/ndarrayobject.h"

#define min(X,Y) ((X) < (Y) ? (X) : (Y))
#define max(X,Y) ((X) > (Y) ? (X) : (Y))

static PyObject *_pixelizeError;

char _pixelizeDocstring[] =
"Returns a static-resolution pixelized version of AMR data.\n\n"
"@parameter xp: ndarray of x centers\n"
"@Parameter yp: ndarray of y centers\n"
"@parameter dxp: ndarray of x half-widths\n"
"@parameter dyp: ndarray of y half-widths\n"
"@parameter dp: ndarray of data\n"
"@parameter rows: number of pixel rows\n"
"@parameter cols: number of pixel columns\n"
"@parameter bounds: (x_min, x_max, y_min, y_max)";

static PyObject* Py_Pixelize(PyObject *obj, PyObject *args) {

  PyObject *xp, *yp, *dxp, *dyp, *dp;
  unsigned int rows, cols;
  int antialias = 1;
  double x_min, x_max, y_min, y_max;
  double period_x, period_y;
  period_x = period_y = 0;

<<<<<<< HEAD
    if (!PyArg_ParseTuple(args, "OOOOOII(dddd)|i",
        &xp, &yp, &dxp, &dyp, &dp, &cols, &rows,
        &x_min, &x_max, &y_min, &y_max, &antialias))
        return PyErr_Format(_pixelizeError, "Pixelize: Invalid Parameters.");
=======
  if (!PyArg_ParseTuple(args, "OOOOOII(dddd)|i(dd)",
      &xp, &yp, &dxp, &dyp, &dp, &cols, &rows,
      &x_min, &x_max, &y_min, &y_max,
      &antialias, &period_x, &period_y))
      return PyErr_Format(_pixelizeError, "Pixelize: Invalid Parameters.");
>>>>>>> b6a8bfe8

  double width = x_max - x_min;
  double height = y_max - y_min;
  double px_dx = width / ((double) rows);
  double px_dy = height / ((double) cols);

  // Check we have something to output to
  if (rows == 0 || cols ==0)
      PyErr_Format( _pixelizeError, "Cannot scale to zero size.");

  // Get numeric arrays
  PyArrayObject *x = (PyArrayObject *) PyArray_FromAny(xp,
            PyArray_DescrFromType(NPY_FLOAT64), 1, 1, 0, NULL);
  if (x == NULL) {
      PyErr_Format( _pixelizeError, "x is of incorrect type (wanted 1D float)");
      goto _fail;
  }

  PyArrayObject *y = (PyArrayObject *) PyArray_FromAny(yp,
            PyArray_DescrFromType(NPY_FLOAT64), 1, 1, 0, NULL);
  if ((y == NULL) || (PyArray_SIZE(y) != PyArray_SIZE(x))) {
      PyErr_Format( _pixelizeError, "y is of incorrect type (wanted 1D float)");
      goto _fail;
  }

  PyArrayObject *d = (PyArrayObject *) PyArray_FromAny(dp,
            PyArray_DescrFromType(NPY_FLOAT64), 1, 1, 0, NULL);
  if ((d == NULL) || (PyArray_SIZE(d) != PyArray_SIZE(x))) {
      PyErr_Format( _pixelizeError, "data is of incorrect type (wanted 1D float)");
      goto _fail;
  }

  PyArrayObject *dx = (PyArrayObject *) PyArray_FromAny(dxp,
            PyArray_DescrFromType(NPY_FLOAT64), 1, 1, 0, NULL);
  if ((dx == NULL) || (PyArray_SIZE(dx) != PyArray_SIZE(x))) {
      PyErr_Format( _pixelizeError, "dx is of incorrect type (wanted 1D float)");
      goto _fail;
  }
  PyArrayObject *dy = (PyArrayObject *) PyArray_FromAny(dyp,
            PyArray_DescrFromType(NPY_FLOAT64), 1, 1, 0, NULL);
  if ((dy == NULL) || (PyArray_SIZE(dy) != PyArray_SIZE(x))) {
      PyErr_Format( _pixelizeError, "dy is of incorrect type (wanted 1D float)");
      goto _fail;
  }

  // Check dimensions match
  int nx = x->dimensions[0];
  int ny = y->dimensions[0];
  int ndx = dx->dimensions[0];
  int ndy = dy->dimensions[0];

  // Calculate the pointer arrays to map input x to output x
  int i, j, p;
  double lc, lr, rc, rr;
  double lypx, rypx, lxpx, rxpx, overlap1, overlap2;
  npy_float64 xsp, ysp, dxsp, dysp, dsp;

  npy_intp dims[] = {rows, cols};
  PyArrayObject *my_array =
    (PyArrayObject *) PyArray_SimpleNewFromDescr(2, dims,
              PyArray_DescrFromType(NPY_FLOAT64));
  //npy_float64 *gridded = (npy_float64 *) my_array->data;

  for(i=0;i<rows;i++)for(j=0;j<cols;j++)
      *(npy_float64*) PyArray_GETPTR2(my_array, i, j) = 0.0;
  for(p=0;p<nx;p++)
  {
    // these are cell-centered
    xsp = *((npy_float64 *)PyArray_GETPTR1(x, p));
    ysp = *((npy_float64 *)PyArray_GETPTR1(y, p));
    // half-width
    dxsp = *((npy_float64 *)PyArray_GETPTR1(dx, p));
    dysp = *((npy_float64 *)PyArray_GETPTR1(dy, p));
    dsp = *((npy_float64 *)PyArray_GETPTR1(d, p));
    if(xsp + dxsp < x_min) (xsp+=period_x);
    else if (xsp-dxsp > x_max) (xsp-=period_x);
    if(ysp + dysp < y_min) (ysp+=period_y);
    else if (ysp-dysp > y_max) (ysp-=period_y);
    if(((xsp+dxsp<x_min) ||
        (xsp-dxsp>x_max)) ||
       ((ysp+dysp<y_min) ||
        (ysp-dysp>y_max))) continue;
    lc = max(((xsp-dxsp-x_min)/px_dx),0);
    lr = max(((ysp-dysp-y_min)/px_dy),0);
    rc = min(((xsp+dxsp-x_min)/px_dx), rows);
    rr = min(((ysp+dysp-y_min)/px_dy), cols);
    for (i=lr;i<rr;i++) {
      lypx = px_dy * i + y_min;
      rypx = px_dy * (i+1) + y_min;
      overlap2 = ((min(rypx, ysp+dysp) - max(lypx, (ysp-dysp)))/px_dy);
      for (j=lc;j<rc;j++) {
        lxpx = px_dx * j + x_min;
        rxpx = px_dx * (j+1) + x_min;
        overlap1 = ((min(rxpx, xsp+dxsp) - max(lxpx, (xsp-dxsp)))/px_dx);
        if (overlap1 < 0.0 || overlap2 < 0.0) continue;
<<<<<<< HEAD
        if (antialias == 1) gridded[j*cols+i] += (ds[p]*overlap1)*overlap2;
        else gridded[j*cols+i] = ds[p];
=======
        if (antialias == 1)
             *(npy_float64*) PyArray_GETPTR2(my_array, j, i) += (dsp*overlap1)*overlap2;
        else *(npy_float64*) PyArray_GETPTR2(my_array, j, i) = dsp;
>>>>>>> b6a8bfe8
      }
    }
  }

  // Attatch output buffer to output buffer

  Py_DECREF(x);
  Py_DECREF(y);
  Py_DECREF(d);
  Py_DECREF(dx);
  Py_DECREF(dy);

  PyObject *return_value = Py_BuildValue("N", my_array);

  return return_value;

  _fail:

    Py_XDECREF(x);
    Py_XDECREF(y);
    Py_XDECREF(d);
    Py_XDECREF(dx);
    Py_XDECREF(dy);
    return NULL;

}

static PyObject* Py_CPixelize(PyObject *obj, PyObject *args) {

  PyObject *xp, *yp, *zp, *pxp, *pyp,
           *dxp, *dyp, *dzp, *dp,
           *centerp, *inv_matp, *indicesp;
  unsigned int rows, cols;
  double px_min, px_max, py_min, py_max;

    if (!PyArg_ParseTuple(args, "OOOOOOOOOOOOII(dddd)",
        &xp, &yp, &zp, &pxp, &pyp, &dxp, &dyp, &dzp, &centerp, &inv_matp,
        &indicesp, &dp, &cols, &rows, &px_min, &px_max, &py_min, &py_max))
        return PyErr_Format(_pixelizeError, "CPixelize: Invalid Parameters.");

  double width = px_max - px_min;
  double height = py_max - py_min;
  long double px_dx = width / ((double) rows);
  long double px_dy = height / ((double) cols);

  // Check we have something to output to
  if (rows == 0 || cols ==0)
      PyErr_Format( _pixelizeError, "Cannot scale to zero size.");

  // Get numeric arrays
  PyArrayObject *x = (PyArrayObject *) PyArray_FromAny(xp,
            PyArray_DescrFromType(NPY_FLOAT64), 1, 1, 0, NULL);
  if (x == NULL) {
      PyErr_Format( _pixelizeError, "x is of incorrect type (wanted 1D float)");
      goto _fail;
  }

  PyArrayObject *y = (PyArrayObject *) PyArray_FromAny(yp,
            PyArray_DescrFromType(NPY_FLOAT64), 1, 1, 0, NULL);
  if ((y == NULL) || (PyArray_SIZE(y) != PyArray_SIZE(x))) {
      PyErr_Format( _pixelizeError, "y is of incorrect type (wanted 1D float)");
      goto _fail;
  }

  PyArrayObject *z = (PyArrayObject *) PyArray_FromAny(zp,
            PyArray_DescrFromType(NPY_FLOAT64), 1, 1, 0, NULL);
  if ((z == NULL) || (PyArray_SIZE(y) != PyArray_SIZE(x))) {
      PyErr_Format( _pixelizeError, "z is of incorrect type (wanted 1D float)");
      goto _fail;
  }

  PyArrayObject *px = (PyArrayObject *) PyArray_FromAny(pxp,
            PyArray_DescrFromType(NPY_FLOAT64), 1, 1, 0, NULL);
  if ((px == NULL) || (PyArray_SIZE(y) != PyArray_SIZE(x))) {
      PyErr_Format( _pixelizeError, "px is of incorrect type (wanted 1D float)");
      goto _fail;
  }

  PyArrayObject *py = (PyArrayObject *) PyArray_FromAny(pyp,
            PyArray_DescrFromType(NPY_FLOAT64), 1, 1, 0, NULL);
  if ((py == NULL) || (PyArray_SIZE(y) != PyArray_SIZE(x))) {
      PyErr_Format( _pixelizeError, "py is of incorrect type (wanted 1D float)");
      goto _fail;
  }

  PyArrayObject *d = (PyArrayObject *) PyArray_FromAny(dp,
            PyArray_DescrFromType(NPY_FLOAT64), 1, 1, 0, NULL);
  if ((d == NULL) || (PyArray_SIZE(d) != PyArray_SIZE(x))) {
      PyErr_Format( _pixelizeError, "data is of incorrect type (wanted 1D float)");
      goto _fail;
  }

  PyArrayObject *dx = (PyArrayObject *) PyArray_FromAny(dxp,
            PyArray_DescrFromType(NPY_FLOAT64), 1, 1, 0, NULL);
  if ((dx == NULL) || (PyArray_SIZE(dx) != PyArray_SIZE(x))) {
      PyErr_Format( _pixelizeError, "dx is of incorrect type (wanted 1D float)");
      goto _fail;
  }
  PyArrayObject *dy = (PyArrayObject *) PyArray_FromAny(dyp,
            PyArray_DescrFromType(NPY_FLOAT64), 1, 1, 0, NULL);
  if ((dy == NULL) || (PyArray_SIZE(dy) != PyArray_SIZE(x))) {
      PyErr_Format( _pixelizeError, "dy is of incorrect type (wanted 1D float)");
      goto _fail;
  }
  PyArrayObject *dz = (PyArrayObject *) PyArray_FromAny(dzp,
            PyArray_DescrFromType(NPY_FLOAT64), 1, 1, 0, NULL);
  if ((dz == NULL) || (PyArray_SIZE(dz) != PyArray_SIZE(x))) {
      PyErr_Format( _pixelizeError, "dz is of incorrect type (wanted 1D float)");
      goto _fail;
  }
  PyArrayObject *center = (PyArrayObject *) PyArray_FromAny(centerp,
            PyArray_DescrFromType(NPY_FLOAT64), 1, 1, NPY_C_CONTIGUOUS, NULL);
  if ((dz == NULL) || (PyArray_SIZE(center) != 3)) {
      PyErr_Format( _pixelizeError, "Center must have three points");
      goto _fail;
  }
  PyArrayObject *inv_mat = (PyArrayObject *) PyArray_FromAny(inv_matp,
            PyArray_DescrFromType(NPY_FLOAT64), 2, 2, 0, NULL);
  if ((inv_mat == NULL) || (PyArray_SIZE(inv_mat) != 9)) {
      PyErr_Format( _pixelizeError, "inv_mat must be three by three");
      goto _fail;
  }
  PyArrayObject *indices = (PyArrayObject *) PyArray_FromAny(indicesp,
            PyArray_DescrFromType(NPY_INT64), 1, 1, 0, NULL);
  if ((indices == NULL) || (PyArray_SIZE(indices) != PyArray_SIZE(dx))) {
      PyErr_Format( _pixelizeError, "indices must be same length as dx");
      goto _fail;
  }

  // Check dimensions match
  int nx = x->dimensions[0];

  // Calculate the pointer arrays to map input x to output x
  int i, j, p;
  int lc, lr, rc, rr;
  long double md, cxpx, cypx;
  long double cx, cy, cz;

  npy_float64 xsp, ysp, zsp, pxsp, pysp, dxsp, dysp, dzsp, dsp;
  npy_float64 *centers = (npy_float64 *) PyArray_GETPTR1(center,0);

  npy_intp dims[] = {rows, cols};
  PyArrayObject *my_array =
    (PyArrayObject *) PyArray_SimpleNewFromDescr(2, dims,
              PyArray_DescrFromType(NPY_FLOAT64));
  npy_float64 *gridded = (npy_float64 *) my_array->data;
  npy_float64 *mask = malloc(sizeof(npy_float64)*rows*cols);

  npy_float64 inv_mats[3][3];
  for(i=0;i<3;i++)for(j=0;j<3;j++)
      inv_mats[i][j]=*(npy_float64*)PyArray_GETPTR2(inv_mat,i,j);

  int pp;
  npy_float64 radius;
  for(p=0;p<cols*rows;p++)gridded[p]=mask[p]=0.0;
  for(pp=0; pp<nx; pp++)
  {
    p = *((npy_int64 *) PyArray_GETPTR1(indices, pp));
    npy_float64 xsp = *((npy_float64 *) PyArray_GETPTR1(x, p));
    npy_float64 ysp = *((npy_float64 *) PyArray_GETPTR1(y, p));
    npy_float64 zsp = *((npy_float64 *) PyArray_GETPTR1(z, p));
    npy_float64 pxsp = *((npy_float64 *) PyArray_GETPTR1(px, p));
    npy_float64 pysp = *((npy_float64 *) PyArray_GETPTR1(py, p));
    npy_float64 dxsp = *((npy_float64 *) PyArray_GETPTR1(dx, p));
    npy_float64 dysp = *((npy_float64 *) PyArray_GETPTR1(dy, p));
    npy_float64 dzsp = *((npy_float64 *) PyArray_GETPTR1(dz, p));
    npy_float64 dsp = *((npy_float64 *) PyArray_GETPTR1(d, p)); // We check this above
    // Any point we want to plot is at most this far from the center
    md = 2.0*sqrtl(dxsp*dxsp + dysp*dysp + dzsp*dzsp);
    if(((pxsp+md<px_min) ||
        (pxsp-md>px_max)) ||
       ((pysp+md<py_min) ||
        (pysp-md>py_max))) continue;
    lc = max(floorl((pxsp-md-px_min)/px_dx),0);
    lr = max(floorl((pysp-md-py_min)/px_dy),0);
    rc = min(ceill((pxsp+md-px_min)/px_dx),rows);
    rr = min(ceill((pysp+md-py_min)/px_dy),cols);
    for (i=lr;i<rr;i++) {
      cypx = px_dy * (i+0.5) + py_min;
      for (j=lc;j<rc;j++) {
        cxpx = px_dx * (j+0.5) + px_min;
        cx = inv_mats[0][0]*cxpx + inv_mats[0][1]*cypx + centers[0];
        cy = inv_mats[1][0]*cxpx + inv_mats[1][1]*cypx + centers[1];
        cz = inv_mats[2][0]*cxpx + inv_mats[2][1]*cypx + centers[2];
        if( (fabs(xsp-cx)*0.95>dxsp) || 
            (fabs(ysp-cy)*0.95>dysp) ||
            (fabs(zsp-cz)*0.95>dzsp)) continue;
        mask[j*cols+i] += 1;
        gridded[j*cols+i] += dsp;
      }
    }
  }
  for(p=0;p<cols*rows;p++)gridded[p]=gridded[p]/mask[p];

  // Attatch output buffer to output buffer

  Py_DECREF(x);
  Py_DECREF(y);
  Py_DECREF(z);
  Py_DECREF(px);
  Py_DECREF(py);
  Py_DECREF(d);
  Py_DECREF(dx);
  Py_DECREF(dy);
  Py_DECREF(dz);
  Py_DECREF(center);
  Py_DECREF(indices);
  Py_DECREF(inv_mat);
  free(mask);

  PyObject *return_value = Py_BuildValue("N", my_array);

  return return_value;

  _fail:

    Py_XDECREF(x);
    Py_XDECREF(y);
    Py_XDECREF(z);
    Py_XDECREF(px);
    Py_XDECREF(py);
    Py_XDECREF(d);
    Py_XDECREF(dx);
    Py_XDECREF(dy);
    Py_XDECREF(dz);
    Py_XDECREF(center);
    Py_XDECREF(indices);
    Py_XDECREF(inv_mat);

    return NULL;

}

static PyMethodDef __MPLMethods[] = {
    {"Pixelize", Py_Pixelize, METH_VARARGS, _pixelizeDocstring},
    {"CPixelize", Py_CPixelize, METH_VARARGS, NULL},
    {NULL, NULL} /* Sentinel */
};

/* platform independent*/
#ifdef MS_WIN32
__declspec(dllexport)
#endif

void init_MPL(void)
{
    PyObject *m, *d;
    m = Py_InitModule("_MPL", __MPLMethods);
    d = PyModule_GetDict(m);
    _pixelizeError = PyErr_NewException("_MPL.error", NULL, NULL);
    PyDict_SetItemString(d, "error", _pixelizeError);
    import_array();
}<|MERGE_RESOLUTION|>--- conflicted
+++ resolved
@@ -58,18 +58,11 @@
   double period_x, period_y;
   period_x = period_y = 0;
 
-<<<<<<< HEAD
-    if (!PyArg_ParseTuple(args, "OOOOOII(dddd)|i",
-        &xp, &yp, &dxp, &dyp, &dp, &cols, &rows,
-        &x_min, &x_max, &y_min, &y_max, &antialias))
-        return PyErr_Format(_pixelizeError, "Pixelize: Invalid Parameters.");
-=======
   if (!PyArg_ParseTuple(args, "OOOOOII(dddd)|i(dd)",
       &xp, &yp, &dxp, &dyp, &dp, &cols, &rows,
       &x_min, &x_max, &y_min, &y_max,
       &antialias, &period_x, &period_y))
       return PyErr_Format(_pixelizeError, "Pixelize: Invalid Parameters.");
->>>>>>> b6a8bfe8
 
   double width = x_max - x_min;
   double height = y_max - y_min;
@@ -165,14 +158,9 @@
         rxpx = px_dx * (j+1) + x_min;
         overlap1 = ((min(rxpx, xsp+dxsp) - max(lxpx, (xsp-dxsp)))/px_dx);
         if (overlap1 < 0.0 || overlap2 < 0.0) continue;
-<<<<<<< HEAD
-        if (antialias == 1) gridded[j*cols+i] += (ds[p]*overlap1)*overlap2;
-        else gridded[j*cols+i] = ds[p];
-=======
         if (antialias == 1)
              *(npy_float64*) PyArray_GETPTR2(my_array, j, i) += (dsp*overlap1)*overlap2;
         else *(npy_float64*) PyArray_GETPTR2(my_array, j, i) = dsp;
->>>>>>> b6a8bfe8
       }
     }
   }
