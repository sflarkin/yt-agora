"""
This module is very simple.  It imports the configuration
we have written for yt.
Everything will be returned in a global config dictionary: ytcfg



"""

#-----------------------------------------------------------------------------
# Copyright (c) 2013, yt Development Team.
#
# Distributed under the terms of the Modified BSD License.
#
# The full license is in the file COPYING.txt, distributed with this software.
#-----------------------------------------------------------------------------

import ConfigParser, os, os.path, types

ytcfgDefaults = dict(
    serialize = 'False',
    onlydeserialize = 'False',
    timefunctions = 'False',
    logfile = 'False',
    coloredlogs = 'False',
    suppressstreamlogging = 'False',
    loglevel = '20',
    inline = 'False',
    numthreads = '-1',
    __withinreason = 'False',
    __withintesting = 'False',
    __parallel = 'False',
    __global_parallel_rank = '0',
    __global_parallel_size = '1',
    __topcomm_parallel_rank = '0',
    __topcomm_parallel_size = '1',
    __command_line = 'False',
    storeparameterfiles = 'False',
    parameterfilestore = 'parameter_files.csv',
    maximumstoredpfs = '500',
    loadfieldplugins = 'True',
    pluginfilename = 'my_plugins.py',
    parallel_traceback = 'False',
    pasteboard_repo = '',
    reconstruct_hierarchy = 'False',
    test_storage_dir = '/does/not/exist',
    test_data_dir = '/does/not/exist',
    enzo_db = '',
    hub_url = 'https://hub.yt-project.org/upload',
    hub_api_key = '',
    ipython_notebook = 'False',
    notebook_password = '',
    answer_testing_tolerance = '3',
    answer_testing_bitwise = 'False',
<<<<<<< HEAD
    gold_standard_filename = 'gold011',
=======
    gold_standard_filename = 'gold311',
>>>>>>> b4dcaa4a
    local_standard_filename = 'local001',
    sketchfab_api_key = 'None',
    thread_field_detection = 'False'
    )
# Here is the upgrade.  We're actually going to parse the file in its entirety
# here.  Then, if it has any of the Forbidden Sections, it will be rewritten
# without them.

__fn = os.path.expanduser("~/.yt/config")
if os.path.exists(__fn):
    f = open(__fn).read()
    if any(header in f for header in ["[lagos]","[raven]","[fido]","[enki]"]):
        print "***********************************************************"
        print "* Upgrading configuration file to new format; saving old. *"
        print "***********************************************************"
        # This is of the old format
        cp = ConfigParser.ConfigParser()
        cp.read(__fn)
        # NOTE: To avoid having the 'DEFAULT' section here,
        # we are not passing in ytcfgDefaults to the constructor.
        new_cp = ConfigParser.ConfigParser()
        new_cp.add_section("yt")
        for section in cp.sections():
            for option in cp.options(section):
                # We changed them all to lowercase
                if option.lower() in ytcfgDefaults:
                    new_cp.set("yt", option, cp.get(section, option))
                    print "Setting %s to %s" % (option, cp.get(section, option))
        open(__fn + ".old", "w").write(f)
        new_cp.write(open(__fn, "w"))
# Pathological check for Kraken
#elif os.path.exists("~/"):
#    if not os.path.exists("~/.yt"):
#            print "yt is creating a new directory, ~/.yt ."
#            os.mkdir(os.path.exists("~/.yt/"))
#    # Now we can read in and write out ...
#    new_cp = Configparser.ConfigParser(ytcfgDefaults)
#    new_cp.write(__fn)

class YTConfigParser(ConfigParser.ConfigParser):
    def __setitem__(self, key, val):
        self.set(key[0], key[1], val)

if os.path.exists(os.path.expanduser("~/.yt/config")):
    ytcfg = YTConfigParser(ytcfgDefaults)
    ytcfg.read(['yt.cfg', os.path.expanduser('~/.yt/config')])
else:
    ytcfg = YTConfigParser(ytcfgDefaults)
    ytcfg.read(['yt.cfg'])
if not ytcfg.has_section("yt"):
    ytcfg.add_section("yt")

# Now we have parsed the config file.  Overrides come from the command line.

# This should be implemented at some point.  The idea would be to have a set of
# command line options, fed through an option parser, that would override
# the settings in ytcfg.  *However*, because we want to have the command-line
# scripts work, we'd probably want to have them only be long options, and also
# along the lines of --yt-something=somethingelse.  The command line scripts
# would then not get their options from sys.argv, but instead from this module.<|MERGE_RESOLUTION|>--- conflicted
+++ resolved
@@ -52,11 +52,7 @@
     notebook_password = '',
     answer_testing_tolerance = '3',
     answer_testing_bitwise = 'False',
-<<<<<<< HEAD
-    gold_standard_filename = 'gold011',
-=======
     gold_standard_filename = 'gold311',
->>>>>>> b4dcaa4a
     local_standard_filename = 'local001',
     sketchfab_api_key = 'None',
     thread_field_detection = 'False'
