"""
This module is very simple.  It imports the configuration
we have written for yt.
Everything will be returned in a global config dictionary: ytcfg



"""

#-----------------------------------------------------------------------------
# Copyright (c) 2013, yt Development Team.
#
# Distributed under the terms of the Modified BSD License.
#
# The full license is in the file COPYING.txt, distributed with this software.
#-----------------------------------------------------------------------------

import ConfigParser, os, os.path, types

<<<<<<< HEAD
ytcfgDefaults = dict(
=======
ytcfg_defaults = dict(
>>>>>>> e25207e4
    serialize = 'False',
    onlydeserialize = 'False',
    timefunctions = 'False',
    logfile = 'False',
    coloredlogs = 'False',
    suppressstreamlogging = 'False',
    stdoutStreamLogging = 'False',
    loglevel = '20',
    inline = 'False',
    numthreads = '-1',
    __withinreason = 'False',
    __withintesting = 'False',
    __parallel = 'False',
    __global_parallel_rank = '0',
    __global_parallel_size = '1',
    __topcomm_parallel_rank = '0',
    __topcomm_parallel_size = '1',
    __command_line = 'False',
    storeparameterfiles = 'False',
    parameterfilestore = 'parameter_files.csv',
    maximumstoreddatasets = '500',
    loadfieldplugins = 'True',
    pluginfilename = 'my_plugins.py',
    parallel_traceback = 'False',
    pasteboard_repo = '',
    reconstruct_index = 'False',
    test_storage_dir = '/does/not/exist',
    test_data_dir = '/does/not/exist',
    enzo_db = '',
    hub_url = 'https://hub.yt-project.org/upload',
    hub_api_key = '',
    notebook_password = '',
    answer_testing_tolerance = '3',
    answer_testing_bitwise = 'False',
<<<<<<< HEAD
    gold_standard_filename = 'gold011',
=======
    gold_standard_filename = 'gold311',
>>>>>>> e25207e4
    local_standard_filename = 'local001',
    answer_tests_url = 'http://answers.yt-project.org/%s_%s',
    sketchfab_api_key = 'None',
    thread_field_detection = 'False',
    ignore_invalid_unit_operation_errors = 'False'
    )
# Here is the upgrade.  We're actually going to parse the file in its entirety
# here.  Then, if it has any of the Forbidden Sections, it will be rewritten
# without them.

__fn = os.path.expanduser("~/.yt/config")
if os.path.exists(__fn):
    f = open(__fn).read()
    if any(header in f for header in ["[lagos]","[raven]","[fido]","[enki]"]):
        print "***********************************************************"
        print "* Upgrading configuration file to new format; saving old. *"
        print "***********************************************************"
        # This is of the old format
        cp = ConfigParser.ConfigParser()
        cp.read(__fn)
        # NOTE: To avoid having the 'DEFAULT' section here,
        # we are not passing in ytcfg_defaults to the constructor.
        new_cp = ConfigParser.ConfigParser()
        new_cp.add_section("yt")
        for section in cp.sections():
            for option in cp.options(section):
                # We changed them all to lowercase
                if option.lower() in ytcfg_defaults:
                    new_cp.set("yt", option, cp.get(section, option))
                    print "Setting %s to %s" % (option, cp.get(section, option))
        open(__fn + ".old", "w").write(f)
        new_cp.write(open(__fn, "w"))
# Pathological check for Kraken
#elif os.path.exists("~/"):
#    if not os.path.exists("~/.yt"):
#            print "yt is creating a new directory, ~/.yt ."
#            os.mkdir(os.path.exists("~/.yt/"))
#    # Now we can read in and write out ...
#    new_cp = Configparser.ConfigParser(ytcfg_defaults)
#    new_cp.write(__fn)

class YTConfigParser(ConfigParser.ConfigParser):
    def __setitem__(self, key, val):
        self.set(key[0], key[1], val)

if os.path.exists(os.path.expanduser("~/.yt/config")):
    ytcfg = YTConfigParser(ytcfg_defaults)
    ytcfg.read(['yt.cfg', os.path.expanduser('~/.yt/config')])
else:
    ytcfg = YTConfigParser(ytcfg_defaults)
    ytcfg.read(['yt.cfg'])
if not ytcfg.has_section("yt"):
    ytcfg.add_section("yt")

# Now we have parsed the config file.  Overrides come from the command line.

# This should be implemented at some point.  The idea would be to have a set of
# command line options, fed through an option parser, that would override
# the settings in ytcfg.  *However*, because we want to have the command-line
# scripts work, we'd probably want to have them only be long options, and also
# along the lines of --yt-something=somethingelse.  The command line scripts
# would then not get their options from sys.argv, but instead from this module.<|MERGE_RESOLUTION|>--- conflicted
+++ resolved
@@ -17,11 +17,7 @@
 
 import ConfigParser, os, os.path, types
 
-<<<<<<< HEAD
-ytcfgDefaults = dict(
-=======
 ytcfg_defaults = dict(
->>>>>>> e25207e4
     serialize = 'False',
     onlydeserialize = 'False',
     timefunctions = 'False',
@@ -56,11 +52,7 @@
     notebook_password = '',
     answer_testing_tolerance = '3',
     answer_testing_bitwise = 'False',
-<<<<<<< HEAD
-    gold_standard_filename = 'gold011',
-=======
     gold_standard_filename = 'gold311',
->>>>>>> e25207e4
     local_standard_filename = 'local001',
     answer_tests_url = 'http://answers.yt-project.org/%s_%s',
     sketchfab_api_key = 'None',
