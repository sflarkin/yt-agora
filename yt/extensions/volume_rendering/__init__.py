"""
Import the components of the volume rendering extension

Author: Matthew Turk <matthewturk@gmail.com>
Affiliation: KIPAC/SLAC/Stanford
Homepage: http://yt.enzotools.org/
License:
  Copyright (C) 2009 Matthew Turk.  All Rights Reserved.

  This file is part of yt.

  yt is free software; you can redistribute it and/or modify
  it under the terms of the GNU General Public License as published by
  the Free Software Foundation; either version 3 of the License, or
  (at your option) any later version.

  This program is distributed in the hope that it will be useful,
  but WITHOUT ANY WARRANTY; without even the implied warranty of
  MERCHANTABILITY or FITNESS FOR A PARTICULAR PURPOSE.  See the
  GNU General Public License for more details.

  You should have received a copy of the GNU General Public License
  along with this program.  If not, see <http://www.gnu.org/licenses/>.
"""

import numpy as na

from TransferFunction import TransferFunction, ColorTransferFunction, \
<<<<<<< HEAD
                             PlanckTransferFunction
=======
                             MultiVariateTransferFunction
>>>>>>> 997243eb
from yt.amr_utils import PartitionedGrid, VectorPlane, \
                             TransferFunctionProxy
from grid_partitioner import HomogenizedBrickCollection, \
                             export_partitioned_grids, \
                             import_partitioned_grids
from software_sampler import VolumeRendering
from image_handling import export_rgba, import_rgba, \
                           plot_channel, plot_rgb<|MERGE_RESOLUTION|>--- conflicted
+++ resolved
@@ -26,11 +26,8 @@
 import numpy as na
 
 from TransferFunction import TransferFunction, ColorTransferFunction, \
-<<<<<<< HEAD
-                             PlanckTransferFunction
-=======
+                             PlanckTransferFunction, \
                              MultiVariateTransferFunction
->>>>>>> 997243eb
 from yt.amr_utils import PartitionedGrid, VectorPlane, \
                              TransferFunctionProxy
 from grid_partitioner import HomogenizedBrickCollection, \
