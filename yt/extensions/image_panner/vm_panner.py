"""
Author: Matthew Turk <matthewturk@gmail.com>
Affiliation: KIPAC/SLAC/Stanford
Homepage: http://yt.enzotools.org/
License:
  Copyright (C) 2010 Matthew Turk.  All Rights Reserved.

  This file is part of yt.

  yt is free software; you can redistribute it and/or modify
  it under the terms of the GNU General Public License as published by
  the Free Software Foundation; either version 3 of the License, or
  (at your option) any later version.

  This program is distributed in the hope that it will be useful,
  but WITHOUT ANY WARRANTY; without even the implied warranty of
  MERCHANTABILITY or FITNESS FOR A PARTICULAR PURPOSE.  See the
  GNU General Public License for more details.

  You should have received a copy of the GNU General Public License
  along with this program.  If not, see <http://www.gnu.org/licenses/>.
"""

import numpy as na
import types, os
from yt.raven import FixedResolutionBuffer, ObliqueFixedResolutionBuffer
from yt.lagos import data_object_registry, AMRProjBase, AMRSliceBase, \
                     x_dict, y_dict

class VariableMeshPanner(object):
    _buffer = None
    _hold = False

    def __init__(self, source, size, field, callback = None,
                 viewport_callback = None):
        """
        This class describes a meta-view onto a 2D data interface.  You provide
        it with a slice or a projection (*source*), a tuple of the x and y
        resolution of the final image you want (*size) and a *field* to
        display, and then it will generate a new buffer each time you call its
        methods for moving the window around and changing its size.  *callback*
        is a routine called with the new buffer each time the buffer changes
        and *viewport_callback* is called with the new *xlim* and *ylim* values
        each time the viewport changes.
        """
        #if not isinstance(source, (AMRProjBase, AMRSliceBase)):
        #    raise RuntimeError
        if callback is None:
            callback = lambda a: None
        self.callback = callback
        if viewport_callback is None:
            viewport_callback = lambda a, b: None
        self.viewport_callback = viewport_callback
        self.size = size
        self.source = source
        self.field = field
        self.xlim, self.ylim = self.bounds

    def _run_callbacks(self):
        if self._hold: return
        self.callback(self.buffer)
        self.viewport_callback(self.xlim, self.ylim)

    @property
    def bounds(self):
        if not hasattr(self, 'pf'): self.pf = self.source.pf
        DLE, DRE = self.pf["DomainLeftEdge"], self.pf["DomainRightEdge"]
        ax = self.source.axis
        xax, yax = x_dict[ax], y_dict[ax]
        xbounds = DLE[xax], DRE[xax]
        ybounds = DLE[yax], DRE[yax]
        return (xbounds, ybounds)

    @property
    def width(self):
        Wx = self.xlim[1] - self.xlim[0]
        Wy = self.ylim[1] - self.ylim[0]
        return (Wx, Wy)

    def zoom(self, factor):
        """
        This zooms the window by *factor*.
        """
        Wx, Wy = self.width
        centerx = self.xlim[0] + Wx*0.5
        centery = self.ylim[0] + Wy*0.5
        nWx, nWy = Wx/factor, Wy/factor
        self.xlim = (centerx - nWx*0.5, centerx + nWx*0.5)
        self.ylim = (centery - nWy*0.5, centery + nWy*0.5)
        self._run_callbacks()

    def pan(self, deltas):
        """
        This accepts a tuple of *deltas*, composed of (delta_x, delta_y) that
        will pan the window by those values in absolute coordinates.
        """
        self.xlim = (self.xlim[0] + deltas[0], self.xlim[1] + deltas[0])
        self.ylim = (self.ylim[0] + deltas[1], self.ylim[1] + deltas[1])
        self._run_callbacks()

    def pan_x(self, delta):
        """
        This pans the window by *delta* in the x direction.
        """
        self.pan( (delta, 0.0) )

    def pan_y(self, delta):
        """
        This pans the window by *delta* in the y direction.
        """
        self.pan( (0.0, delta) )

    def pan_rel(self, deltas):
        """
        This accepts a tuple of *deltas*, composed of (delta_x, delta_y) that
        will pan the window by those values in relative values, relative to the
        current window view.
        """
        Wx, Wy = self.width
        px = deltas[0] * Wx
        py = deltas[1] * Wy
        self.pan( (px, py) )

    def pan_rel_x(self, delta):
        """
        This pans the window by *delta* in the x direction, where *delta* is
        relative to the current window view.
        """
        self.pan_rel( (delta, 0.0) )

    def pan_rel_y(self, delta):
        """
        This pans the window by *delta* in the y direction, where *delta* is
        relative to the current window view.
        """
        self.pan_rel( (0.0, delta) )

    @property
    def buffer(self):
        my_bounds = self.xlim + self.ylim # Tuples concatenate
        # If the buffer is None, we just kill it regardless.
        if self._buffer is None:
            self._regenerate_buffer()
        elif self._buffer.bounds != my_bounds:
            self._regenerate_buffer()
        return self._buffer[self.field]

    def _regenerate_buffer(self):
        new_buffer = FixedResolutionBuffer(
            self.source, self.xlim + self.ylim,
            self.size)
        self._buffer = new_buffer

    def set_low_high(self, low, high):
        """
        This accepts *low* in the format (x_min, y_min) and *high* in the
        format (x_max, y_max) and changes the viewport appropriately.  In
        breaking from tradition, it also returns the buffer.
        """
        self.xlim = (low[0], high[0])
        self.ylim = (low[1], high[1])
        return na.log10(self.buffer)

    def set_limits(self, xlim, ylim):
        """
        This accepts a new *xlim* and *ylim*.
        """
        self.xlim = xlim
        self.ylim = ylim
        self._run_callbacks()

data_object_registry["image_panner"] = VariableMeshPanner

class WindowedVariableMeshPanner(VariableMeshPanner):

    def __init__(self, source, full_size, my_size, start_indices,
                 field, callback = None):
        """
        This image panner accepts a *full_size*, which describes the full size
        of the image which it will be displaying a portion of.  *my_size* is
        the size that this window will be responsible for, and *start_indices*
        is a tuple of indices that this window begins at.  *field* and
        *callback* function as in the vanilla image panner.
        """
        self.my_size = my_size
        self.start_indices = start_indices
        VariableMeshPanner.__init__(self, source, full_size, field, callback)

    def _regenerate_buffer(self):
        dx = (self.xlim[1] - self.xlim[0])/self.size[0]
        dy = (self.ylim[1] - self.ylim[0])/self.size[1]
        my_lim = (self.xlim[0] + dx*self.start_indices[0],
                  self.xlim[0] + dx*(self.start_indices[0] + self.my_size[0]),
                  self.ylim[0] + dx*self.start_indices[1],
                  self.ylim[0] + dx*(self.start_indices[1] + self.my_size[1]))
        new_buffer = FixedResolutionBuffer(self.source, my_lim, self.my_size)
        self._buffer = new_buffer

data_object_registry["windowed_image_panner"] = WindowedVariableMeshPanner

class MultipleWindowVariableMeshPanner(object):
    def __init__(self, windows):
        """
        This panner is exclusively a controller.  It accepts a list of
        *windows*, to which it will issue commands.  It knows nothing other
        than their interfaces.
        """
        self.windows = windows

    def zoom(self, factor):
        for w in self.windows: w.zoom(factor)

    def pan(self, deltas):
        for w in self.windows: w.pan(factor)

    def pan_x(self, delta):
        for w in self.windows: w.pan_x(delta)

    def pan_y(self, delta):
        for w in self.windows: w.pan_y(delta)

    def pan_rel(self, deltas):
        for w in self.windows: w.pan_rel(deltas)

    def pan_rel_x(self, delta):
        for w in self.windows: w.pan_rel_x(delta)

    def pan_rel_y(self, delta):
        for w in self.windows: w.pan_rel_y(delta)

    def set_limits(self, xlim, ylim):
        for w in self.windows: w.set_limits(xlim, ylim)

class RemoteWindowedVariableMeshController(MultipleWindowVariableMeshPanner):
    def __init__(self, source, mec = None):
        """
        This panner controls remote windowed panners.  It requires a *source*,
        which will be pickled and sent to the remote panners, which it will
        create as requested.  If not supplied with a *mec* (an IPython
        MultiEngineClient) it will create one itself.
        """
        if mec is None:
            from IPython.kernel.client import get_multiengine_client
            mec = get_multiengine_client()
        self.mec = mec
        self.mec.execute("import yt.extensions.image_panner")
        self._var_name = "_image_panner_%s" % (id(self))
        self._pf_name = "_pf_%s" % (id(self))
        self._source_name = "_source_%s" % (id(self))
        self.source = source
        self.mec.execute("from yt.mods import *")
        self.mec.execute("from yt.funcs import iterable")
        self.mec.push({self._pf_name: self.pf})
        self.mec.execute("%s.h" % self._pf_name)
        self.mec.push({self._source_name: self.source})
        # Now, because the double pickling tosses a PF hash reference inside
        # the unpickled object, we work around it a little
        self.mec.execute("while iterable(%s): %s = %s[1]" % (
            self._source_name, self._source_name, self._source_name))
        self.windows = []

    def add_window(self, *args, **kwargs):
        """
        This will create a new remote WindowedVariableMeshImagePanner.  The
        *args* and *kwargs* supplied here will be passed over, but the *source*
        argument is implicitly handled by this routine.
        """
        engine_id = len(self.windows)
        an = "_args_%s" % id(self)
        kn = "_kwargs_%s" % id(self)
        if 'callback' not in kwargs:
            kwargs['callback'] = ImageSaver(engine_id)
        self.mec.push({an: args, kn: kwargs}, engine_id)
        exec_string = "%s = %s.h.windowed_image_panner(%s, *%s, **%s)" % (
            self._var_name, self._pf_name, self._source_name, an, kn)
        self.mec.execute(exec_string, engine_id)
        self.windows.append(WindowedVariableMeshPannerProxy(
            self.mec, engine_id, self._var_name, id(self)))

data_object_registry["remote_image_panner"] = RemoteWindowedVariableMeshController

_wrapped_methods = ["zoom", "pan", "pan_x", "pan_y", "pan_rel",
                     "pan_rel_x", "pan_rel_y", "set_limits"]

class WindowedVariableMeshPannerProxy(object):
    class __metaclass__(type):
        def __new__(cls, name, b, d):
            # We add on a bunch of proxy functions
            def return_proxy(fname):
                def func(self, *args, **kwargs):
                    vn = "_ret_%s" % self._cid
                    an = "_args_%s" % self._cid
                    kn = "_kwargs_%s" % self._cid
                    self.mec.push({an: args, kn: kwargs}, self.engine_id)
                    exec_string = "%s = %s.%s(*%s, **%s)" % (
                        vn, self._var_name, fname, an, kn)
                    print "Executing %s on %s" % (exec_string, self.engine_id)
                    self.mec.execute(exec_string, self.engine_id)
                    return self.mec.pull(vn, self.engine_id)
                return func
            new_dict = {}
            new_dict.update(d)
            for f in _wrapped_methods:
                new_dict[f] = return_proxy(f)
            return type.__new__(cls, name, b, new_dict)

    def __init__(self, mec, engine_id, var_name, cid):
        # mec here is, optionally, an instance of MultiEngineClient
        self._var_name = var_name
        self._cid = cid
        self.engine_id = engine_id
        self.mec = mec

    @property
    def bounds(self):
        vn = "_ret_%s" % self._cid
        self.mec.execute("%s = %s.bounds" % (vn, self._var_name),
                         self.engine_id)
        return self.mec.pull(vn, self.engine_id)

    @property
    def width(self):
        vn = "_ret_%s" % self._cid
        self.mec.execute("%s = %s.width" % (vn, self._var_name),
                         self.engine_id)
        return self.mec.pull(vn, self.engine_id)

    @property
    def buffer(self):
        vn = "_ret_%s" % self._cid
        self.mec.execute("%s = %s.buffer" % (vn, self._var_name),
                         self.engine_id)
        return self.mec.pull(vn, self.engine_id)

    def _regenerate_buffer(self):
        return

    def _run_callback(self):
        self.mec.execute("%s._regenerate_buffer()" % self._var_name,
                         self.engine_id)
        self.mec.execute("%s.callback(%s.buffer)" % (
            self._var_name, self._var_name), self.engine_id)

class ProxySource(object):
    # This proxies only the things we know we need
    # Note that we assume we will only have a single engine.
    def __init__(self, mec, idnum, source_varname):
        self.mec = mec
        self.idnum = idnum
        self.source_varname = source_varname
        self.mec.execute("_tmp_%s = %s.axis" % (
            self.idnum, self.source_varname))
        self.axis = self.mec.pull("_tmp_%s" % self.idnum)[0]

    def keys(self):
        self.mec.execute("_tmp_%s = %s.keys()" % (
            self.idnum, self.source_varname))
        keys = self.mec.pull("_tmp_%s" % self.idnum)[0]
        dd = dict( (k, None) for k in keys )
        return dd

    @property
    def pf(self):
        self.mec.execute("_tmp_%s = %s.pf['DomainLeftEdge']" % (
            self.idnum, self.source_varname))
        DLE = self.mec.pull("_tmp_%s" % self.idnum)[0]
        self.mec.execute("_tmp_%s = %s.pf['DomainRightEdge']" % (
            self.idnum, self.source_varname))
        DRE = self.mec.pull("_tmp_%s" % self.idnum)[0]
        return dict(DomainLeftEdge = DLE, DomainRightEdge = DRE)

class ProxyFixedResolutionBuffer(dict):
    pass

class NonLocalDataImagePanner(VariableMeshPanner):
    def __init__(self, mec, source_varname, size, field,
                 callback = None, viewport_callback = None):
        self.source_varname = source_varname
        self._var_name = "_image_panner_%s" % (id(self))
        self.mec = mec
        self.mec.execute("import yt.extensions.image_panner")
        self.mec.execute("%s = yt.extensions.image_panner.VariableMeshPanner(" % (
                        self._var_name) +
                          "%s, (%s, %s), '%s')" % (
                        source_varname, size[0], size[1], field))

        ps = ProxySource(mec, id(self), source_varname)
        self._prfb = ProxyFixedResolutionBuffer()

        VariableMeshPanner.__init__(self, ps, size, field,
                        callback, viewport_callback)

    def _regenerate_buffer(self):
        args = (self.xlim, self.ylim)
<<<<<<< HEAD
        self.mec.push({'_tmp_%s' % id(self) : args})
        self.mec.execute("%s.set_limits(*_tmp_%s)" % (self._var_name, id(self)))
        self.mec.execute("_tmp_%s = %s.buffer" % (id(self), self._var_name))
=======
        self.mec.push({'_tmp_%s' % id(self) : args}, block=False)
        self.mec.execute("%s.set_limits(*_tmp_%s)" % (self._var_name, id(self)),
                         block=False)
        self.mec.execute("_tmp_%s = %s.buffer" % (id(self), self._var_name),
                         block=False)
>>>>>>> aee1c89a
        self._prfb[self.field] = self.mec.pull("_tmp_%s" % (id(self)))[0]
        self._prfb.bounds = self.xlim + self.ylim
        self._buffer = self._prfb

class ImageSaver(object):
    def __init__(self, tile_id):
        """
        This is a sample callback for an image panner that will save to a file
        named ``wimage_%03i.png`` where the final variable is specified here as
        *tile_id*.
        """
        self.tile_id = tile_id

        import matplotlib;matplotlib.use("Agg");import pylab
        self.pylab = pylab
        self.pylab.clf()
        fig = pylab.gcf()
        fig.subplots_adjust(left=0.0, bottom=0.0,
                            right=1.0, top=1.0,
                            wspace=0.0, hspace=0.0)
        fig.set_dpi(100.0)
        fig.set_size_inches((5.12, 5.12))

    def __call__(self, val):
        self.pylab.clf()
        self.pylab.imshow(na.log10(val), interpolation='nearest')
        self.pylab.savefig("wimage_%03i.png" % self.tile_id)

class PanningCeleritasStreamer(object):
    _initialized = False
    def __init__(self, tile_id, cmap = "algae", port = 9988,
                 zlim = (0.0, 1.0), take_log = True):
        """
        This is an in-development mechanism for supplying buffers to a
        Celeritas server.
        """
        self.tile_id = tile_id
        self._port = port
        self.cmap = cmap
        self.zlim = zlim
        self.take_log = True

    def initialize(self, shape):
        if isinstance(self.cmap, types.StringTypes):
            import matplotlib.cm
            self.cmap = matplotlib.cm.get_cmap(self.cmap)

        import celeritas_streamer
        self.cs = celeritas_streamer.CeleritasStream()
        #print "Setting shape: %s and port: %s in %s" % (
        #    shape, self._port, os.getpid())
        self.cs.setSize(*shape)
        self.cs.setLocalPort(self._port)
        self.cs.initialize()
        self._initialized = True

    def __call__(self, val):
        if not self._initialized: self.initialize(val.shape)
        if self.take_log:
            vv = na.log10(val)
        else:
            vv = val.copy()
        na.subtract(vv, self.zlim[0], vv)
        na.divide(vv, (self.zlim[1]-self.zlim[0]), vv)
        new_buf = self.cmap(vv)[:,:,:3]
        na.multiply(new_buf, 255.0, new_buf)
        new_buf = new_buf.astype('uint8')
        self.cs.readFromRGBMemAndSend(new_buf)<|MERGE_RESOLUTION|>--- conflicted
+++ resolved
@@ -392,17 +392,11 @@
 
     def _regenerate_buffer(self):
         args = (self.xlim, self.ylim)
-<<<<<<< HEAD
-        self.mec.push({'_tmp_%s' % id(self) : args})
-        self.mec.execute("%s.set_limits(*_tmp_%s)" % (self._var_name, id(self)))
-        self.mec.execute("_tmp_%s = %s.buffer" % (id(self), self._var_name))
-=======
         self.mec.push({'_tmp_%s' % id(self) : args}, block=False)
         self.mec.execute("%s.set_limits(*_tmp_%s)" % (self._var_name, id(self)),
                          block=False)
         self.mec.execute("_tmp_%s = %s.buffer" % (id(self), self._var_name),
                          block=False)
->>>>>>> aee1c89a
         self._prfb[self.field] = self.mec.pull("_tmp_%s" % (id(self)))[0]
         self._prfb.bounds = self.xlim + self.ylim
         self._buffer = self._prfb
