--- conflicted
+++ resolved
@@ -13,10 +13,6 @@
 # The full license is in the file COPYING.txt, distributed with this software.
 #-----------------------------------------------------------------------------
 
-<<<<<<< HEAD
-import cPickle
-=======
->>>>>>> e25207e4
 import cStringIO
 import itertools
 import logging
