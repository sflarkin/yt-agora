--- conflicted
+++ resolved
@@ -1,19 +1,3 @@
-<<<<<<< HEAD
-#
-# Physical Constants and Units Conversion Factors
-#
-# Values for these constants, unless otherwise noted, are drawn from IAU,
-# IUPAC, and NIST data, whichever is newer.
-# http://maia.usno.navy.mil/NSFA/IAU2009_consts.html
-# http://goldbook.iupac.org/list_goldbook_phys_constants_defs.html
-# http://physics.nist.gov/cuu/Constants/index.html
-
-# Masses
-mass_electron_cgs = 9.109382e-28  # g
-amu_cgs           = 1.660538921e-24  # g
-mass_hydrogen_cgs = 1.007947*amu_cgs  # g
-mass_sun_cgs = 1.98841586e33  # g
-=======
 from yt.utilities.physical_ratios import *
 from yt.units.yt_array import YTQuantity
 
@@ -21,7 +5,6 @@
 amu_cgs           = YTQuantity(amu_grams, 'g')
 mass_hydrogen_cgs = 1.007947*amu_cgs
 
->>>>>>> e25207e4
 # Velocities
 speed_of_light_cgs = YTQuantity(speed_of_light_cm_per_s, 'cm/s')
 
@@ -33,72 +16,6 @@
 charge_proton_cgs = YTQuantity(4.8032056e-10, 'esu')
 
 # Physical Constants
-<<<<<<< HEAD
-boltzmann_constant_cgs = 1.3806488e-16  # erg K^-1
-gravitational_constant_cgs  = 6.67384e-8  # cm^3 g^-1 s^-2
-planck_constant_cgs   = 6.62606957e-27  # erg s
-stefan_boltzmann_constant_cgs = 5.670373e-5 # erg cm^-2 s^-1 K^-4
-# The following value was calcualted assuming H = 100 km/s/Mpc.
-# To get the correct value for your cosmological parameters, 
-# you'll need to multiply through by h^2
-# [where h = H / (100 km/s/Mpc)].  See the Overdensity field in
-# yt.data_objects.universal_fields.
-rho_crit_now = 1.8788e-29  # g/cm^3 (cosmological critical density)
-
-
-# Misc. Approximations
-mass_mean_atomic_cosmology = 1.22
-mass_mean_atomic_galactic = 2.3
-
-# Conversion Factors:  X au * mpc_per_au = Y mpc
-# length
-mpc_per_mpc   = 1e0
-mpc_per_kpc   = 1e-3
-mpc_per_pc    = 1e-6
-mpc_per_au    = 4.84813682e-12
-mpc_per_rsun  = 2.253962e-14
-mpc_per_miles = 5.21552871e-20
-mpc_per_km    = 3.24077929e-20
-mpc_per_m     = 3.24077929e-23
-mpc_per_cm    = 3.24077929e-25
-kpc_per_cm    = mpc_per_cm / mpc_per_kpc
-km_per_pc     = 3.08567758e13
-km_per_m      = 1e-3
-km_per_cm     = 1e-5
-pc_per_cm     = 3.24077929e-19
-
-m_per_fpc     = 0.0324077929
-
-kpc_per_mpc   = 1.0 / mpc_per_kpc
-pc_per_mpc    = 1.0 / mpc_per_pc
-au_per_mpc    = 1.0 / mpc_per_au
-rsun_per_mpc  = 1.0 / mpc_per_rsun
-miles_per_mpc = 1.0 / mpc_per_miles
-km_per_mpc    = 1.0 / mpc_per_km
-m_per_mpc     = 1.0 / mpc_per_m
-cm_per_mpc    = 1.0 / mpc_per_cm
-cm_per_kpc    = 1.0 / kpc_per_cm
-cm_per_km     = 1.0 / km_per_cm
-pc_per_km     = 1.0 / km_per_pc
-cm_per_pc     = 1.0 / pc_per_cm
-
-# time
-# "IAU Style Manual" by G.A. Wilkins, Comm. 5, in IAU Transactions XXB (1989)
-sec_per_Gyr  = 31.5576e15
-sec_per_Myr  = 31.5576e12
-sec_per_kyr  = 31.5576e9
-sec_per_year = 31.5576e6
-sec_per_day  = 86400.0
-sec_per_hr   = 3600.0
-day_per_year = 365.25
-
-# temperature / energy
-erg_per_eV = 1.602176562e-12
-erg_per_keV = erg_per_eV * 1.0e3
-K_per_keV = erg_per_keV / boltzmann_constant_cgs
-keV_per_K = 1.0 / K_per_keV
-Tcmb = 2.726 # Current CMB temperature
-=======
 boltzmann_constant_cgs = YTQuantity(boltzmann_constant_erg_per_K, 'erg/K')
 gravitational_constant_cgs  = YTQuantity(6.67384e-8, 'cm**3/g/s**2')
 planck_constant_cgs   = YTQuantity(6.62606957e-27, 'erg*s')
@@ -119,7 +36,6 @@
 mass_saturn_cgs = YTQuantity(mass_saturn_grams, 'g')
 mass_uranus_cgs = YTQuantity(mass_uranus_grams, 'g')
 mass_neptun_cgs = YTQuantity(mass_neptun_grams, 'g')
->>>>>>> e25207e4
 
 #Short cuts
 G = gravitational_constant_cgs
