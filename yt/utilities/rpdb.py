"""
Some simple localhost-only remote pdb hacks



"""

#-----------------------------------------------------------------------------
# Copyright (c) 2013, yt Development Team.
#
# Distributed under the terms of the Modified BSD License.
#
# The full license is in the file COPYING.txt, distributed with this software.
#-----------------------------------------------------------------------------

<<<<<<< HEAD
import cmd, pdb, cStringIO, xmlrpclib, socket, sys
=======
import cmd, pdb, xmlrpclib, socket, sys
from yt.extern.six.moves import StringIO
>>>>>>> e25207e4
import traceback
import signal
from SimpleXMLRPCServer import SimpleXMLRPCServer
from yt.config import ytcfg

class PdbXMLRPCServer(SimpleXMLRPCServer):
    """
    shutdown-enabled XMLRPCServer from
      http://code.activestate.com/recipes/114579/
    """

    finished=False

    def register_signal(self, signum):
        signal.signal(signum, self.signal_handler)

    def signal_handler(self, signum, frame):
        print "Caught signal", signum
        self.shutdown()

    def shutdown(self):
        self.finished=True
        return 1

    def serve_forever(self):
        while not self.finished: self.handle_request()
        print "DONE SERVING"

def rpdb_excepthook(exc_type, exc, tb):
    traceback.print_exception(exc_type, exc, tb)
    task = ytcfg.getint("yt", "__global_parallel_rank")
    size = ytcfg.getint("yt", "__global_parallel_size")
    print "Starting RPDB server on task %s ; connect with 'yt rpdb -t %s'" \
            % (task,task)
    handler = pdb_handler(tb)
    server = PdbXMLRPCServer(("localhost", 8010+task))
    server.register_introspection_functions()
    server.register_instance(handler)
    server.register_function(server.shutdown)
    server.serve_forever()
    server.server_close()
    if size > 1:
        from mpi4py import MPI
        # This COMM_WORLD is okay.  We want to barrierize here, while waiting
        # for shutdown from the rest of the parallel group.  If you are running
        # with --rpdb it is assumed you know what you are doing and you won't
        # let this get out of hand.
        MPI.COMM_WORLD.Barrier()

class pdb_handler(object):
    def __init__(self, tb):
        self.cin = StringIO()
        sys.stdin = self.cin
        self.cout = StringIO()
        sys.stdout = self.cout
        sys.stderr = self.cout
        self.debugger = pdb.Pdb(stdin=self.cin, stdout=self.cout)
        self.debugger.reset()
        self.debugger.setup(tb.tb_frame, tb)

    def execute(self, line):
        tt = self.cout.tell()
        self.debugger.onecmd(line)
        self.cout.seek(tt)
        return self.cout.read()

class rpdb_cmd(cmd.Cmd):
    def __init__(self, proxy):
        self.proxy = proxy
        cmd.Cmd.__init__(self)
        print self.proxy.execute("bt")

    def default(self, line):
        print self.proxy.execute(line)

    def do_shutdown(self, args):
        print self.proxy.shutdown()
        return True

    def do_help(self, line):
        print self.proxy.execute("help %s" % line)

    def postcmd(self, stop, line):
        return stop

    def postloop(self):
        try:
            self.proxy.shutdown()
        except:
            pass

__header = \
"""
You're in a remote PDB session with task %(task)s

You can run PDB commands, and when you're done, type 'shutdown' to quit.
"""

def run_rpdb(task = None):
    port = 8010
    if task is None:
        try:
            task + int(sys.argv[-1])
        except: pass
    port += task
    sp = xmlrpclib.ServerProxy("http://localhost:%s/" % port)
    try:
        pp = rpdb_cmd(sp)
    except socket.error:
        print "Connection refused.  Is the server running?"
        sys.exit(1)
    pp.cmdloop(__header % dict(task = port-8010))<|MERGE_RESOLUTION|>--- conflicted
+++ resolved
@@ -13,12 +13,8 @@
 # The full license is in the file COPYING.txt, distributed with this software.
 #-----------------------------------------------------------------------------
 
-<<<<<<< HEAD
-import cmd, pdb, cStringIO, xmlrpclib, socket, sys
-=======
 import cmd, pdb, xmlrpclib, socket, sys
 from yt.extern.six.moves import StringIO
->>>>>>> e25207e4
 import traceback
 import signal
 from SimpleXMLRPCServer import SimpleXMLRPCServer
