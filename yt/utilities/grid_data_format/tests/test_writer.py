--- conflicted
+++ resolved
@@ -41,19 +41,11 @@
     tmpfile = os.path.join(tmpdir, 'test_gdf.h5')
 
     try:
-<<<<<<< HEAD
-        test_pf = fake_random_pf(64)
-        write_to_gdf(test_pf, tmpfile, data_author=TEST_AUTHOR,
-                     data_comment=TEST_COMMENT)
-        del test_pf
-        assert isinstance(load(tmpfile), GDFStaticOutput)
-=======
         test_ds = fake_random_ds(64)
         write_to_gdf(test_ds, tmpfile, data_author=TEST_AUTHOR,
                      data_comment=TEST_COMMENT)
         del test_ds
         assert isinstance(load(tmpfile), GDFDataset)
->>>>>>> e25207e4
 
         h5f = h5.File(tmpfile, 'r')
         gdf = h5f['gridded_data_format'].attrs
