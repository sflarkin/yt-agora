--- conflicted
+++ resolved
@@ -580,13 +580,6 @@
     _type_name = "SimulatedHaloMassFunction"
     _attrs = ("finder",)
 
-<<<<<<< HEAD
-class SimulatedHaloMassFunctionTest(AnswerTestingTest):
-    _type_name = "SimulatedHaloMassFunction"
-    _attrs = ("finder",)
-
-=======
->>>>>>> 7d567f32
     def __init__(self, ds_fn, finder):
         super(SimulatedHaloMassFunctionTest, self).__init__(ds_fn)
         self.finder = finder
