#!/usr/bin/env python
import setuptools
import os, sys, os.path, glob, \
<<<<<<< HEAD
  tempfile, subprocess, shutil
=======
    tempfile, subprocess, shutil
from yt.utilities.setup import \
    check_for_dependencies

>>>>>>> 137380c1

def check_for_png():
    return check_for_dependencies("PNG_DIR", "png.cfg", "png.h", "png")


def check_for_freetype():
    return check_for_dependencies(
        "FTYPE_DIR", "freetype.cfg", "ft2build.h", "freetype"
    )


def check_for_openmp():
    # Create a temporary directory
    tmpdir = tempfile.mkdtemp()
    curdir = os.getcwd()
    exit_code = 1

    try:
        os.chdir(tmpdir)

        # Get compiler invocation
        compiler = os.getenv('CC', 'cc')

        # Attempt to compile a test script.
        # See http://openmp.org/wp/openmp-compilers/
        filename = r'test.c'
        file = open(filename,'w', 0)
        file.write(
            "#include <omp.h>\n"
            "#include <stdio.h>\n"
            "int main() {\n"
            "#pragma omp parallel\n"
            "printf(\"Hello from thread %d, nthreads %d\\n\", omp_get_thread_num(), omp_get_num_threads());\n"
            "}"
            )
        with open(os.devnull, 'w') as fnull:
            exit_code = subprocess.call([compiler, '-fopenmp', filename],
                                        stdout=fnull, stderr=fnull)

        # Clean up
        file.close()
    finally:
        os.chdir(curdir)
        shutil.rmtree(tmpdir)

    return exit_code == 0

def check_for_openmp():
    # Create a temporary directory
    tmpdir = tempfile.mkdtemp()
    curdir = os.getcwd()
    os.chdir(tmpdir)

    # Get compiler invocation
    compiler = os.getenv('CC', 'cc')

    # Attempt to compile a test script.
    # See http://openmp.org/wp/openmp-compilers/
    filename = r'test.c'
    file = open(filename,'w', 0)
    file.write(
        "#include <omp.h>\n"
        "#include <stdio.h>\n"
        "int main() {\n"
        "#pragma omp parallel\n"
        "printf(\"Hello from thread %d, nthreads %d\\n\", omp_get_thread_num(), omp_get_num_threads());\n"
        "}"
        )
    with open(os.devnull, 'w') as fnull:
        exit_code = subprocess.call([compiler, '-fopenmp', filename],
                                    stdout=fnull, stderr=fnull)
        
    # Clean up
    file.close()
    os.chdir(curdir)
    shutil.rmtree(tmpdir)

    if exit_code == 0:
        return True
    else:
        return False

def configuration(parent_package='',top_path=None):
    from numpy.distutils.misc_util import Configuration
    config = Configuration('lib',parent_package,top_path)
    png_inc, png_lib = check_for_png()
    freetype_inc, freetype_lib = check_for_freetype()
    if check_for_openmp() == True:
        omp_args = ['-fopenmp']
    else:
        omp_args = None
    # Because setjmp.h is included by lots of things, and because libpng hasn't
    # always properly checked its header files (see
    # https://bugzilla.redhat.com/show_bug.cgi?id=494579 ) we simply disable
    # support for setjmp.
    config.add_extension("CICDeposit", 
                ["yt/utilities/lib/CICDeposit.pyx"],
                libraries=["m"], depends=["yt/utilities/lib/fp_utils.pxd"])
    config.add_extension("ContourFinding", 
                ["yt/utilities/lib/ContourFinding.pyx",
                 "yt/utilities/lib/union_find.c"],
                include_dirs=["yt/utilities/lib/"],
                libraries=["m"], depends=["yt/utilities/lib/fp_utils.pxd"])
    config.add_extension("DepthFirstOctree", 
                ["yt/utilities/lib/DepthFirstOctree.pyx"],
                libraries=["m"], depends=["yt/utilities/lib/fp_utils.pxd"])
    config.add_extension("fortran_reader", 
                ["yt/utilities/lib/fortran_reader.pyx"],
                include_dirs=["yt/utilities/lib/"],
                libraries=["m"], depends=["yt/utilities/lib/fp_utils.pxd"])
    config.add_extension("freetype_writer", 
                ["yt/utilities/lib/freetype_writer.pyx"],
                include_dirs = [freetype_inc,os.path.join(freetype_inc, "freetype2"),
                                "yt/utilities/lib"],
                library_dirs = [freetype_lib], libraries=["freetype"],
                depends=["yt/utilities/lib/freetype_includes.h"])
    config.add_extension("geometry_utils", 
                ["yt/utilities/lib/geometry_utils.pyx"],
               extra_compile_args=omp_args,
               extra_link_args=omp_args,
                libraries=["m"], depends=["yt/utilities/lib/fp_utils.pxd"])
    config.add_extension("Interpolators", 
                ["yt/utilities/lib/Interpolators.pyx"],
                libraries=["m"], depends=["yt/utilities/lib/fp_utils.pxd"])
    config.add_extension("marching_cubes", 
                ["yt/utilities/lib/marching_cubes.pyx",
                 "yt/utilities/lib/FixedInterpolator.c"],
                include_dirs=["yt/utilities/lib/"],
                libraries=["m"],
                depends=["yt/utilities/lib/fp_utils.pxd",
                         "yt/utilities/lib/fixed_interpolator.pxd",
                         "yt/utilities/lib/FixedInterpolator.h",
                ])
    config.add_extension("misc_utilities", 
                ["yt/utilities/lib/misc_utilities.pyx"],
                libraries=["m"], depends=["yt/utilities/lib/fp_utils.pxd"])
    config.add_extension("Octree", 
                ["yt/utilities/lib/Octree.pyx"],
                libraries=["m"], depends=["yt/utilities/lib/fp_utils.pxd"])
    config.add_extension("png_writer", 
                ["yt/utilities/lib/png_writer.pyx"],
                define_macros=[("PNG_SETJMP_NOT_SUPPORTED", True)],
                include_dirs=[png_inc],
                library_dirs=[png_lib],
                libraries=["m", "png"],
                depends=["yt/utilities/lib/fp_utils.pxd"]),
    config.add_extension("PointsInVolume", 
                ["yt/utilities/lib/PointsInVolume.pyx"],
                libraries=["m"], depends=["yt/utilities/lib/fp_utils.pxd"])
    config.add_extension("QuadTree", 
                ["yt/utilities/lib/QuadTree.pyx"],
                libraries=["m"], depends=["yt/utilities/lib/fp_utils.pxd"])
    config.add_extension("RayIntegrators", 
                ["yt/utilities/lib/RayIntegrators.pyx"],
                libraries=["m"], depends=["yt/utilities/lib/fp_utils.pxd"])
    config.add_extension("VolumeIntegrator", 
               ["yt/utilities/lib/VolumeIntegrator.pyx",
                "yt/utilities/lib/FixedInterpolator.c",
                "yt/utilities/lib/kdtree.c"],
               include_dirs=["yt/utilities/lib/"],
               libraries=["m"], 
               depends = ["yt/utilities/lib/VolumeIntegrator.pyx",
                          "yt/utilities/lib/fp_utils.pxd",
                          "yt/utilities/lib/healpix_interface.pxd",
                          "yt/utilities/lib/endian_swap.h",
                          "yt/utilities/lib/FixedInterpolator.h",
                          "yt/utilities/lib/kdtree.h"],
          )
    config.add_extension("grid_traversal", 
               ["yt/utilities/lib/grid_traversal.pyx",
                "yt/utilities/lib/FixedInterpolator.c",
                "yt/utilities/lib/kdtree.c"],
               include_dirs=["yt/utilities/lib/"],
               libraries=["m"], 
               extra_compile_args=omp_args,
               extra_link_args=omp_args,
               depends = ["yt/utilities/lib/VolumeIntegrator.pyx",
                          "yt/utilities/lib/fp_utils.pxd",
                          "yt/utilities/lib/kdtree.h",
                          "yt/utilities/lib/FixedInterpolator.h",
                          "yt/utilities/lib/fixed_interpolator.pxd",
                          "yt/utilities/lib/field_interpolation_tables.pxd",
                          ]
          )
    config.add_extension("write_array",
                         ["yt/utilities/lib/write_array.pyx"])
    config.add_extension("GridTree", 
    ["yt/utilities/lib/GridTree.pyx"],
        libraries=["m"], depends=["yt/utilities/lib/fp_utils.pxd"])
    config.add_extension("amr_kdtools", 
                         ["yt/utilities/lib/amr_kdtools.pyx"],
                         libraries=["m"], depends=["yt/utilities/lib/fp_utils.pxd"])
    config.add_subpackage("tests")

    if os.environ.get("GPERFTOOLS", "no").upper() != "NO":
        gpd = os.environ["GPERFTOOLS"]
        idir = os.path.join(gpd, "include")
        ldir = os.path.join(gpd, "lib")
        print "INCLUDE AND LIB DIRS", idir, ldir
        config.add_extension("perftools_wrap",
                ["yt/utilities/lib/perftools_wrap.pyx"],
                libraries=["profiler"],
                library_dirs = [ldir],
                include_dirs = [idir],
            )
    config.make_config_py() # installs __config__.py
    return config<|MERGE_RESOLUTION|>--- conflicted
+++ resolved
@@ -1,14 +1,10 @@
 #!/usr/bin/env python
 import setuptools
 import os, sys, os.path, glob, \
-<<<<<<< HEAD
-  tempfile, subprocess, shutil
-=======
     tempfile, subprocess, shutil
 from yt.utilities.setup import \
     check_for_dependencies
 
->>>>>>> 137380c1
 
 def check_for_png():
     return check_for_dependencies("PNG_DIR", "png.cfg", "png.h", "png")
@@ -55,41 +51,6 @@
         shutil.rmtree(tmpdir)
 
     return exit_code == 0
-
-def check_for_openmp():
-    # Create a temporary directory
-    tmpdir = tempfile.mkdtemp()
-    curdir = os.getcwd()
-    os.chdir(tmpdir)
-
-    # Get compiler invocation
-    compiler = os.getenv('CC', 'cc')
-
-    # Attempt to compile a test script.
-    # See http://openmp.org/wp/openmp-compilers/
-    filename = r'test.c'
-    file = open(filename,'w', 0)
-    file.write(
-        "#include <omp.h>\n"
-        "#include <stdio.h>\n"
-        "int main() {\n"
-        "#pragma omp parallel\n"
-        "printf(\"Hello from thread %d, nthreads %d\\n\", omp_get_thread_num(), omp_get_num_threads());\n"
-        "}"
-        )
-    with open(os.devnull, 'w') as fnull:
-        exit_code = subprocess.call([compiler, '-fopenmp', filename],
-                                    stdout=fnull, stderr=fnull)
-        
-    # Clean up
-    file.close()
-    os.chdir(curdir)
-    shutil.rmtree(tmpdir)
-
-    if exit_code == 0:
-        return True
-    else:
-        return False
 
 def configuration(parent_package='',top_path=None):
     from numpy.distutils.misc_util import Configuration
