""" 
Simle integrators for the radiative transfer equation

<<<<<<< HEAD


=======


>>>>>>> e25207e4
"""

#-----------------------------------------------------------------------------
# Copyright (c) 2013, yt Development Team.
#
# Distributed under the terms of the Modified BSD License.
#
# The full license is in the file COPYING.txt, distributed with this software.
#-----------------------------------------------------------------------------

import numpy as np
cimport numpy as np
cimport cython
from libc.stdlib cimport malloc, free, abs

cdef extern from "math.h":
    double exp(double x)
    float expf(float x)

@cython.boundscheck(False)
def Transfer3D(np.ndarray[np.float64_t, ndim=3] i_s,
               np.ndarray[np.float64_t, ndim=4] o_s,
               np.ndarray[np.float64_t, ndim=4] e,
               np.ndarray[np.float64_t, ndim=4] a,
               int imin, int imax, int jmin, int jmax,
               int kmin, int kmax, int istride, int jstride,
               np.float64_t dx):
    """
    This function accepts an incoming slab (*i_s*), a buffer
    for an outgoing set of values at every point in the grid (*o_s*),
    an emission array (*e*), an absorption array (*a*), and dimensions of
    the grid (*imin*, *imax*, *jmin*, *jmax*, *kmin*, *kmax*) as well
    as strides in the *i* and *j* directions, and a *dx* of the grid being
    integrated.
    """
    cdef int i, ii
    cdef int j, jj
    cdef int k, kk
    cdef int n, nn
    nn = o_s.shape[3] # This might be slow
    cdef np.float64_t *temp = <np.float64_t *>malloc(sizeof(np.float64_t) * nn)
    for i in range((imax-imin)*istride):
        ii = i + imin*istride
        for j in range((jmax-jmin)*jstride):
            jj = j + jmin*jstride
            # Not sure about the ordering of the loops here
            for n in range(nn):
                temp[n] = i_s[ii,jj,n] 
            for k in range(kmax-kmin):
                kk = k + kmin#*kstride, which doesn't make any sense
                for n in range(nn):
                    o_s[i,j,k,n] = temp[n] + dx*(e[i,j,k,n] - temp[n]*a[i,j,k,n])
                    temp[n] = o_s[i,j,k,n]
            for n in range(nn):
                i_s[ii,jj,n] = temp[n]
    free(temp)

@cython.boundscheck(False)
def TransferShells(np.ndarray[np.float64_t, ndim=3] i_s,
                   np.ndarray[np.float64_t, ndim=3] data,
                   np.ndarray[np.float64_t, ndim=2] shells):
    """
    This function accepts an incoming slab (*i_s*), a buffer of *data*,
    and a list of shells specified as [ (value, tolerance, r, g, b), ... ].
    """
    cdef int i, ii
    cdef int j, jj
    cdef int k, kk
    cdef int n, nn
    cdef np.float64_t dist
    ii = data.shape[0]
    jj = data.shape[1]
    kk = data.shape[2]
    nn = shells.shape[0]
    cdef float rgba[4]
    cdef float alpha
    for i in range(ii):
        for j in range(jj):
            # Not sure about the ordering of the loops here
            for k in range(kk):
                for n in range(nn):
                    dist = shells[n, 0] - data[i,j,k]
                    if dist < 0: dist *= -1.0
                    if dist < shells[n,1]:
                        dist = exp(-dist/8.0)
                        rgba[0] = shells[n,2]
                        rgba[1] = shells[n,3]
                        rgba[2] = shells[n,4]
                        rgba[3] = shells[n,5]
                        alpha = i_s[i,j,3]
                        dist *= dist # This might improve appearance
                        i_s[i,j,0] += (1.0 - alpha)*rgba[0]*dist*rgba[3]
                        i_s[i,j,1] += (1.0 - alpha)*rgba[1]*dist*rgba[3]
                        i_s[i,j,2] += (1.0 - alpha)*rgba[2]*dist*rgba[3]
                        i_s[i,j,3] += (1.0 - alpha)*rgba[3]*dist*rgba[3]
                        break

@cython.boundscheck(False)
def Transfer1D(float i_s,
               np.ndarray[np.float_t, ndim=1] o_s,
               np.ndarray[np.float_t, ndim=1] e,
               np.ndarray[np.float_t, ndim=1] a,
               np.ndarray[np.float_t, ndim=1] dx,
               int imin, int imax):
    cdef int i
    for i in range(imin, imax):
        o_s[i] = i_s + dx[i]*(e[i] - i_s*a[i])
        i_s = o_s[i]
    return i_s

@cython.wraparound(False)
@cython.boundscheck(False)
def VoxelTraversal(np.ndarray[np.int_t, ndim=3] grid_mask,
                   np.ndarray[np.float64_t, ndim=3] grid_t,
                   np.ndarray[np.float64_t, ndim=3] grid_dt,
                   np.ndarray[np.float64_t, ndim=1] left_edge,
                   np.ndarray[np.float64_t, ndim=1] right_edge,
                   np.ndarray[np.float64_t, ndim=1] dx,
                   np.ndarray[np.float64_t, ndim=1] u,
                   np.ndarray[np.float64_t, ndim=1] v):
    # We're roughly following Amanatides & Woo
    # Find the first place the ray hits the grid on its path
    # Do left edge then right edge in each dim
    cdef int i, x, y
    cdef np.float64_t tl, tr, intersect_t, enter_t, exit_t, dt_tolerance
    cdef np.float64_t iv_dir[3], tdelta[3], tmax[3], intersect[3]
    cdef np.int64_t step[3], cur_ind[3]
    intersect_t = 1
    dt_tolerance = 1e-6
    # recall p = v * t + u
    #  where p is position, v is our vector, u is the start point
    for i in range(3):
        # As long as we're iterating, set some other stuff, too
        if(v[i] < 0):
            step[i] = -1
        elif (v[i] == 0):
            step[i] = 1
            tmax[i] = 1e60
            iv_dir[i] = 1e60
            tdelta[i] = 1e-60
            continue
        else:
            step[i] = 1
        x = (i+1)%3
        y = (i+2)%3
        iv_dir[i] = 1.0/v[i]
        tl = (left_edge[i] - u[i])*iv_dir[i]
        tr = (right_edge[i] - u[i])*iv_dir[i]
        if (left_edge[x] <= (u[x] + tl*v[x]) <= right_edge[x]) and \
           (left_edge[y] <= (u[y] + tl*v[y]) <= right_edge[y]) and \
           (0.0 <= tl < intersect_t):
            intersect_t = tl
        if (left_edge[x] <= (u[x] + tr*v[x]) <= right_edge[x]) and \
           (left_edge[y] <= (u[y] + tr*v[y]) <= right_edge[y]) and \
           (0.0 <= tr < intersect_t):
            intersect_t = tr
    # if fully enclosed
    if (left_edge[0] <= u[0] <= right_edge[0]) and \
       (left_edge[1] <= u[1] <= right_edge[1]) and \
       (left_edge[2] <= u[2] <= right_edge[2]):
        intersect_t = 0.0
    if not (0 <= intersect_t <= 1): return
    # Now get the indices of the intersection
    for i in range(3):
        intersect[i] = u[i] + intersect_t * v[i]
        cur_ind[i] = np.floor((intersect[i] + 1e-8*dx[i] - left_edge[i])/dx[i])
        tmax[i] = (((cur_ind[i]+step[i])*dx[i])+left_edge[i]-u[i])*iv_dir[i]
        if cur_ind[i] == grid_mask.shape[i] and step[i] < 0:
            cur_ind[i] = grid_mask.shape[i] - 1
        if step[i] > 0: tmax[i] = (((cur_ind[i]+1)*dx[i])+left_edge[i]-u[i])*iv_dir[i]
        if step[i] < 0: tmax[i] = (((cur_ind[i]+0)*dx[i])+left_edge[i]-u[i])*iv_dir[i]
        tdelta[i] = (dx[i]*iv_dir[i])
        if tdelta[i] < 0: tdelta[i] *= -1
    # The variable intersect contains the point we first pierce the grid
    enter_t = intersect_t
    while 1:
        if (not (0 <= cur_ind[0] < grid_mask.shape[0])) or \
           (not (0 <= cur_ind[1] < grid_mask.shape[1])) or \
           (not (0 <= cur_ind[2] < grid_mask.shape[2])):
            break
        # Note that we are calculating t on the fly, but we get *negative* t
        # values from what they should be.
        # If we've reached t = 1, we are done.
        grid_mask[cur_ind[0], cur_ind[1], cur_ind[2]] = 1
        if (tmax[0] > 1.0) and (tmax[1] > 1.0) and (tmax[2] > 1.0):
            grid_t[cur_ind[0], cur_ind[1], cur_ind[2]] = 1.0
            grid_dt[cur_ind[0], cur_ind[1], cur_ind[2]] = 1.0 - enter_t
            break
        if tmax[0] < tmax[1]:
            if tmax[0] < tmax[2]:
                grid_t[cur_ind[0], cur_ind[1], cur_ind[2]] = enter_t
                grid_dt[cur_ind[0], cur_ind[1], cur_ind[2]] = tmax[0] - enter_t
                enter_t = tmax[0]
                tmax[0] += tdelta[0]
                cur_ind[0] += step[0]
            else:
                grid_t[cur_ind[0], cur_ind[1], cur_ind[2]] = enter_t
                grid_dt[cur_ind[0], cur_ind[1], cur_ind[2]] = tmax[2] - enter_t
                enter_t = tmax[2]
                tmax[2] += tdelta[2]
                cur_ind[2] += step[2]
        else:
            if tmax[1] < tmax[2]:
                grid_t[cur_ind[0], cur_ind[1], cur_ind[2]] = enter_t
                grid_dt[cur_ind[0], cur_ind[1], cur_ind[2]] = tmax[1] - enter_t
                enter_t = tmax[1]
                tmax[1] += tdelta[1]
                cur_ind[1] += step[1]
            else:
                grid_t[cur_ind[0], cur_ind[1], cur_ind[2]] = enter_t
                grid_dt[cur_ind[0], cur_ind[1], cur_ind[2]] = tmax[2] - enter_t
                enter_t = tmax[2]
                tmax[2] += tdelta[2]
                cur_ind[2] += step[2]
    return

@cython.wraparound(False)
@cython.boundscheck(False)
def PlaneVoxelIntegration(np.ndarray[np.float64_t, ndim=1] left_edge,
                          np.ndarray[np.float64_t, ndim=1] right_edge,
                          np.ndarray[np.float64_t, ndim=1] dx,
                          np.ndarray[np.float64_t, ndim=2] ug,
                          np.ndarray[np.float64_t, ndim=1] v,
                          np.ndarray[np.float64_t, ndim=2] image,
                          np.ndarray[np.float64_t, ndim=3] data,
                          np.ndarray[np.float64_t, ndim=2] shells):
    # We're roughly following Amanatides & Woo on a ray-by-ray basis
    # Note that for now it's just shells, but this can and should be
    # generalized to transfer functions
    cdef int i, x, y, vi
    intersect_t = 1
    dt_tolerance = 1e-6
    cdef int nv = ug.shape[0]
    cdef int nshells = shells.shape[0]
    cdef np.ndarray[np.float64_t, ndim=1] u = np.empty((3,), dtype=np.float64)
    # Copy things into temporary location for passing between functions
    for vi in range(nv):
        for i in range(3): u[i] = ug[vi, i]
        integrate_ray(u, v, left_edge, right_edge, dx, 
                      nshells, vi, data, shells, image)

@cython.wraparound(False)
@cython.boundscheck(False)
def integrate_ray(np.ndarray[np.float64_t, ndim=1] u,
                  np.ndarray[np.float64_t, ndim=1] v,
                  np.ndarray[np.float64_t, ndim=1] left_edge,
                  np.ndarray[np.float64_t, ndim=1] right_edge,
                  np.ndarray[np.float64_t, ndim=1] dx,
                  int nshells, int ind,
                  np.ndarray[np.float64_t, ndim=3] data,
                  np.ndarray[np.float64_t, ndim=2] shells,
                  np.ndarray[np.float64_t, ndim=2] image):
    cdef int step[3], x, y, i, n
    cdef np.float64_t intersect_t = 1
    cdef np.float64_t dt_tolerance = 1e-6
    cdef np.float64_t tl, tr, enter_t, exit_t
    cdef np.int64_t cur_ind[3]
    cdef np.float64_t tdelta[3]
    cdef np.float64_t tmax[3]
    cdef np.float64_t intersect[3]
    cdef np.float64_t dt, dv
    cdef np.float64_t dist, alpha
    cdef np.float64_t one = 1.0
    cdef int dims[3]
    cdef np.float64_t rgba[4], temp_x, temp_y
    for i in range(3):
        # As long as we're iterating, set some other stuff, too
        dims[i] = data.shape[i]
        if(v[i] < 0): step[i] = -1
        else: step[i] = 1
        x = (i+1)%3
        y = (i+2)%3
        tl = (left_edge[i] - u[i])/v[i]
        tr = (right_edge[i] - u[i])/v[i]
        temp_x = (u[x] + tl*v[x])
        temp_y = (u[y] + tl*v[y])
        if (left_edge[x] <= temp_x) and (temp_x <= right_edge[x]) and \
           (left_edge[y] <= temp_y) and (temp_y <= right_edge[y]) and \
           (0.0 <= tl) and (tl < intersect_t):
            intersect_t = tl
        temp_x = (u[x] + tr*v[x])
        temp_y = (u[y] + tr*v[y])
        if (left_edge[x] <= temp_x) and (temp_x <= right_edge[x]) and \
           (left_edge[y] <= temp_y) and (temp_y <= right_edge[y]) and \
           (0.0 <= tr) and (tr < intersect_t):
            intersect_t = tr
    # if fully enclosed
    if (left_edge[0] <= u[0] <= right_edge[0]) and \
       (left_edge[1] <= u[1] <= right_edge[1]) and \
       (left_edge[2] <= u[2] <= right_edge[2]):
        intersect_t = 0.0
    if not (0 <= intersect_t <= 1):
        #print "Returning: intersect_t ==", intersect_t
        return
    # Now get the indices of the intersection
    for i in range(3): intersect[i] = u[i] + intersect_t * v[i]
    cdef int ncells = 0
    for i in range(3):
        cur_ind[i] = np.floor((intersect[i] + 1e-8*dx[i] - left_edge[i])/dx[i])
        tmax[i] = (((cur_ind[i]+step[i])*dx[i])+left_edge[i]-u[i])/v[i]
        if cur_ind[i] == dims[i] and step[i] < 0:
            cur_ind[i] = dims[i] - 1
        if step[i] > 0: tmax[i] = (((cur_ind[i]+1)*dx[i])+left_edge[i]-u[i])/v[i]
        if step[i] < 0: tmax[i] = (((cur_ind[i]+0)*dx[i])+left_edge[i]-u[i])/v[i]
        tdelta[i] = (dx[i]/v[i])
        if tdelta[i] < 0: tdelta[i] *= -1
    # The variable intersect contains the point we first pierce the grid
    enter_t = intersect_t
    if (not (0 <= cur_ind[0] < dims[0])) or \
       (not (0 <= cur_ind[1] < dims[1])) or \
       (not (0 <= cur_ind[2] < dims[2])):
        #print "Returning: cur_ind", cur_ind[0], cur_ind[1], cur_ind[2]
        #print "  dims:     ", dims[0], dims[1], dims[2]
        #print "  intersect:",  intersect[0], intersect[1], intersect[2]
        #print "  intersect:", intersect_t
        #print "  u        :", u[0], u[1], u[2]
        #
        return
    #print cur_ind[0], dims[0], cur_ind[1], dims[1], cur_ind[2], dims[2]
    dv = data[cur_ind[0], cur_ind[1], cur_ind[2]]
    #dt = 1e300
    while 1:
        if image[ind,3] >= 1.0: break
        if (not (0 <= cur_ind[0] < dims[0])) or \
           (not (0 <= cur_ind[1] < dims[1])) or \
           (not (0 <= cur_ind[2] < dims[2])):
            break
        # Do our transfer here
        for n in range(nshells):
            dist = shells[n, 0] - dv
            if dist < shells[n,1]:
                dist = exp(-dist/8.0)
                alpha = (1.0 - shells[n,5])*shells[n,5]#*dt
                image[ind,0] += alpha*shells[n,2]*dist
                image[ind,1] += alpha*shells[n,3]*dist
                image[ind,2] += alpha*shells[n,4]*dist
                image[ind,3] += alpha*shells[n,5]*dist
                #image[ind,i] += rgba[i]*dist*rgba[3]/dt
                #print rgba[i], image[ind,i], dist, dt
                break
        if (tmax[0] > 1.0) and (tmax[1] > 1.0) and (tmax[2] > 1.0):
            dt = 1.0 - enter_t
            break
        if tmax[0] < tmax[1]:
            if tmax[0] < tmax[2]:
                dt = tmax[0] - enter_t
                enter_t = tmax[0]
                tmax[0] += tdelta[0]
                cur_ind[0] += step[0]
            else:
                dt = tmax[2] - enter_t
                enter_t = tmax[2]
                tmax[2] += tdelta[2]
                cur_ind[2] += step[2]
        else:
            if tmax[1] < tmax[2]:
                dt = tmax[1] - enter_t
                enter_t = tmax[1]
                tmax[1] += tdelta[1]
                cur_ind[1] += step[1]
            else:
                dt = tmax[2] - enter_t
                enter_t = tmax[2]
                tmax[2] += tdelta[2]
                cur_ind[2] += step[2]
        dv = data[cur_ind[0], cur_ind[1], cur_ind[2]]<|MERGE_RESOLUTION|>--- conflicted
+++ resolved
@@ -1,13 +1,8 @@
 """ 
 Simle integrators for the radiative transfer equation
 
-<<<<<<< HEAD
-
-
-=======
-
-
->>>>>>> e25207e4
+
+
 """
 
 #-----------------------------------------------------------------------------
