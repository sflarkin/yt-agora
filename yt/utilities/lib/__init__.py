"""
Compatibility module



"""

#-----------------------------------------------------------------------------
# Copyright (c) 2013, yt Development Team.
#
# Distributed under the terms of the Modified BSD License.
#
# The full license is in the file COPYING.txt, distributed with this software.
#-----------------------------------------------------------------------------

from .CICDeposit import *
from .ContourFinding import *
from .DepthFirstOctree import *
from .fortran_reader import *
<<<<<<< HEAD
from .freetype_writer import *
=======
>>>>>>> 702ebca3
from .Interpolators import *
from .misc_utilities import *
from .Octree import *
from .png_writer import *
from .PointsInVolume import *
from .QuadTree import *
from .RayIntegrators import *
from .grid_traversal import *
from .marching_cubes import *
from .GridTree import *
from .write_array import *
from .mesh_utilities import *<|MERGE_RESOLUTION|>--- conflicted
+++ resolved
@@ -17,10 +17,6 @@
 from .ContourFinding import *
 from .DepthFirstOctree import *
 from .fortran_reader import *
-<<<<<<< HEAD
-from .freetype_writer import *
-=======
->>>>>>> 702ebca3
 from .Interpolators import *
 from .misc_utilities import *
 from .Octree import *
