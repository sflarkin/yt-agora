--- conflicted
+++ resolved
@@ -27,11 +27,7 @@
 @cython.boundscheck(False)
 @cython.wraparound(False)
 @cython.cdivision(True)
-<<<<<<< HEAD
-def new_bin_profile1d(np.ndarray[np.int64_t, ndim=1] bins_x,
-=======
 def new_bin_profile1d(np.ndarray[np.intp_t, ndim=1] bins_x,
->>>>>>> e25207e4
                   np.ndarray[np.float64_t, ndim=1] wsource,
                   np.ndarray[np.float64_t, ndim=2] bsource,
                   np.ndarray[np.float64_t, ndim=1] wresult,
@@ -62,13 +58,8 @@
 @cython.boundscheck(False)
 @cython.wraparound(False)
 @cython.cdivision(True)
-<<<<<<< HEAD
-def new_bin_profile2d(np.ndarray[np.int64_t, ndim=1] bins_x,
-                  np.ndarray[np.int64_t, ndim=1] bins_y,
-=======
 def new_bin_profile2d(np.ndarray[np.intp_t, ndim=1] bins_x,
                   np.ndarray[np.intp_t, ndim=1] bins_y,
->>>>>>> e25207e4
                   np.ndarray[np.float64_t, ndim=1] wsource,
                   np.ndarray[np.float64_t, ndim=2] bsource,
                   np.ndarray[np.float64_t, ndim=2] wresult,
@@ -100,15 +91,9 @@
 @cython.boundscheck(False)
 @cython.wraparound(False)
 @cython.cdivision(True)
-<<<<<<< HEAD
-def new_bin_profile3d(np.ndarray[np.int64_t, ndim=1] bins_x,
-                  np.ndarray[np.int64_t, ndim=1] bins_y,
-                  np.ndarray[np.int64_t, ndim=1] bins_z,
-=======
 def new_bin_profile3d(np.ndarray[np.intp_t, ndim=1] bins_x,
                   np.ndarray[np.intp_t, ndim=1] bins_y,
                   np.ndarray[np.intp_t, ndim=1] bins_z,
->>>>>>> e25207e4
                   np.ndarray[np.float64_t, ndim=1] wsource,
                   np.ndarray[np.float64_t, ndim=2] bsource,
                   np.ndarray[np.float64_t, ndim=3] wresult,
