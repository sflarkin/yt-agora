"""
Simple utilities that don't fit anywhere else



"""

#-----------------------------------------------------------------------------
# Copyright (c) 2013, yt Development Team.
#
# Distributed under the terms of the Modified BSD License.
#
# The full license is in the file COPYING.txt, distributed with this software.
#-----------------------------------------------------------------------------

import numpy as np
from yt.units.yt_array import YTArray
cimport numpy as np
cimport cython
cimport libc.math as math
from fp_utils cimport fmin, fmax

cdef extern from "stdlib.h":
    # NOTE that size_t might not be int
    void *alloca(int)

@cython.boundscheck(False)
@cython.wraparound(False)
@cython.cdivision(True)
def new_bin_profile1d(np.ndarray[np.intp_t, ndim=1] bins_x,
                  np.ndarray[np.float64_t, ndim=1] wsource,
                  np.ndarray[np.float64_t, ndim=2] bsource,
                  np.ndarray[np.float64_t, ndim=1] wresult,
                  np.ndarray[np.float64_t, ndim=2] bresult,
                  np.ndarray[np.float64_t, ndim=2] mresult,
                  np.ndarray[np.float64_t, ndim=2] qresult,
                  np.ndarray[np.uint8_t, ndim=1, cast=True] used):
    cdef int n, fi, bin
    cdef np.float64_t wval, bval, oldwr
    cdef int nb = bins_x.shape[0]
    cdef int nf = bsource.shape[1]
    for n in range(nb):
        bin = bins_x[n]
        wval = wsource[n]
        oldwr = wresult[bin]
        wresult[bin] += wval
        for fi in range(nf):
            bval = bsource[n,fi]
            # qresult has to have the previous wresult
            qresult[bin,fi] += (oldwr * wval * (bval - mresult[bin,fi])**2) / \
                (oldwr + wval)
            bresult[bin,fi] += wval*bval
            # mresult needs the new wresult
            mresult[bin,fi] += wval * (bval - mresult[bin,fi]) / wresult[bin]
        used[bin] = 1
    return

@cython.boundscheck(False)
@cython.wraparound(False)
@cython.cdivision(True)
def new_bin_profile2d(np.ndarray[np.intp_t, ndim=1] bins_x,
                  np.ndarray[np.intp_t, ndim=1] bins_y,
                  np.ndarray[np.float64_t, ndim=1] wsource,
                  np.ndarray[np.float64_t, ndim=2] bsource,
                  np.ndarray[np.float64_t, ndim=2] wresult,
                  np.ndarray[np.float64_t, ndim=3] bresult,
                  np.ndarray[np.float64_t, ndim=3] mresult,
                  np.ndarray[np.float64_t, ndim=3] qresult,
                  np.ndarray[np.uint8_t, ndim=2, cast=True] used):
    cdef int n, fi, bin_x, bin_y
    cdef np.float64_t wval, bval, oldwr
    cdef int nb = bins_x.shape[0]
    cdef int nf = bsource.shape[1]
    for n in range(nb):
        bin_x = bins_x[n]
        bin_y = bins_y[n]
        wval = wsource[n]
        oldwr = wresult[bin_x, bin_y]
        wresult[bin_x,bin_y] += wval
        for fi in range(nf):
            bval = bsource[n,fi]
            # qresult has to have the previous wresult
            qresult[bin_x,bin_y,fi] += (oldwr * wval * (bval - mresult[bin_x,bin_y,fi])**2) / \
                (oldwr + wval)
            bresult[bin_x,bin_y,fi] += wval*bval
            # mresult needs the new wresult
            mresult[bin_x,bin_y,fi] += wval * (bval - mresult[bin_x,bin_y,fi]) / wresult[bin_x,bin_y]
        used[bin_x,bin_y] = 1
    return

@cython.boundscheck(False)
@cython.wraparound(False)
@cython.cdivision(True)
def new_bin_profile3d(np.ndarray[np.intp_t, ndim=1] bins_x,
                  np.ndarray[np.intp_t, ndim=1] bins_y,
                  np.ndarray[np.intp_t, ndim=1] bins_z,
                  np.ndarray[np.float64_t, ndim=1] wsource,
                  np.ndarray[np.float64_t, ndim=2] bsource,
                  np.ndarray[np.float64_t, ndim=3] wresult,
                  np.ndarray[np.float64_t, ndim=4] bresult,
                  np.ndarray[np.float64_t, ndim=4] mresult,
                  np.ndarray[np.float64_t, ndim=4] qresult,
                  np.ndarray[np.uint8_t, ndim=3, cast=True] used):
    cdef int n, fi, bin_x, bin_y, bin_z
    cdef np.float64_t wval, bval, oldwr
    cdef int nb = bins_x.shape[0]
    cdef int nf = bsource.shape[1]
    for n in range(nb):
        bin_x = bins_x[n]
        bin_y = bins_y[n]
        bin_z = bins_z[n]
        wval = wsource[n]
        oldwr = wresult[bin_x, bin_y, bin_z]
        wresult[bin_x,bin_y,bin_z] += wval
        for fi in range(nf):
            bval = bsource[n,fi]
            # qresult has to have the previous wresult
            qresult[bin_x,bin_y,bin_z,fi] += \
                (oldwr * wval * (bval - mresult[bin_x,bin_y,bin_z,fi])**2) / \
                (oldwr + wval)
            bresult[bin_x,bin_y,bin_z,fi] += wval*bval
            # mresult needs the new wresult
            mresult[bin_x,bin_y,bin_z,fi] += wval * \
                (bval - mresult[bin_x,bin_y,bin_z,fi]) / \
                 wresult[bin_x,bin_y,bin_z]
        used[bin_x,bin_y,bin_z] = 1
    return

@cython.boundscheck(False)
@cython.wraparound(False)
@cython.cdivision(True)
def bin_profile1d(np.ndarray[np.int64_t, ndim=1] bins_x,
                  np.ndarray[np.float64_t, ndim=1] wsource,
                  np.ndarray[np.float64_t, ndim=1] bsource,
                  np.ndarray[np.float64_t, ndim=1] wresult,
                  np.ndarray[np.float64_t, ndim=1] bresult,
                  np.ndarray[np.float64_t, ndim=1] mresult,
                  np.ndarray[np.float64_t, ndim=1] qresult,
                  np.ndarray[np.float64_t, ndim=1] used):
    cdef int n, bin
    cdef np.float64_t wval, bval
    for n in range(bins_x.shape[0]):
        bin = bins_x[n]
        bval = bsource[n]
        wval = wsource[n]
        qresult[bin] += (wresult[bin] * wval * (bval - mresult[bin])**2) / \
            (wresult[bin] + wval)
        wresult[bin] += wval
        bresult[bin] += wval*bval
        mresult[bin] += wval * (bval - mresult[bin]) / wresult[bin]
        used[bin] = 1
    return

@cython.boundscheck(False)
@cython.wraparound(False)
@cython.cdivision(True)
def bin_profile2d(np.ndarray[np.int64_t, ndim=1] bins_x,
                  np.ndarray[np.int64_t, ndim=1] bins_y,
                  np.ndarray[np.float64_t, ndim=1] wsource,
                  np.ndarray[np.float64_t, ndim=1] bsource,
                  np.ndarray[np.float64_t, ndim=2] wresult,
                  np.ndarray[np.float64_t, ndim=2] bresult,
                  np.ndarray[np.float64_t, ndim=2] mresult,
                  np.ndarray[np.float64_t, ndim=2] qresult,
                  np.ndarray[np.float64_t, ndim=2] used):
    cdef int n, bini, binj
    cdef np.int64_t bin
    cdef np.float64_t wval, bval
    for n in range(bins_x.shape[0]):
        bini = bins_x[n]
        binj = bins_y[n]
        bval = bsource[n]
        wval = wsource[n]
        qresult[bini, binj] += (wresult[bini, binj] * wval * (bval - mresult[bini, binj])**2) / \
            (wresult[bini, binj] + wval)
        wresult[bini, binj] += wval
        bresult[bini, binj] += wval*bval
        mresult[bini, binj] += wval * (bval - mresult[bini, binj]) / wresult[bini, binj]
        used[bini, binj] = 1
    return

@cython.boundscheck(False)
@cython.wraparound(False)
@cython.cdivision(True)
def bin_profile3d(np.ndarray[np.int64_t, ndim=1] bins_x,
                  np.ndarray[np.int64_t, ndim=1] bins_y,
                  np.ndarray[np.int64_t, ndim=1] bins_z,
                  np.ndarray[np.float64_t, ndim=1] wsource,
                  np.ndarray[np.float64_t, ndim=1] bsource,
                  np.ndarray[np.float64_t, ndim=3] wresult,
                  np.ndarray[np.float64_t, ndim=3] bresult,
                  np.ndarray[np.float64_t, ndim=3] mresult,
                  np.ndarray[np.float64_t, ndim=3] qresult,
                  np.ndarray[np.float64_t, ndim=3] used):
    cdef int n, bini, binj, bink
    cdef np.int64_t bin
    cdef np.float64_t wval, bval
    for n in range(bins_x.shape[0]):
        bini = bins_x[n]
        binj = bins_y[n]
        bink = bins_z[n]
        bval = bsource[n]
        wval = wsource[n]
        qresult[bini, binj, bink] += (wresult[bini, binj, bink] * wval * (bval - mresult[bini, binj, bink])**2) / \
            (wresult[bini, binj, bink] + wval)
        wresult[bini, binj, bink] += wval
        bresult[bini, binj, bink] += wval*bval
        mresult[bini, binj, bink] += wval * (bval - mresult[bini, binj, bink]) / wresult[bini, binj, bink]
        used[bini, binj, bink] = 1
    return

@cython.boundscheck(False)
@cython.wraparound(False)
@cython.cdivision(True)
def lines(np.ndarray[np.float64_t, ndim=3] image,
          np.ndarray[np.int64_t, ndim=1] xs,
          np.ndarray[np.int64_t, ndim=1] ys,
          np.ndarray[np.float64_t, ndim=2] colors,
          int points_per_color=1,
          int thick=1):

    cdef int nx = image.shape[0]
    cdef int ny = image.shape[1]
    cdef int nl = xs.shape[0]
    cdef np.float64_t alpha[4], outa
    cdef int i, j
    cdef int dx, dy, sx, sy, e2, err
    cdef np.int64_t x0, x1, y0, y1
    cdef int has_alpha = (image.shape[2] == 4)
    for j in range(0, nl, 2):
        # From wikipedia http://en.wikipedia.org/wiki/Bresenham's_line_algorithm
        x0 = xs[j]; y0 = ys[j]; x1 = xs[j+1]; y1 = ys[j+1]
        dx = abs(x1-x0)
        dy = abs(y1-y0)
        err = dx - dy
        if has_alpha:
            for i in range(4):
                alpha[i] = colors[j/points_per_color,i]
        else:
            for i in range(3):
                alpha[i] = colors[j/points_per_color,3]*\
                        colors[j/points_per_color,i]
        if x0 < x1:
            sx = 1
        else:
            sx = -1
        if y0 < y1:
            sy = 1
        else:
            sy = -1
        while(1):
            if (x0 < thick and sx == -1): break
            elif (x0 >= nx-thick+1 and sx == 1): break
            elif (y0 < thick and sy == -1): break
            elif (y0 >= ny-thick+1 and sy == 1): break
            if x0 >= thick and x0 < nx-thick and y0 >= thick and y0 < ny-thick:
                for xi in range(x0-thick/2, x0+(1+thick)/2):
                    for yi in range(y0-thick/2, y0+(1+thick)/2):
                        if has_alpha:
                            image[xi, yi, 3] = outa = alpha[3] + image[xi, yi, 3]*(1-alpha[3])
                            if outa != 0.0:
                                outa = 1.0/outa
                            for i in range(3):
                                image[xi, yi, i] = \
                                        ((1.-alpha[3])*image[xi, yi, i]*image[xi, yi, 3]
                                         + alpha[3]*alpha[i])*outa
                        else:
                            for i in range(3):
                                image[xi, yi, i] = \
                                        (1.-alpha[i])*image[xi,yi,i] + alpha[i]

            if (x0 == x1 and y0 == y1):
                break
            e2 = 2*err
            if e2 > -dy:
                err = err - dy
                x0 += sx
            if e2 < dx :
                err = err + dx
                y0 += sy
    return

def rotate_vectors(np.ndarray[np.float64_t, ndim=3] vecs,
        np.ndarray[np.float64_t, ndim=2] R):
    cdef int nx = vecs.shape[0]
    cdef int ny = vecs.shape[1]
    rotated = np.empty((nx,ny,3),dtype='float64')
    for i in range(nx):
        for j in range(ny):
            for k in range(3):
                rotated[i,j,k] =\
                    R[k,0]*vecs[i,j,0]+R[k,1]*vecs[i,j,1]+R[k,2]*vecs[i,j,2]
    return rotated

@cython.boundscheck(False)
@cython.wraparound(False)
@cython.cdivision(True)
def get_color_bounds(np.ndarray[np.float64_t, ndim=1] px,
                     np.ndarray[np.float64_t, ndim=1] py,
                     np.ndarray[np.float64_t, ndim=1] pdx,
                     np.ndarray[np.float64_t, ndim=1] pdy,
                     np.ndarray[np.float64_t, ndim=1] value,
                     np.float64_t leftx, np.float64_t rightx,
                     np.float64_t lefty, np.float64_t righty,
                     np.float64_t mindx = -1, np.float64_t maxdx = -1):
    cdef int i
    cdef np.float64_t mi = 1e100, ma = -1e100, v
    cdef int np = px.shape[0]
    with nogil:
        for i in range(np):
            v = value[i]
            if v < mi or v > ma:
                if px[i] + pdx[i] < leftx: continue
                if px[i] - pdx[i] > rightx: continue
                if py[i] + pdy[i] < lefty: continue
                if py[i] - pdy[i] > righty: continue
                if pdx[i] < mindx or pdy[i] < mindx: continue
                if maxdx > 0 and (pdx[i] > maxdx or pdy[i] > maxdx): continue
                if v < mi: mi = v
                if v > ma: ma = v
    return (mi, ma)

@cython.boundscheck(False)
@cython.wraparound(False)
@cython.cdivision(True)
def kdtree_get_choices(np.ndarray[np.float64_t, ndim=3] data,
                       np.ndarray[np.float64_t, ndim=1] l_corner,
                       np.ndarray[np.float64_t, ndim=1] r_corner):
    cdef int i, j, k, dim, n_unique, best_dim, n_best, n_grids, addit, my_split
    n_grids = data.shape[0]
    cdef np.float64_t **uniquedims, *uniques, split
    uniquedims = <np.float64_t **> alloca(3 * sizeof(np.float64_t*))
    for i in range(3):
        uniquedims[i] = <np.float64_t *> \
                alloca(2*n_grids * sizeof(np.float64_t))
    my_max = 0
    best_dim = -1
    for dim in range(3):
        n_unique = 0
        uniques = uniquedims[dim]
        for i in range(n_grids):
            # Check for disqualification
            for j in range(2):
                #print "Checking against", i,j,dim,data[i,j,dim]
                if not (l_corner[dim] < data[i, j, dim] and
                        data[i, j, dim] < r_corner[dim]):
                    #print "Skipping ", data[i,j,dim]
                    continue
                skipit = 0
                # Add our left ...
                for k in range(n_unique):
                    if uniques[k] == data[i, j, dim]:
                        skipit = 1
                        #print "Identified", uniques[k], data[i,j,dim], n_unique
                        break
                if skipit == 0:
                    uniques[n_unique] = data[i, j, dim]
                    n_unique += 1
        if n_unique > my_max:
            best_dim = dim
            my_max = n_unique
            my_split = (n_unique-1)/2
    # I recognize how lame this is.
    cdef np.ndarray[np.float64_t, ndim=1] tarr = np.empty(my_max, dtype='float64')
    for i in range(my_max):
        #print "Setting tarr: ", i, uniquedims[best_dim][i]
        tarr[i] = uniquedims[best_dim][i]
    tarr.sort()
    split = tarr[my_split]
    cdef np.ndarray[np.uint8_t, ndim=1] less_ids = np.empty(n_grids, dtype='uint8')
    cdef np.ndarray[np.uint8_t, ndim=1] greater_ids = np.empty(n_grids, dtype='uint8')
    for i in range(n_grids):
        if data[i, 0, best_dim] < split:
            less_ids[i] = 1
        else:
            less_ids[i] = 0
        if data[i, 1, best_dim] > split:
            greater_ids[i] = 1
        else:
            greater_ids[i] = 0
    # Return out unique values
    return best_dim, split, less_ids.view("bool"), greater_ids.view("bool")

@cython.boundscheck(False)
@cython.wraparound(False)
@cython.cdivision(True)
def get_box_grids_level(np.ndarray[np.float64_t, ndim=1] left_edge,
                        np.ndarray[np.float64_t, ndim=1] right_edge,
                        int level,
                        np.ndarray[np.float64_t, ndim=2] left_edges,
                        np.ndarray[np.float64_t, ndim=2] right_edges,
                        np.ndarray[np.int32_t, ndim=2] levels,
                        np.ndarray[np.int32_t, ndim=1] mask,
                        int min_index = 0):
    cdef int i, n
    cdef int nx = left_edges.shape[0]
    cdef int inside
    cdef np.float64_t eps = np.finfo(np.float64).eps
    for i in range(nx):
        if i < min_index or levels[i,0] != level:
            mask[i] = 0
            continue
        inside = 1
        for n in range(3):
            if (right_edges[i,n] - left_edge[n]) <= eps or \
               (right_edge[n] - left_edges[i,n]) <= eps:
                inside = 0
                break
        if inside == 1: mask[i] = 1
        else: mask[i] = 0

@cython.boundscheck(False)
@cython.wraparound(False)
@cython.cdivision(True)
def get_box_grids_below_level(
                        np.ndarray[np.float64_t, ndim=1] left_edge,
                        np.ndarray[np.float64_t, ndim=1] right_edge,
                        int level,
                        np.ndarray[np.float64_t, ndim=2] left_edges,
                        np.ndarray[np.float64_t, ndim=2] right_edges,
                        np.ndarray[np.int32_t, ndim=2] levels,
                        np.ndarray[np.int32_t, ndim=1] mask,
                        int min_level = 0):
    cdef int i, n
    cdef int nx = left_edges.shape[0]
    cdef int inside
    cdef np.float64_t eps = np.finfo(np.float64).eps
    for i in range(nx):
        mask[i] = 0
        if levels[i,0] <= level and levels[i,0] >= min_level:
            inside = 1
            for n in range(3):
                if (right_edges[i,n] - left_edge[n]) <= eps or \
                   (right_edge[n] - left_edges[i,n]) <= eps:
                    inside = 0
                    break
            if inside == 1: mask[i] = 1

@cython.boundscheck(False)
@cython.wraparound(False)
@cython.cdivision(True)
def find_values_at_point(np.ndarray[np.float64_t, ndim=1] point,
                         np.ndarray[np.float64_t, ndim=2] left_edges,
                         np.ndarray[np.float64_t, ndim=2] right_edges,
                         np.ndarray[np.int32_t, ndim=2] dimensions,
                         field_names, grid_objects):
    # This iterates in order, first to last, and then returns with the first
    # one in which the point is located; this means if you order from highest
    # level to lowest, you will find the correct grid without consulting child
    # masking.  Note also that we will do a few relatively slow operations on
    # strings and whatnot, but they should not be terribly slow.
    cdef int ind[3], gi, fi
    cdef int nf = len(field_names)
    cdef np.float64_t dds
    cdef np.ndarray[np.float64_t, ndim=3] field
    cdef np.ndarray[np.float64_t, ndim=1] rv = np.zeros(nf, dtype='float64')
    for gi in range(left_edges.shape[0]):
        if not ((left_edges[gi,0] < point[0] < right_edges[gi,0])
            and (left_edges[gi,1] < point[1] < right_edges[gi,1])
            and (left_edges[gi,2] < point[2] < right_edges[gi,2])):
            continue
        # We found our grid!
        for fi in range(3):
            dds = ((right_edges[gi,fi] - left_edges[gi,fi])/
                   (<np.float64_t> dimensions[gi,fi]))
            ind[fi] = <int> ((point[fi] - left_edges[gi,fi])/dds)
        grid = grid_objects[gi]
        for fi in range(nf):
            field = grid[field_names[fi]]
            rv[fi] = field[ind[0], ind[1], ind[2]]
        return rv
    raise KeyError

@cython.cdivision(True)
@cython.boundscheck(False)
@cython.wraparound(False)
def pixelize_cylinder(np.ndarray[np.float64_t, ndim=1] radius,
                      np.ndarray[np.float64_t, ndim=1] dradius,
                      np.ndarray[np.float64_t, ndim=1] theta,
                      np.ndarray[np.float64_t, ndim=1] dtheta,
                      buff_size,
                      np.ndarray[np.float64_t, ndim=1] field,
                      extents, input_img = None):

    cdef np.ndarray[np.float64_t, ndim=2] img
    cdef np.float64_t x, y, dx, dy, r0, theta0
    cdef np.float64_t rmax, x0, y0, x1, y1
    cdef np.float64_t r_i, theta_i, dr_i, dtheta_i, dthetamin
<<<<<<< HEAD
=======
    cdef np.float64_t costheta, sintheta
>>>>>>> 7d567f32
    cdef int i, pi, pj
    
    imax = radius.argmax()
    rmax = radius[imax] + dradius[imax]
          
    if input_img is None:
        img = np.zeros((buff_size[0], buff_size[1]))
        img[:] = np.nan
    else:
        img = input_img
    x0, x1, y0, y1 = extents
    dx = (x1 - x0) / img.shape[0]
    dy = (y1 - y0) / img.shape[1]
<<<<<<< HEAD
      
    dthetamin = dx / rmax
      
=======
    cdef np.float64_t rbounds[2]
    cdef np.float64_t corners[8]
    # Find our min and max r
    corners[0] = x0*x0+y0*y0
    corners[1] = x1*x1+y0*y0
    corners[2] = x0*x0+y1*y1
    corners[3] = x1*x1+y1*y1
    corners[4] = x0*x0
    corners[5] = x1*x1
    corners[6] = y0*y0
    corners[7] = y1*y1
    rbounds[0] = rbounds[1] = corners[0]
    for i in range(8):
        rbounds[0] = fmin(rbounds[0], corners[i])
        rbounds[1] = fmax(rbounds[1], corners[i])
    rbounds[0] = rbounds[0]**0.5
    rbounds[1] = rbounds[1]**0.5
    # If we include the origin in either direction, we need to have radius of
    # zero as our lower bound.
    if x0 < 0 and x1 > 0:
        rbounds[0] = 0.0
    if y0 < 0 and y1 > 0:
        rbounds[0] = 0.0
    dthetamin = dx / rmax
>>>>>>> 7d567f32
    for i in range(radius.shape[0]):

        r0 = radius[i]
        theta0 = theta[i]
        dr_i = dradius[i]
        dtheta_i = dtheta[i]
<<<<<<< HEAD

        theta_i = theta0 - dtheta_i
        while theta_i < theta0 + dtheta_i:
            r_i = r0 - dr_i
=======
        # Skip out early if we're offsides, for zoomed in plots
        if r0 + dr_i < rbounds[0] or r0 - dr_i > rbounds[1]:
            continue
        theta_i = theta0 - dtheta_i
        # Buffer of 0.5 here
        dthetamin = 0.5*dx/(r0 + dr_i)
        while theta_i < theta0 + dtheta_i:
            r_i = r0 - dr_i
            costheta = math.cos(theta_i)
            sintheta = math.sin(theta_i)
>>>>>>> 7d567f32
            while r_i < r0 + dr_i:
                if rmax <= r_i:
                    r_i += 0.5*dx 
                    continue
<<<<<<< HEAD
                x = r_i * math.cos(theta_i)
                y = r_i * math.sin(theta_i)
=======
                y = r_i * costheta
                x = r_i * sintheta
>>>>>>> 7d567f32
                pi = <int>((x - x0)/dx)
                pj = <int>((y - y0)/dy)
                if pi >= 0 and pi < img.shape[0] and \
                   pj >= 0 and pj < img.shape[1]:
                    if img[pi, pj] != img[pi, pj]:
                        img[pi, pj] = 0.0
                    img[pi, pj] = field[i]
                r_i += 0.5*dx 
            theta_i += dthetamin

    return img

cdef void aitoff_thetaphi_to_xy(np.float64_t theta, np.float64_t phi,
                                np.float64_t *x, np.float64_t *y):
    cdef np.float64_t z = math.sqrt(1 + math.cos(phi) * math.cos(theta / 2.0))
    x[0] = math.cos(phi) * math.sin(theta / 2.0) / z
    y[0] = math.sin(phi) / z

@cython.cdivision(True)
@cython.boundscheck(False)
@cython.wraparound(False)
def pixelize_aitoff(np.ndarray[np.float64_t, ndim=1] theta,
                    np.ndarray[np.float64_t, ndim=1] dtheta,
                    np.ndarray[np.float64_t, ndim=1] phi,
                    np.ndarray[np.float64_t, ndim=1] dphi,
                    buff_size,
                    np.ndarray[np.float64_t, ndim=1] field,
                    extents, input_img = None):
    # http://paulbourke.net/geometry/transformationprojection/
    # longitude is -pi to pi
    # latitude is -pi/2 to pi/2
    # z^2 = 1 + cos(latitude) cos(longitude/2)
    # x = cos(latitude) sin(longitude/2) / z
    # y = sin(latitude) / z
    cdef np.ndarray[np.float64_t, ndim=2] img
    cdef int i, j, nf, fi
    cdef np.float64_t x, y, z, zb
    cdef np.float64_t dx, dy, inside
    cdef np.float64_t theta1, dtheta1, phi1, dphi1
    cdef np.float64_t theta0, phi0, theta_p, dtheta_p, phi_p, dphi_p
    cdef np.float64_t PI = np.pi
    cdef np.float64_t s2 = math.sqrt(2.0)
    cdef np.float64_t xmax, ymax, xmin, ymin
    nf = field.shape[0]
    
    if input_img is None:
        img = np.zeros((buff_size[0], buff_size[1]))
        img[:] = np.nan
    else:
        img = input_img
    # Okay, here's our strategy.  We compute the bounds in x and y, which will
    # be a rectangle, and then for each x, y position we check to see if it's
    # within our theta.  This will cost *more* computations of the
    # (x,y)->(theta,phi) calculation, but because we no longer have to search
    # through the theta, phi arrays, it should be faster.
    dx = 2.0 / (img.shape[0] - 1)
    dy = 2.0 / (img.shape[1] - 1)
    for fi in range(nf):
        theta_p = theta[fi] - PI
        dtheta_p = dtheta[fi]
        phi_p = phi[fi] - PI/2.0
        dphi_p = dphi[fi]
        # Four transformations
        aitoff_thetaphi_to_xy(theta_p - dtheta_p, phi_p - dphi_p, &x, &y)
        xmin = x
        xmax = x
        ymin = y
        ymax = y
        aitoff_thetaphi_to_xy(theta_p - dtheta_p, phi_p + dphi_p, &x, &y)
        xmin = fmin(xmin, x)
        xmax = fmax(xmax, x)
        ymin = fmin(ymin, y)
        ymax = fmax(ymax, y)
        aitoff_thetaphi_to_xy(theta_p + dtheta_p, phi_p - dphi_p, &x, &y)
        xmin = fmin(xmin, x)
        xmax = fmax(xmax, x)
        ymin = fmin(ymin, y)
        ymax = fmax(ymax, y)
        aitoff_thetaphi_to_xy(theta_p + dtheta_p, phi_p + dphi_p, &x, &y)
        xmin = fmin(xmin, x)
        xmax = fmax(xmax, x)
        ymin = fmin(ymin, y)
        ymax = fmax(ymax, y)
        # Now we have the (projected rectangular) bounds.
        xmin = (xmin + 1) # Get this into normalized image coords
        xmax = (xmax + 1) # Get this into normalized image coords
        ymin = (ymin + 1) # Get this into normalized image coords
        ymax = (ymax + 1) # Get this into normalized image coords
        x0 = <int> (xmin / dx)
        x1 = <int> (xmax / dx) + 1
        y0 = <int> (ymin / dy)
        y1 = <int> (ymax / dy) + 1
        for i in range(x0, x1):
            x = (-1.0 + i*dx)*s2*2.0
            for j in range(y0, y1):
                y = (-1.0 + j * dy)*s2
                zb = (x*x/8.0 + y*y/2.0 - 1.0)
                if zb > 0: continue
                z = (1.0 - (x/4.0)**2.0 - (y/2.0)**2.0)
                z = z**0.5
                # Longitude
                theta0 = 2.0*math.atan(z*x/(2.0 * (2.0*z*z-1.0)))
                # Latitude
                # We shift it into co-latitude
                phi0 = math.asin(z*y)
                # Now we just need to figure out which pixel contributes.
                # We do not have a fast search.
                if not (theta_p - dtheta_p <= theta0 <= theta_p + dtheta_p):
                    continue
                if not (phi_p - dphi_p <= phi0 <= phi_p + dphi_p):
                    continue
                img[i, j] = field[fi]
    return img

#@cython.cdivision(True)
#@cython.boundscheck(False)
#@cython.wraparound(False)
def obtain_rvec(data):
    # This is just to let the pointers exist and whatnot.  We can't cdef them
    # inside conditionals.
    cdef np.ndarray[np.float64_t, ndim=1] xf
    cdef np.ndarray[np.float64_t, ndim=1] yf
    cdef np.ndarray[np.float64_t, ndim=1] zf
    cdef np.ndarray[np.float64_t, ndim=2] rf
    cdef np.ndarray[np.float64_t, ndim=3] xg
    cdef np.ndarray[np.float64_t, ndim=3] yg
    cdef np.ndarray[np.float64_t, ndim=3] zg
    cdef np.ndarray[np.float64_t, ndim=4] rg
    cdef np.float64_t c[3]
    cdef int i, j, k
    center = data.get_field_parameter("center")
    c[0] = center[0]; c[1] = center[1]; c[2] = center[2]
    if len(data['x'].shape) == 1:
        # One dimensional data
        xf = data['x']
        yf = data['y']
        zf = data['z']
        rf = YTArray(np.empty((3, xf.shape[0]), 'float64'), xf.units)
        for i in range(xf.shape[0]):
            rf[0, i] = xf[i] - c[0]
            rf[1, i] = yf[i] - c[1]
            rf[2, i] = zf[i] - c[2]
        return rf
    else:
        # Three dimensional data
        xg = data['x']
        yg = data['y']
        zg = data['z']
        shape = (3, xg.shape[0], xg.shape[1], xg.shape[2])
        rg = YTArray(np.empty(shape, 'float64'), xg.units)
        #rg = YTArray(rg, xg.units)
        for i in range(xg.shape[0]):
            for j in range(xg.shape[1]):
                for k in range(xg.shape[2]):
                    rg[0,i,j,k] = xg[i,j,k] - c[0]
                    rg[1,i,j,k] = yg[i,j,k] - c[1]
                    rg[2,i,j,k] = zg[i,j,k] - c[2]
        return rg

@cython.boundscheck(False)
@cython.wraparound(False)
@cython.cdivision(True)
def obtain_rv_vec(data, field_names = ("velocity_x",
                                       "velocity_y",
                                       "velocity_z"),
                  bulk_vector = "bulk_velocity"):
    # This is just to let the pointers exist and whatnot.  We can't cdef them
    # inside conditionals.
    cdef np.ndarray[np.float64_t, ndim=1] vxf
    cdef np.ndarray[np.float64_t, ndim=1] vyf
    cdef np.ndarray[np.float64_t, ndim=1] vzf
    cdef np.ndarray[np.float64_t, ndim=2] rvf
    cdef np.ndarray[np.float64_t, ndim=3] vxg
    cdef np.ndarray[np.float64_t, ndim=3] vyg
    cdef np.ndarray[np.float64_t, ndim=3] vzg
    cdef np.ndarray[np.float64_t, ndim=4] rvg
    cdef np.float64_t bv[3]
    cdef int i, j, k
    bulk_vector = data.get_field_parameter(bulk_vector)
    if len(data[field_names[0]].shape) == 1:
        # One dimensional data
        vxf = data[field_names[0]].astype("float64")
        vyf = data[field_names[1]].astype("float64")
        vzf = data[field_names[2]].astype("float64")
        vyf.convert_to_units(vxf.units)
        vzf.convert_to_units(vxf.units)
        rvf = YTArray(np.empty((3, vxf.shape[0]), 'float64'), vxf.units)
        if bulk_vector is None:
            bv[0] = bv[1] = bv[2] = 0.0
        else:
            bulk_vector = bulk_vector.in_units(vxf.units)
            bv[0] = bulk_vector[0]
            bv[1] = bulk_vector[1]
            bv[2] = bulk_vector[2]
        for i in range(vxf.shape[0]):
            rvf[0, i] = vxf[i] - bv[0]
            rvf[1, i] = vyf[i] - bv[1]
            rvf[2, i] = vzf[i] - bv[2]
        return rvf
    else:
        # Three dimensional data
        vxg = data[field_names[0]].astype("float64")
        vyg = data[field_names[1]].astype("float64")
        vzg = data[field_names[2]].astype("float64")
        vyg.convert_to_units(vxg.units)
        vzg.convert_to_units(vxg.units)
        shape = (3, vxg.shape[0], vxg.shape[1], vxg.shape[2])
        rvg = YTArray(np.empty(shape, 'float64'), vxg.units)
        if bulk_vector is None:
            bv[0] = bv[1] = bv[2] = 0.0
        else:
            bulk_vector = bulk_vector.in_units(vxg.units)
            bv[0] = bulk_vector[0]
            bv[1] = bulk_vector[1]
            bv[2] = bulk_vector[2]
        for i in range(vxg.shape[0]):
            for j in range(vxg.shape[1]):
                for k in range(vxg.shape[2]):
                    rvg[0,i,j,k] = vxg[i,j,k] - bv[0]
                    rvg[1,i,j,k] = vyg[i,j,k] - bv[1]
                    rvg[2,i,j,k] = vzg[i,j,k] - bv[2]
        return rvg

def grow_flagging_field(oofield):
    cdef np.ndarray[np.uint8_t, ndim=3] ofield = oofield.astype("uint8")
    cdef np.ndarray[np.uint8_t, ndim=3] nfield
    nfield = np.zeros_like(ofield)
    cdef int i, j, k, ni, nj, nk
    cdef int oi, oj, ok
    for ni in range(ofield.shape[0]):
        for nj in range(ofield.shape[1]):
            for nk in range(ofield.shape[2]):
                for oi in range(3):
                    i = ni + (oi - 1)
                    if i < 0 or i >= ofield.shape[0]: continue
                    for oj in range(3):
                        j = nj + (oj - 1)
                        if j < 0 or j >= ofield.shape[1]: continue
                        for ok in range(3):
                            k = nk + (ok - 1)
                            if k < 0 or k >= ofield.shape[2]: continue
                            if ofield[i, j, k] == 1:
                                nfield[ni, nj, nk] = 1
    return nfield.astype("bool")

@cython.boundscheck(False)
@cython.wraparound(False)
@cython.cdivision(True)
def fill_region(input_fields, output_fields,
                np.int32_t output_level,
                np.ndarray[np.int64_t, ndim=1] left_index,
                np.ndarray[np.int64_t, ndim=2] ipos,
                np.ndarray[np.int64_t, ndim=1] ires,
                np.ndarray[np.int64_t, ndim=1] level_dims,
                np.int64_t refine_by = 2
                ):
    cdef int i, n
    cdef np.int64_t tot
    cdef np.int64_t iind[3], oind[3], dim[3], oi, oj, ok, rf
    cdef np.ndarray[np.float64_t, ndim=3] ofield
    cdef np.ndarray[np.float64_t, ndim=1] ifield
    nf = len(input_fields)
    # The variable offsets governs for each dimension and each possible
    # wrapping if we do it.  Then the wi, wj, wk indices check into each
    # [dim][wrap] inside the loops.
    cdef int offsets[3][3], wi, wj, wk
    cdef np.int64_t off
    for i in range(3):
        dim[i] = output_fields[0].shape[i]
        offsets[i][0] = offsets[i][2] = 0
        offsets[i][1] = 1
        if left_index[i] < 0:
            offsets[i][2] = 1
        if left_index[i] + dim[i] >= level_dims[i]:
            offsets[i][0] = 1
    for n in range(nf):
        tot = 0
        ofield = output_fields[n]
        ifield = input_fields[n]
        for i in range(ipos.shape[0]):
            rf = refine_by**(output_level - ires[i]) 
            for wi in range(3):
                if offsets[0][wi] == 0: continue
                off = (left_index[0] + level_dims[0]*(wi-1))
                iind[0] = ipos[i, 0] * rf - off
                for oi in range(rf):
                    # Now we need to apply our offset
                    oind[0] = oi + iind[0]
                    if oind[0] < 0 or oind[0] >= dim[0]:
                        continue
                    for wj in range(3):
                        if offsets[1][wj] == 0: continue
                        off = (left_index[1] + level_dims[1]*(wj-1))
                        iind[1] = ipos[i, 1] * rf - off
                        for oj in range(rf):
                            oind[1] = oj + iind[1]
                            if oind[1] < 0 or oind[1] >= dim[1]:
                                continue
                            for wk in range(3):
                                if offsets[2][wk] == 0: continue
                                off = (left_index[2] + level_dims[2]*(wk-1))
                                iind[2] = ipos[i, 2] * rf - off
                                for ok in range(rf):
                                    oind[2] = ok + iind[2]
                                    if oind[2] < 0 or oind[2] >= dim[2]:
                                        continue
                                    ofield[oind[0], oind[1], oind[2]] = \
                                        ifield[i]
                                    tot += 1
    return tot<|MERGE_RESOLUTION|>--- conflicted
+++ resolved
@@ -486,10 +486,7 @@
     cdef np.float64_t x, y, dx, dy, r0, theta0
     cdef np.float64_t rmax, x0, y0, x1, y1
     cdef np.float64_t r_i, theta_i, dr_i, dtheta_i, dthetamin
-<<<<<<< HEAD
-=======
     cdef np.float64_t costheta, sintheta
->>>>>>> 7d567f32
     cdef int i, pi, pj
     
     imax = radius.argmax()
@@ -503,11 +500,6 @@
     x0, x1, y0, y1 = extents
     dx = (x1 - x0) / img.shape[0]
     dy = (y1 - y0) / img.shape[1]
-<<<<<<< HEAD
-      
-    dthetamin = dx / rmax
-      
-=======
     cdef np.float64_t rbounds[2]
     cdef np.float64_t corners[8]
     # Find our min and max r
@@ -532,19 +524,12 @@
     if y0 < 0 and y1 > 0:
         rbounds[0] = 0.0
     dthetamin = dx / rmax
->>>>>>> 7d567f32
     for i in range(radius.shape[0]):
 
         r0 = radius[i]
         theta0 = theta[i]
         dr_i = dradius[i]
         dtheta_i = dtheta[i]
-<<<<<<< HEAD
-
-        theta_i = theta0 - dtheta_i
-        while theta_i < theta0 + dtheta_i:
-            r_i = r0 - dr_i
-=======
         # Skip out early if we're offsides, for zoomed in plots
         if r0 + dr_i < rbounds[0] or r0 - dr_i > rbounds[1]:
             continue
@@ -555,18 +540,12 @@
             r_i = r0 - dr_i
             costheta = math.cos(theta_i)
             sintheta = math.sin(theta_i)
->>>>>>> 7d567f32
             while r_i < r0 + dr_i:
                 if rmax <= r_i:
                     r_i += 0.5*dx 
                     continue
-<<<<<<< HEAD
-                x = r_i * math.cos(theta_i)
-                y = r_i * math.sin(theta_i)
-=======
                 y = r_i * costheta
                 x = r_i * sintheta
->>>>>>> 7d567f32
                 pi = <int>((x - x0)/dx)
                 pj = <int>((y - y0)/dy)
                 if pi >= 0 and pi < img.shape[0] and \
