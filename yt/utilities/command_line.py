--- conflicted
+++ resolved
@@ -909,51 +909,6 @@
             IPython.embed(config=cfg,user_ns=local_ns)
 
 
-<<<<<<< HEAD
-class YTMapserverCmd(YTCommand):
-    args = ("proj", "field", "weight",
-            dict(short="-a", long="--axis", action="store", type=int,
-                 dest="axis", default=0, help="Axis (4 for all three)"),
-            dict(short ="-o", long="--host", action="store", type=str,
-                   dest="host", default=None, help="IP Address to bind on"),
-            "pf",
-            )
-
-    name = "mapserver"
-    description = \
-        """
-        Serve a plot in a GMaps-style interface
-
-        """
-
-    def __call__(self, args):
-        pf = args.pf
-        pc=PlotCollection(pf, center=0.5*(pf.domain_left_edge +
-                                          pf.domain_right_edge))
-        if args.axis == 4:
-            print "Doesn't work with multiple axes!"
-            return
-        if args.projection:
-            p = pc.add_projection(args.field, args.axis, weight_field=args.weight)
-        else:
-            p = pc.add_slice(args.field, args.axis)
-        from yt.gui.reason.pannable_map import PannableMapServer
-        mapper = PannableMapServer(p.data, args.field)
-        import yt.extern.bottle as bottle
-        bottle.debug(True)
-        if args.host is not None:
-            colonpl = args.host.find(":")
-            if colonpl >= 0:
-                port = int(args.host.split(":")[-1])
-                args.host = args.host[:colonpl]
-            else:
-                port = 8080
-            bottle.run(server='rocket', host=args.host, port=port)
-        else:
-            bottle.run(server='rocket')
-
-=======
->>>>>>> e25207e4
 class YTPastebinCmd(YTCommand):
     name = "pastebin"
     args = (
@@ -1090,11 +1045,7 @@
             if args.grids:
                 plt.annotate_grids()
             if args.time:
-<<<<<<< HEAD
-                time = pf.current_time*pf['years']
-=======
                 time = ds.current_time*ds['years']
->>>>>>> e25207e4
                 plt.annotate_text((0.2,0.8), 't = %5.2e yr'%time)
 
             plt.set_cmap(args.field, args.cmap)
@@ -1102,99 +1053,8 @@
             if args.zlim:
                 plt.set_zlim(args.field,*args.zlim)
             ensure_dir_exists(args.output)
-<<<<<<< HEAD
-            plt.save(os.path.join(args.output,"%s" % (pf)))
-
-class YTRenderCmd(YTCommand):
-
-    args = ("width", "unit", "center","enhance",'outputfn',
-            "field", "cmap", "contours", "viewpoint", "linear",
-            "pixels", "up", "valrange", "log","contour_width", "pf")
-    name = "render"
-    description = \
-        """
-        Create a simple volume rendering
-        """
-
-    def __call__(self, args):
-        pf = args.pf
-        center = args.center
-        if args.center == (-1,-1,-1):
-            mylog.info("No center fed in; seeking.")
-            v, center = pf.h.find_max("Density")
-        elif args.center is None:
-            center = 0.5*(pf.domain_left_edge + pf.domain_right_edge)
-        center = np.array(center)
-
-        L = args.viewpoint
-        if L is None:
-            L = [1.]*3
-        L = np.array(args.viewpoint)
-
-        unit = args.unit
-        if unit is None:
-            unit = '1'
-        width = args.width
-        if width is None:
-            width = 0.5*(pf.domain_right_edge - pf.domain_left_edge)
-        width /= pf[unit]
-
-        N = args.pixels
-        if N is None:
-            N = 512
-
-        up = args.up
-        if up is None:
-            up = [0.,0.,1.]
-
-        field = args.field
-        if field is None:
-            field = 'Density'
-
-        log = args.takelog
-        if log is None:
-            log = True
-
-        myrange = args.valrange
-        if myrange is None:
-            roi = pf.h.region(center, center-width, center+width)
-            mi, ma = roi.quantities['Extrema'](field)[0]
-            if log:
-                mi, ma = np.log10(mi), np.log10(ma)
-        else:
-            mi, ma = myrange[0], myrange[1]
-
-        n_contours = args.contours
-        if n_contours is None:
-            n_contours = 7
-
-        contour_width = args.contour_width
-
-        cmap = args.cmap
-        if cmap is None:
-            cmap = 'jet'
-        tf = ColorTransferFunction((mi-2, ma+2))
-        tf.add_layers(n_contours,w=contour_width,col_bounds = (mi,ma), colormap=cmap)
-
-        cam = pf.h.camera(center, L, width, (N,N), transfer_function=tf, fields=[field])
-        image = cam.snapshot()
-
-        if args.enhance:
-            for i in range(3):
-                image[:,:,i] = image[:,:,i]/(image[:,:,i].mean() + 5.*image[:,:,i].std())
-            image[image>1.0]=1.0
-
-        save_name = args.output
-        if save_name is None:
-            save_name = "%s"%pf+"_"+field+"_rendering.png"
-        if not '.png' in save_name:
-            save_name += '.png'
-        if cam.comm.rank != -1:
-            write_bitmap(image,save_name)
-=======
             plt.save(os.path.join(args.output,"%s" % (ds)))
 
->>>>>>> e25207e4
 
 class YTRPDBCmd(YTCommand):
     name = "rpdb"
@@ -1244,12 +1104,8 @@
         except ImportError:
             # pre-IPython v1.0
             from IPython.frontend.html.notebook.notebookapp import NotebookApp
-<<<<<<< HEAD
-        print "You must choose a password so that others cannot connect to your notebook."
-=======
         print "You must choose a password so that others cannot connect to " \
               "your notebook."
->>>>>>> e25207e4
         pw = ytcfg.get("yt", "notebook_password")
         if len(pw) == 0 and not args.no_password:
             import IPython.lib
@@ -1290,72 +1146,6 @@
         app.start()
 
 
-<<<<<<< HEAD
-class YTGUICmd(YTCommand):
-    name = ["serve", "reason"]
-    args = (
-            dict(short="-o", long="--open-browser", action="store_true",
-                 default = False, dest='open_browser',
-                 help="Open a web browser."),
-            dict(short="-p", long="--port", action="store",
-                 default = 0, dest='port',
-                 help="Port to listen on"),
-            dict(short="-f", long="--find", action="store_true",
-                 default = False, dest="find",
-                 help="At startup, find all *.hierarchy files in the CWD"),
-            dict(short="-d", long="--debug", action="store_true",
-                 default = False, dest="debug",
-                 help="Add a debugging mode for cell execution"),
-            dict(short = "-r", long = "--remote", action = "store_true",
-                 default = False, dest="use_pyro",
-                 help = "Use with a remote Pyro4 server."),
-            "opf"
-            )
-    description = \
-        """
-        Run the Web GUI Reason
-        """
-
-    def __call__(self, args):
-        # We have to do a couple things.
-        # First, we check that YT_DEST is set.
-        if args.port == 0:
-            # This means, choose one at random.  We do this by binding to a
-            # socket and allowing the OS to choose the port for that socket.
-            import socket
-            sock = socket.socket()
-            sock.bind(('', 0))
-            args.port = sock.getsockname()[-1]
-            del sock
-        elif args.port == '-1':
-            port = raw_input("Desired yt port? ")
-            try:
-                args.port = int(port)
-            except ValueError:
-                print "Please try a number next time."
-                return 1
-        from yt.gui.reason.utils import get_reasonjs_path
-        try:
-            reasonjs_path = get_reasonjs_path()
-        except IOError:
-            sys.exit(1)
-        from yt.config import ytcfg;ytcfg["yt","__withinreason"]="True"
-        import yt.extern.bottle as bottle
-        from yt.gui.reason.extdirect_repl import ExtDirectREPL
-        from yt.gui.reason.bottle_mods import uuid_serve_functions, PayloadHandler
-        hr = ExtDirectREPL(reasonjs_path, use_pyro=args.use_pyro)
-        hr.debug = PayloadHandler.debug = args.debug
-        command_line = ["pfs = []"]
-        if args.find:
-            # We just have to find them and store references to them.
-            for fn in sorted(glob.glob("*/*.hierarchy")):
-                command_line.append("pfs.append(load('%s'))" % fn[:-10])
-        hr.execute("\n".join(command_line))
-        bottle.debug()
-        uuid_serve_functions(open_browser=args.open_browser,
-                    port=int(args.port), repl=hr)
-=======
->>>>>>> e25207e4
 
 class YTStatsCmd(YTCommand):
     args = ('outputfn','bn','skip','ds','field',
@@ -1374,24 +1164,6 @@
         """
 
     def __call__(self, args):
-<<<<<<< HEAD
-        pf = args.pf
-        pf.h.print_stats()
-        vals = {}
-        if args.field in pf.h.derived_field_list:
-            if args.max == True:
-                vals['min'] = pf.h.find_max(args.field)
-                print "Maximum %s: %0.5e at %s" % (args.field,
-                    vals['min'][0], vals['min'][1])
-            if args.min == True:
-                vals['max'] = pf.h.find_min(args.field)
-                print "Minimum %s: %0.5e at %s" % (args.field,
-                    vals['max'][0], vals['max'][1])
-        if args.output is not None:
-            t = pf.current_time * pf['years']
-            with open(args.output, "a") as f:
-                f.write("%s (%0.5e years)\n" % (pf, t))
-=======
         ds = args.ds
         ds.print_stats()
         vals = {}
@@ -1408,7 +1180,6 @@
             t = ds.current_time * ds['years']
             with open(args.output, "a") as f:
                 f.write("%s (%0.5e years)\n" % (ds, t))
->>>>>>> e25207e4
                 if 'min' in vals:
                     f.write('Minimum %s is %0.5e at %s\n' % (
                         args.field, vals['min'][0], vals['min'][1]))
