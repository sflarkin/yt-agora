--- conflicted
+++ resolved
@@ -304,9 +304,6 @@
         print
         print "yt module located at:"
         print "    %s" % (path)
-<<<<<<< HEAD
-        vstring = None
-=======
         update_supp = False
         if "YT_DEST" in os.environ:
             spath = os.path.join(
@@ -315,7 +312,7 @@
                 print "The supplemental repositories are located at:"
                 print "    %s" % (spath)
                 update_supp = True
->>>>>>> 125c8a0a
+        vstring = None
         if "site-packages" not in path:
             vstring = _get_hg_version(path)
             print
@@ -325,7 +322,6 @@
             print vstring.strip()
             print "---"
             print
-<<<<<<< HEAD
             print "This installation CAN be automatically updated."
             if opts.update_source:  
                 _vcs_updater[vc_type](path)
@@ -334,16 +330,6 @@
             print
             print "You have to update this installation yourself."
             print
-=======
-            if "+" not in vstring:
-                print "We CAN attempt an auto-update of this version."
-            else:
-                print "There are local changes to this repository, and it",
-                print "cannot be auto-updated."
-            if opts.update_source:
-                _update_hg(path)
-                if update_supp == True: _update_hg(spath, skip_rebuild=True)
->>>>>>> 125c8a0a
         if vstring is not None and opts.outputfile is not None:
             open(opts.outputfile, "w").write(vstring)
 
