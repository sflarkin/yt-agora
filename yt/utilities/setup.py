#!/usr/bin/env python
import os
import sys
import os.path
import glob
import platform


# snatched from PyTables
def add_from_path(envname, dirs):
<<<<<<< HEAD
    try:
        dirs.extend(os.environ[envname].split(os.pathsep))
    except KeyError:
        pass


# snatched from PyTables
def add_from_flags(envname, flag_key, dirs):
    for flag in os.environ.get(envname, "").split():
        if flag.startswith(flag_key):
            dirs.append(flag[len(flag_key):])


# snatched from PyTables
def get_default_dirs():
    default_header_dirs = []
    default_library_dirs = []

    add_from_path("CPATH", default_header_dirs)
    add_from_path("C_INCLUDE_PATH", default_header_dirs)
    add_from_flags("CPPFLAGS", "-I", default_header_dirs)
    default_header_dirs.extend(
        ['/usr/include', '/usr/local/include', '/usr/X11']
    )

    _archs = ['lib64', 'lib']
    if platform.system() == 'Linux':
        distname, version, did = platform.linux_distribution()
        if distname.lower() in ('ubuntu', 'debian'):
            _archs.extend(
                ['lib/x86_64-linux-gnu',
                 'lib/i686-linux-gnu',
                 'lib/i386-linux-gnu']
            )

    add_from_flags("LDFLAGS", "-L", default_library_dirs)
    default_library_dirs.extend(
        os.path.join(_tree, _arch)
        for _tree in ('/usr', '/usr/local', '/usr/X11', '/')
        for _arch in _archs
    )
    return default_header_dirs, default_library_dirs


def get_location_from_env(env):
    env_dir = os.environ[env]
    env_inc = os.path.join(env_dir, "include")
    env_lib = os.path.join(env_dir, "lib")
    print("%s_LOCATION: %s: %s, %s"
          % (env.split('_')[0], env, env_inc, env_lib))
    return (env_inc, env_lib)


def get_location_from_cfg(cfg):
    cfg_dir = open(cfg).read().strip()
    cfg_inc = os.path.join(cfg_dir, "include")
    cfg_lib = os.path.join(cfg_dir, "lib")
    print("%s_LOCATION: %s: %s, %s"
          % (cfg.split('.')[0].upper(), cfg, cfg_inc, cfg_lib))
    return (cfg_inc, cfg_lib)


def check_prefix(inc_dir, lib_dir):
    if platform.system() == 'Linux':
        distname, version, did = platform.linux_distribution()
        if distname.lower() in ('ubuntu', 'debian'):
            print("Since you are using multiarch distro it's hard to detect")
            print("whether library matches the header file. We will assume")
            print("it does. If you encounter any build failures please use")
            print("proper cfg files to provide path to the dependencies")
            print("")
            return (inc_dir, lib_dir)
    prefix = os.path.commonprefix([inc_dir, lib_dir]).rstrip('/\\')
    if prefix is not '' and prefix == os.path.dirname(inc_dir):
        return (inc_dir, lib_dir)
    else:
        print("It seems that include prefix is different from lib prefix")
        print("Please use either env variable or cfg to set proper path")
        return (None, None)


def get_location_from_ctypes(header, library):
    yt_inst = os.environ.get('YT_DEST')
    if yt_inst is not None:
        # since we prefer installation via script, make sure
        # that YT_DEST path take precedence above all else
        return (os.path.join(yt_inst, 'include'), os.path.join(yt_inst, 'lib'))

    try:
=======
    try:
        dirs.extend(os.environ[envname].split(os.pathsep))
    except KeyError:
        pass


# snatched from PyTables
def add_from_flags(envname, flag_key, dirs):
    for flag in os.environ.get(envname, "").split():
        if flag.startswith(flag_key):
            dirs.append(flag[len(flag_key):])


# snatched from PyTables
def get_default_dirs():
    default_header_dirs = []
    default_library_dirs = []

    add_from_path("CPATH", default_header_dirs)
    add_from_path("C_INCLUDE_PATH", default_header_dirs)
    add_from_flags("CPPFLAGS", "-I", default_header_dirs)
    default_header_dirs.extend(
        ['/usr/include', '/usr/local/include', '/usr/X11']
    )

    _archs = ['lib64', 'lib']
    if platform.system() == 'Linux':
        distname, version, did = platform.linux_distribution()
        if distname.lower() in ('ubuntu', 'debian'):
            _archs.extend(
                ['lib/x86_64-linux-gnu',
                 'lib/i686-linux-gnu',
                 'lib/i386-linux-gnu']
            )

    add_from_flags("LDFLAGS", "-L", default_library_dirs)
    default_library_dirs.extend(
        os.path.join(_tree, _arch)
        for _tree in ('/usr', '/usr/local', '/usr/X11', '/')
        for _arch in _archs
    )
    return default_header_dirs, default_library_dirs


def get_location_from_env(env):
    env_dir = os.environ[env]
    env_inc = os.path.join(env_dir, "include")
    env_lib = os.path.join(env_dir, "lib")
    print("%s_LOCATION: %s: %s, %s"
          % (env.split('_')[0], env, env_inc, env_lib))
    return (env_inc, env_lib)


def get_location_from_cfg(cfg):
    cfg_dir = open(cfg).read().strip()
    cfg_inc = os.path.join(cfg_dir, "include")
    cfg_lib = os.path.join(cfg_dir, "lib")
    print("%s_LOCATION: %s: %s, %s"
          % (cfg.split('.')[0].upper(), cfg, cfg_inc, cfg_lib))
    return (cfg_inc, cfg_lib)


def check_prefix(inc_dir, lib_dir):
    if platform.system() == 'Linux':
        distname, version, did = platform.linux_distribution()
        if distname.lower() in ('ubuntu', 'debian'):
            print("Since you are using multiarch distro it's hard to detect")
            print("whether library matches the header file. We will assume")
            print("it does. If you encounter any build failures please use")
            print("proper cfg files to provide path to the dependencies")
            print("")
            return (inc_dir, lib_dir)
    prefix = os.path.commonprefix([inc_dir, lib_dir]).rstrip('/\\')
    if prefix is not '' and prefix == os.path.dirname(inc_dir):
        return (inc_dir, lib_dir)
    else:
        print("It seems that include prefix is different from lib prefix")
        print("Please use either env variable or cfg to set proper path")
        return (None, None)


def get_location_from_ctypes(header, library):
    yt_inst = os.environ.get('YT_DEST')
    if yt_inst is not None:
        # since we prefer installation via script, make sure
        # that YT_DEST path take precedence above all else
        return (os.path.join(yt_inst, 'include'), os.path.join(yt_inst, 'lib'))

    try:
>>>>>>> e25207e4
        import ctypes
        import ctypes.util
    except ImportError:
        return (None, None)

    target_inc, target_libdir = None, None
    default_header_dirs, default_library_dirs = get_default_dirs()
    for inc_prefix in default_header_dirs:
        if os.path.isfile(os.path.join(inc_prefix, header)):
            target_inc = inc_prefix

    target_libfile = ctypes.util.find_library(library)
    if None in (target_inc, target_libfile):
        # either header or lib was not found, abort now
        return (None, None)
    if os.path.isfile(target_libfile):
        return check_prefix(target_inc, os.path.dirname(target_libfile))
    for lib_dir in default_library_dirs:
        try:
            ctypes.CDLL(os.path.join(lib_dir, target_libfile))
            target_libdir = lib_dir
        except OSError:
            pass
    return check_prefix(target_inc, target_libdir)


def check_for_dependencies(env, cfg, header, library):
    # First up: check in environment
    if env in os.environ:
        return get_location_from_env(env)
    # Next up, we try config file
    elif os.path.exists(cfg):
        return get_location_from_cfg(cfg)
    # Now we see if ctypes can help us
<<<<<<< HEAD
    if os.name == 'posix':
=======
    if os.name == 'posix' or os.name == 'nt':
>>>>>>> e25207e4
        target_inc, target_lib = get_location_from_ctypes(header, library)
    if None not in (target_inc, target_lib):
        print(
            "%s_LOCATION: %s found via ctypes in: %s, %s"
            % (env.split('_')[0], env.split('_')[0], target_inc, target_lib)
        )
        return (target_inc, target_lib)

    print("Reading %s location from %s failed." % (env.split('_')[0], cfg))
    print("Please place the base directory of your")
    print("%s install in %s and restart." % (env.split('_')[0], cfg))
    print("(ex: \"echo '/usr/local/' > %s\" )" % cfg)
    print("You can locate the path by looking for %s" % header)
    sys.exit(1)


def check_for_hdf5():
    return check_for_dependencies("HDF5_DIR", "hdf5.cfg", "hdf5.h", "hdf5")


def configuration(parent_package='', top_path=None):
    from numpy.distutils.misc_util import Configuration
    config = Configuration('utilities', parent_package, top_path)
    config.add_subpackage("amr_kdtree")
    config.add_subpackage("poster")
    config.add_subpackage("answer_testing")
<<<<<<< HEAD
    config.add_subpackage("kdtree")
=======
>>>>>>> e25207e4
    config.add_subpackage("spatial")
    config.add_subpackage("grid_data_format")
    config.add_subpackage("parallel_tools")
    config.add_subpackage("lib")
    config.add_extension("data_point_utilities",
                         "yt/utilities/data_point_utilities.c",
                         libraries=["m"])
    config.add_subpackage("tests")
<<<<<<< HEAD
    hdf5_inc, hdf5_lib = check_for_hdf5()
    include_dirs = [hdf5_inc]
    library_dirs = [hdf5_lib]
    config.add_extension("hdf5_light_reader",
                         "yt/utilities/hdf5_light_reader.c",
                         define_macros=[("H5_USE_16_API", True)],
                         libraries=["m", "hdf5"],
                         library_dirs=library_dirs, include_dirs=include_dirs)
=======
    config.add_subpackage("pyparselibconfig")
>>>>>>> e25207e4
    config.make_config_py()  # installs __config__.py
    # config.make_svn_version_py()
    return config<|MERGE_RESOLUTION|>--- conflicted
+++ resolved
@@ -8,7 +8,6 @@
 
 # snatched from PyTables
 def add_from_path(envname, dirs):
-<<<<<<< HEAD
     try:
         dirs.extend(os.environ[envname].split(os.pathsep))
     except KeyError:
@@ -98,97 +97,6 @@
         return (os.path.join(yt_inst, 'include'), os.path.join(yt_inst, 'lib'))
 
     try:
-=======
-    try:
-        dirs.extend(os.environ[envname].split(os.pathsep))
-    except KeyError:
-        pass
-
-
-# snatched from PyTables
-def add_from_flags(envname, flag_key, dirs):
-    for flag in os.environ.get(envname, "").split():
-        if flag.startswith(flag_key):
-            dirs.append(flag[len(flag_key):])
-
-
-# snatched from PyTables
-def get_default_dirs():
-    default_header_dirs = []
-    default_library_dirs = []
-
-    add_from_path("CPATH", default_header_dirs)
-    add_from_path("C_INCLUDE_PATH", default_header_dirs)
-    add_from_flags("CPPFLAGS", "-I", default_header_dirs)
-    default_header_dirs.extend(
-        ['/usr/include', '/usr/local/include', '/usr/X11']
-    )
-
-    _archs = ['lib64', 'lib']
-    if platform.system() == 'Linux':
-        distname, version, did = platform.linux_distribution()
-        if distname.lower() in ('ubuntu', 'debian'):
-            _archs.extend(
-                ['lib/x86_64-linux-gnu',
-                 'lib/i686-linux-gnu',
-                 'lib/i386-linux-gnu']
-            )
-
-    add_from_flags("LDFLAGS", "-L", default_library_dirs)
-    default_library_dirs.extend(
-        os.path.join(_tree, _arch)
-        for _tree in ('/usr', '/usr/local', '/usr/X11', '/')
-        for _arch in _archs
-    )
-    return default_header_dirs, default_library_dirs
-
-
-def get_location_from_env(env):
-    env_dir = os.environ[env]
-    env_inc = os.path.join(env_dir, "include")
-    env_lib = os.path.join(env_dir, "lib")
-    print("%s_LOCATION: %s: %s, %s"
-          % (env.split('_')[0], env, env_inc, env_lib))
-    return (env_inc, env_lib)
-
-
-def get_location_from_cfg(cfg):
-    cfg_dir = open(cfg).read().strip()
-    cfg_inc = os.path.join(cfg_dir, "include")
-    cfg_lib = os.path.join(cfg_dir, "lib")
-    print("%s_LOCATION: %s: %s, %s"
-          % (cfg.split('.')[0].upper(), cfg, cfg_inc, cfg_lib))
-    return (cfg_inc, cfg_lib)
-
-
-def check_prefix(inc_dir, lib_dir):
-    if platform.system() == 'Linux':
-        distname, version, did = platform.linux_distribution()
-        if distname.lower() in ('ubuntu', 'debian'):
-            print("Since you are using multiarch distro it's hard to detect")
-            print("whether library matches the header file. We will assume")
-            print("it does. If you encounter any build failures please use")
-            print("proper cfg files to provide path to the dependencies")
-            print("")
-            return (inc_dir, lib_dir)
-    prefix = os.path.commonprefix([inc_dir, lib_dir]).rstrip('/\\')
-    if prefix is not '' and prefix == os.path.dirname(inc_dir):
-        return (inc_dir, lib_dir)
-    else:
-        print("It seems that include prefix is different from lib prefix")
-        print("Please use either env variable or cfg to set proper path")
-        return (None, None)
-
-
-def get_location_from_ctypes(header, library):
-    yt_inst = os.environ.get('YT_DEST')
-    if yt_inst is not None:
-        # since we prefer installation via script, make sure
-        # that YT_DEST path take precedence above all else
-        return (os.path.join(yt_inst, 'include'), os.path.join(yt_inst, 'lib'))
-
-    try:
->>>>>>> e25207e4
         import ctypes
         import ctypes.util
     except ImportError:
@@ -223,11 +131,7 @@
     elif os.path.exists(cfg):
         return get_location_from_cfg(cfg)
     # Now we see if ctypes can help us
-<<<<<<< HEAD
-    if os.name == 'posix':
-=======
     if os.name == 'posix' or os.name == 'nt':
->>>>>>> e25207e4
         target_inc, target_lib = get_location_from_ctypes(header, library)
     if None not in (target_inc, target_lib):
         print(
@@ -244,20 +148,12 @@
     sys.exit(1)
 
 
-def check_for_hdf5():
-    return check_for_dependencies("HDF5_DIR", "hdf5.cfg", "hdf5.h", "hdf5")
-
-
 def configuration(parent_package='', top_path=None):
     from numpy.distutils.misc_util import Configuration
     config = Configuration('utilities', parent_package, top_path)
     config.add_subpackage("amr_kdtree")
     config.add_subpackage("poster")
     config.add_subpackage("answer_testing")
-<<<<<<< HEAD
-    config.add_subpackage("kdtree")
-=======
->>>>>>> e25207e4
     config.add_subpackage("spatial")
     config.add_subpackage("grid_data_format")
     config.add_subpackage("parallel_tools")
@@ -266,18 +162,7 @@
                          "yt/utilities/data_point_utilities.c",
                          libraries=["m"])
     config.add_subpackage("tests")
-<<<<<<< HEAD
-    hdf5_inc, hdf5_lib = check_for_hdf5()
-    include_dirs = [hdf5_inc]
-    library_dirs = [hdf5_lib]
-    config.add_extension("hdf5_light_reader",
-                         "yt/utilities/hdf5_light_reader.c",
-                         define_macros=[("H5_USE_16_API", True)],
-                         libraries=["m", "hdf5"],
-                         library_dirs=library_dirs, include_dirs=include_dirs)
-=======
     config.add_subpackage("pyparselibconfig")
->>>>>>> e25207e4
     config.make_config_py()  # installs __config__.py
     # config.make_svn_version_py()
     return config