"""
Utilities for reading Fortran files.



"""

#-----------------------------------------------------------------------------
# Copyright (c) 2013, yt Development Team.
#
# Distributed under the terms of the Modified BSD License.
#
# The full license is in the file COPYING.txt, distributed with this software.
#-----------------------------------------------------------------------------

import struct
import numpy as np
import os

def read_attrs(f, attrs,endian='='):
    r"""This function accepts a file pointer and reads from that file pointer
    according to a definition of attributes, returning a dictionary.

    Fortran unformatted files provide total bytesize at the beginning and end
    of a record.  By correlating the components of that record with attribute
    names, we construct a dictionary that gets returned.  Note that this
    function is used for reading sequentially-written records.  If you have
    many written that were written simultaneously, see read_record.

    Parameters
    ----------
    f : File object
        An open file object.  Should have been opened in mode rb.
    attrs : iterable of iterables
        This object should be an iterable of one of the formats: 
        [ (attr_name, count, struct type), ... ].
        [ ((name1,name2,name3),count, vector type]
        [ ((name1,name2,name3),count, 'type type type']
    endian : str
        '=' is native, '>' is big, '<' is little endian

    Returns
    -------
    values : dict
        This will return a dict of iterables of the components of the values in
        the file.

    Examples
    --------

    >>> header = [ ("ncpu", 1, "i"), ("nfiles", 2, "i") ]
    >>> f = open("fort.3", "rb")
    >>> rv = read_attrs(f, header)
    """
    vv = {}
    net_format = endian
    for a, n, t in attrs:
        for end in '@=<>':
            t = t.replace(end,'')
        net_format += "".join(["I"] + ([t] * n) + ["I"])
    size = struct.calcsize(net_format)
    vals = list(struct.unpack(net_format, f.read(size)))
    vv = {}
    for a, n, t in attrs:
        for end in '@=<>':
            t = t.replace(end,'')
        if type(a)==tuple:
            n = len(a)
        s1 = vals.pop(0)
        v = [vals.pop(0) for i in range(n)]
        s2 = vals.pop(0)
        if s1 != s2:
            size = struct.calcsize(endian + "I" + "".join(n*[t]) + "I")
        assert(s1 == s2)
        if n == 1: v = v[0]
        if type(a)==tuple:
            assert len(a) == len(v)
            for k,val in zip(a,v):
                vv[k]=val
        else:
            vv[a] = v
    return vv

def read_cattrs(f, attrs, endian='='):
    r"""This function accepts a file pointer to a C-binary file and reads from
    that file pointer according to a definition of attributes, returning a
    dictionary.

    This function performs very similarly to read_attrs, except it does not add
    on any record padding.  It is thus useful for using the same header types
    as in read_attrs, but for C files rather than Fortran.

    Parameters
    ----------
    f : File object
        An open file object.  Should have been opened in mode rb.
    attrs : iterable of iterables
        This object should be an iterable of one of the formats: 
        [ (attr_name, count, struct type), ... ].
        [ ((name1,name2,name3),count, vector type]
        [ ((name1,name2,name3),count, 'type type type']
    endian : str
        '=' is native, '>' is big, '<' is little endian

    Returns
    -------
    values : dict
        This will return a dict of iterables of the components of the values in
        the file.

    Examples
    --------

    >>> header = [ ("ncpu", 1, "i"), ("nfiles", 2, "i") ]
    >>> f = open("cdata.bin", "rb")
    >>> rv = read_cattrs(f, header)
    """
    vv = {}
    net_format = endian
    for a, n, t in attrs:
        for end in '@=<>':
            t = t.replace(end,'')
        net_format += "".join([t] * n)
    size = struct.calcsize(net_format)
    vals = list(struct.unpack(net_format, f.read(size)))
    vv = {}
    for a, n, t in attrs:
        for end in '@=<>':
            t = t.replace(end,'')
        if type(a)==tuple:
            n = len(a)
        v = [vals.pop(0) for i in range(n)]
        if n == 1: v = v[0]
        if type(a)==tuple:
            assert len(a) == len(v)
            for k,val in zip(a,v):
                vv[k]=val
        else:
            vv[a] = v
    return vv

def read_vector(f, d, endian='='):
    r"""This function accepts a file pointer and reads from that file pointer
    a vector of values.

    Parameters
    ----------
    f : File object
        An open file object.  Should have been opened in mode rb.
    d : data type
        This is the datatype (from the struct module) that we should read.
    endian : str
        '=' is native, '>' is big, '<' is little endian

    Returns
    -------
    tr : numpy.ndarray
        This is the vector of values read from the file.

    Examples
    --------

    >>> f = open("fort.3", "rb")
    >>> rv = read_vector(f, 'd')
    """
    pad_fmt = "%sI" % (endian)
    pad_size = struct.calcsize(pad_fmt)
    vec_len = struct.unpack(pad_fmt,f.read(pad_size))[0] # bytes
    vec_fmt = "%s%s" % (endian, d)
    vec_size = struct.calcsize(vec_fmt)
    if vec_len % vec_size != 0:
        print("fmt = '%s' ; length = %s ; size= %s"
              % (vec_fmt, vec_len, vec_size))
        raise RuntimeError
    vec_num = vec_len / vec_size
    if isinstance(f, file): # Needs to be explicitly a file
        tr = np.fromfile(f, vec_fmt, count=vec_num)
    else:
        tr = np.fromstring(f.read(vec_len), vec_fmt, count=vec_num)
    vec_len2 = struct.unpack(pad_fmt,f.read(pad_size))[0]
    assert(vec_len == vec_len2)
    return tr

def skip(f, n=1, endian='='):
    r"""This function accepts a file pointer and skips a Fortran unformatted
    record. Optionally check that the skip was done correctly by checking 
    the pad bytes.

    Parameters
    ----------
    f : File object
        An open file object.  Should have been opened in mode rb.
    n : int
        Number of records to skip.
    check : bool
        Assert that the pad bytes are equal
    endian : str
        '=' is native, '>' is big, '<' is little endian

    Returns
    -------
    skipped: The number of elements in the skipped array

    Examples
    --------

    >>> f = open("fort.3", "rb")
    >>> skip(f, 3)
    """
    skipped = []
<<<<<<< HEAD
    pos = f.tell()
=======
>>>>>>> 7d567f32
    for i in range(n):
        fmt = endian+"I"
        size = f.read(struct.calcsize(fmt))
        s1= struct.unpack(fmt, size)[0]
        f.seek(s1+ struct.calcsize(fmt), os.SEEK_CUR)
        s2= struct.unpack(fmt, size)[0]
        assert s1==s2 
        skipped.append(s1/struct.calcsize(fmt))
    return skipped

def peek_record_size(f,endian='='):
    r""" This function accept the file handle and returns
    the size of the next record and then rewinds the file
    to the previous position.

    Parameters
    ----------
    f : File object
        An open file object.  Should have been opened in mode rb.
    endian : str
        '=' is native, '>' is big, '<' is little endian

    Returns
    -------
    Number of bytes in the next record
    """
    pos = f.tell()
    s = struct.unpack('>i', f.read(struct.calcsize('>i')))
    f.seek(pos)
    return s[0]

def read_record(f, rspec, endian='='):
    r"""This function accepts a file pointer and reads from that file pointer
    a single "record" with different components.

    Fortran unformatted files provide total bytesize at the beginning and end
    of a record.  By correlating the components of that record with attribute
    names, we construct a dictionary that gets returned.

    Parameters
    ----------
    f : File object
        An open file object.  Should have been opened in mode rb.
    rspec : iterable of iterables
        This object should be an iterable of the format [ (attr_name, count,
        struct type), ... ].
    endian : str
        '=' is native, '>' is big, '<' is little endian

    Returns
    -------
    values : dict
        This will return a dict of iterables of the components of the values in
        the file.

    Examples
    --------

    >>> header = [ ("ncpu", 1, "i"), ("nfiles", 2, "i") ]
    >>> f = open("fort.3", "rb")
    >>> rv = read_record(f, header)
    """
    vv = {}
    net_format = endian + "I"
    for a, n, t in rspec:
        t = t if len(t)==1 else t[-1]
        net_format += "%s%s"%(n, t)
    net_format += "I"
    size = struct.calcsize(net_format)
    vals = list(struct.unpack(net_format, f.read(size)))
    vvv = vals[:]
    s1, s2 = vals.pop(0), vals.pop(-1)
    if s1 != s2:
        print "S1 = %s ; S2 = %s ; SIZE = %s"
        raise RuntimeError
    pos = 0
    for a, n, t in rspec:
        vv[a] = vals[pos:pos+n]
        pos += n
    return vv
<|MERGE_RESOLUTION|>--- conflicted
+++ resolved
@@ -208,10 +208,6 @@
     >>> skip(f, 3)
     """
     skipped = []
-<<<<<<< HEAD
-    pos = f.tell()
-=======
->>>>>>> 7d567f32
     for i in range(n):
         fmt = endian+"I"
         size = f.read(struct.calcsize(fmt))
