--- conflicted
+++ resolved
@@ -15,27 +15,17 @@
 
 from collections import defaultdict
 
-<<<<<<< HEAD
-import yt.utilities.lib as au
-import exceptions
-import cPickle
-import os
-import h5py
-=======
 from yt.funcs import mylog
 import cPickle
 import os
 import h5py
 import numpy as np
 from yt.extern.six import add_metaclass
->>>>>>> 3a31dcaf
 
 _axis_ids = {0:2,1:1,2:0}
 
 io_registry = {}
 
-<<<<<<< HEAD
-=======
 class RegisteredIOHandler(type):
     def __init__(cls, name, b, d):
         type.__init__(cls, name, b, d)
@@ -43,23 +33,12 @@
             io_registry[cls._dataset_type] = cls
 
 @add_metaclass(RegisteredIOHandler)
->>>>>>> 3a31dcaf
 class BaseIOHandler(object):
     _vector_fields = ()
     _dataset_type = None
     _particle_reader = False
 
-<<<<<<< HEAD
-    class __metaclass__(type):
-        def __init__(cls, name, b, d):
-            type.__init__(cls, name, b, d)
-            if hasattr(cls, "_data_style"):
-                io_registry[cls._data_style] = cls
-
-    def __init__(self):
-=======
     def __init__(self, ds):
->>>>>>> 3a31dcaf
         self.queue = defaultdict(dict)
         self.ds = ds
         self._last_selector_id = None
