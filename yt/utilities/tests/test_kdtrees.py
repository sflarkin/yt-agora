--- conflicted
+++ resolved
@@ -12,11 +12,6 @@
 #
 # The full license is in the file COPYING.txt, distributed with this software.
 #-----------------------------------------------------------------------------
-<<<<<<< HEAD
-
-from yt.testing import *
-=======
->>>>>>> e25207e4
 
 from yt.testing import *
 
