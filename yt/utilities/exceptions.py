"""
This is a library of yt-defined exceptions



"""

#-----------------------------------------------------------------------------
# Copyright (c) 2013, yt Development Team.
#
# Distributed under the terms of the Modified BSD License.
#
# The full license is in the file COPYING.txt, distributed with this software.
#-----------------------------------------------------------------------------


# We don't need to import 'exceptions'
import os.path

class YTException(Exception):
    def __init__(self, message = None, ds = None):
        Exception.__init__(self, message)
        self.ds = ds

# Data access exceptions:

class YTOutputNotIdentified(YTException):
    def __init__(self, args, kwargs):
        self.args = args
        self.kwargs = kwargs

    def __str__(self):
        return "Supplied %s %s, but could not load!" % (
            self.args, self.kwargs)

class YTSphereTooSmall(YTException):
    def __init__(self, ds, radius, smallest_cell):
        YTException.__init__(self, ds=ds)
        self.radius = radius
        self.smallest_cell = smallest_cell

    def __str__(self):
        return "%0.5e < %0.5e" % (self.radius, self.smallest_cell)

class YTAxesNotOrthogonalError(YTException):
    def __init__(self, axes):
        self.axes = axes

    def __str__(self):
        return "The supplied axes are not orthogonal.  %s" % (self.axes)

class YTNoDataInObjectError(YTException):
    def __init__(self, obj):
        self.obj_type = getattr(obj, "_type_name", "")

    def __str__(self):
        s = "The object requested has no data included in it."
        if self.obj_type == "slice":
            s += "  It may lie on a grid face.  Try offsetting slightly."
        return s

class YTFieldNotFound(YTException):
    def __init__(self, fname, ds):
        self.fname = fname
        self.ds = ds

    def __str__(self):
        return "Could not find field '%s' in %s." % (self.fname, self.ds)

class YTCouldNotGenerateField(YTFieldNotFound):
    def __str__(self):
        return "Could field '%s' in %s could not be generated." % (self.fname, self.ds)

class YTFieldTypeNotFound(YTException):
    def __init__(self, fname):
        self.fname = fname

    def __str__(self):
        return "Could not find field '%s'." % (self.fname)

class YTSimulationNotIdentified(YTException):
    def __init__(self, sim_type):
        YTException.__init__(self)
        self.sim_type = sim_type

    def __str__(self):
        return "Simulation time-series type %s not defined." % self.sim_type

class YTCannotParseFieldDisplayName(YTException):
    def __init__(self, field_name, display_name, mathtext_error):
        self.field_name = field_name
        self.display_name = display_name
        self.mathtext_error = mathtext_error

    def __str__(self):
        return ("The display name \"%s\" "
                "of the derived field %s "
                "contains the following LaTeX parser errors:\n" ) \
                % (self.display_name, self.field_name) + self.mathtext_error

class YTCannotParseUnitDisplayName(YTException):
    def __init__(self, field_name, unit_name, mathtext_error):
        self.field_name = field_name
        self.unit_name = unit_name
        self.mathtext_error = mathtext_error

    def __str__(self):
        return ("The unit display name \"%s\" "
                "of the derived field %s "
                "contains the following LaTeX parser errors:\n" ) \
            % (self.unit_name, self.field_name) + self.mathtext_error

class InvalidSimulationTimeSeries(YTException):
    def __init__(self, message):
        self.message = message

    def __str__(self):
        return self.message

class MissingParameter(YTException):
    def __init__(self, ds, parameter):
        YTException.__init__(self, ds=ds)
        self.parameter = parameter

    def __str__(self):
        return "dataset %s is missing %s parameter." % \
            (self.ds, self.parameter)

class NoStoppingCondition(YTException):
    def __init__(self, ds):
        YTException.__init__(self, ds=ds)

    def __str__(self):
        return "Simulation %s has no stopping condition.  StopTime or StopCycle should be set." % \
            self.ds

class YTNotInsideNotebook(YTException):
    def __str__(self):
        return "This function only works from within an IPython Notebook."

class YTGeometryNotSupported(YTException):
    def __init__(self, geom):
        self.geom = geom

    def __str__(self):
        return "We don't currently support %s geometry" % self.geom

class YTCoordinateNotImplemented(YTException):
    def __str__(self):
        return "This coordinate is not implemented for this geometry type."

class YTUnitNotRecognized(YTException):
    def __init__(self, unit):
        self.unit = unit

    def __str__(self):
        return "This dataset doesn't recognize %s" % self.unit

class YTUnitOperationError(YTException, ValueError):
    def __init__(self, operation, unit1, unit2=None):
        self.operation = operation
        self.unit1 = unit1
        self.unit2 = unit2
        YTException.__init__(self)

    def __str__(self):
        err = "The %s operator for YTArrays with units (%s) " % (self.operation, self.unit1, )
        if self.unit2 is not None:
            err += "and (%s) " % self.unit2
        err += "is not well defined."
        return err

class YTUnitConversionError(YTException):
    def __init__(self, unit1, dimension1, unit2, dimension2):
        self.unit1 = unit1
        self.unit2 = unit2
        self.dimension1 = dimension1
        self.dimension2 = dimension2
        YTException.__init__(self)

    def __str__(self):
        err = "Unit dimensionalities do not match. Tried to convert between " \
          "%s (dim %s) and %s (dim %s)." \
          % (self.unit1, self.dimension1, self.unit2, self.dimension2)
        return err

class YTUfuncUnitError(YTException):
    def __init__(self, ufunc, unit1, unit2):
        self.ufunc = ufunc
        self.unit1 = unit1
        self.unit2 = unit2
        YTException.__init__(self)

    def __str__(self):
        err = "The NumPy %s operation is only allowed on objects with " \
              "identical units. Convert one of the arrays to the other\'s " \
              "units first. Received units (%s) and (%s)." % \
              (self.ufunc, self.unit1, self.unit2)
        return err

class YTIterableUnitCoercionError(YTException):
    def __init__(self, quantity_list):
        self.quantity_list = quantity_list

    def __str__(self):
        err = "Received a list or tuple of quantities with nonuniform units: " \
              "%s" % self.quantity_list
        return err

class YTHubRegisterError(YTException):
    def __str__(self):
        return "You must create an API key before uploading.  See " + \
               "https://data.yt-project.org/getting_started.html"

class YTNoFilenamesMatchPattern(YTException):
    def __init__(self, pattern):
        self.pattern = pattern

    def __str__(self):
        return "No filenames were found to match the pattern: " + \
               "'%s'" % (self.pattern)

class YTNoOldAnswer(YTException):
    def __init__(self, path):
        self.path = path

    def __str__(self):
        return "There is no old answer available.\n" + \
               str(self.path)

class YTCloudError(YTException):
    def __init__(self, path):
        self.path = path

    def __str__(self):
        return "Failed to retrieve cloud data. Connection may be broken.\n" + \
               str(self.path)

class YTEllipsoidOrdering(YTException):
    def __init__(self, ds, A, B, C):
        YTException.__init__(self, ds=ds)
        self._A = A
        self._B = B
        self._C = C

    def __str__(self):
        return "Must have A>=B>=C"

class EnzoTestOutputFileNonExistent(YTException):
    def __init__(self, filename):
        self.filename = filename
        self.testname = os.path.basename(os.path.dirname(filename))

    def __str__(self):
        return "Enzo test output file (OutputLog) not generated for: " + \
            "'%s'" % (self.testname) + ".\nTest did not complete."

class YTNoAPIKey(YTException):
    def __init__(self, service, config_name):
        self.service = service
        self.config_name = config_name

    def __str__(self):
        return "You need to set an API key for %s in ~/.yt/config as %s" % (
            self.service, self.config_name)

class YTTooManyVertices(YTException):
    def __init__(self, nv, fn):
        self.nv = nv
        self.fn = fn

    def __str__(self):
        s = "There are too many vertices (%s) to upload to Sketchfab. " % (self.nv)
        s += "Your model has been saved as %s .  You should upload manually." % (self.fn)
        return s

class YTInvalidWidthError(YTException):
    def __init__(self, width):
        self.error = "width (%s) is invalid" % str(width)

    def __str__(self):
        return str(self.error)

class YTFieldNotParseable(YTException):
    def __init__(self, field):
        self.field = field

    def __str__(self):
        return "Cannot identify field %s" % (self.field,)

class YTDataSelectorNotImplemented(YTException):
    def __init__(self, class_name):
        self.class_name = class_name

    def __str__(self):
        return "Data selector '%s' not implemented." % (self.class_name)

class YTParticleDepositionNotImplemented(YTException):
    def __init__(self, class_name):
        self.class_name = class_name

    def __str__(self):
        return "Particle deposition method '%s' not implemented." % (self.class_name)

class YTDomainOverflow(YTException):
    def __init__(self, mi, ma, dle, dre):
        self.mi = mi
        self.ma = ma
        self.dle = dle
        self.dre = dre
<<<<<<< HEAD

    def __str__(self):
        return "Particle bounds %s and %s exceed domain bounds %s and %s" % (
            self.mi, self.ma, self.dle, self.dre)

class YTIntDomainOverflow(YTException):
    def __init__(self, dims, dd):
        self.dims = dims
        self.dd = dd

    def __str__(self):
        return "Integer domain overflow: %s in %s" % (
            self.dims, self.dd)

class YTIllDefinedFilter(YTException):
    def __init__(self, filter, s1, s2):
        self.filter = filter
        self.s1 = s1
        self.s2 = s2

    def __str__(self):
        return "Filter '%s' ill-defined.  Applied to shape %s but is shape %s." % (
            self.filter, self.s1, self.s2)

class YTIllDefinedBounds(YTException):
    def __init__(self, lb, ub):
        self.lb = lb
        self.ub = ub

    def __str__(self):
        v =  "The bounds %0.3e and %0.3e are ill-defined. " % (self.lb, self.ub)
        v += "Typically this happens when a log binning is specified "
        v += "and zero or negative values are given for the bounds."
        return v

class YTObjectNotImplemented(YTException):
    def __init__(self, ds, obj_name):
        self.ds = ds
        self.obj_name = obj_name

    def __str__(self):
        v  = r"The object type '%s' is not implemented for the dataset "
        v += r"'%s'."
        return v % (self.obj_name, self.ds)

class YTRockstarMultiMassNotSupported(YTException):
    def __init__(self, mi, ma, ptype):
        self.mi = mi
        self.ma = ma
        self.ptype = ptype

    def __str__(self):
        v = "Particle type '%s' has minimum mass %0.3e and maximum " % (
            self.ptype, self.mi)
        v += "mass %0.3e.  Multi-mass particles are not currently supported." % (
            self.ma)
        return v

class YTEmptyProfileData(Exception):
    pass

class YTTooParallel(YTException):
    def __str__(self):
        return "You've used too many processors for this dataset."

class YTDuplicateFieldInProfile(Exception):
    def __init__(self, field, new_spec, old_spec):
        self.field = field
        self.new_spec = new_spec
        self.old_spec = old_spec

    def __str__(self):
        r = """Field %s already exists with field spec:
               %s
               But being asked to add it with:
               %s""" % (self.field, self.old_spec, self.new_spec)
        return r

class YTInvalidPositionArray(Exception):
    def __init__(self, shape, dimensions):
        self.shape = shape
        self.dimensions = dimensions

    def __str__(self):
        r = """Position arrays must be length and shape (N,3).
               But this one has %s and %s.""" % (self.dimensions, self.shape)
        return r

class YTIllDefinedCutRegion(Exception):
    def __init__(self, conditions):
        self.conditions = conditions

    def __str__(self):
        r = """Can't mix particle/discrete and fluid/mesh conditions or
               quantities.  Conditions specified:
            """
        r += "\n".join([c for c in self.conditions])
        return r

class YTMixedCutRegion(Exception):
    def __init__(self, conditions, field):
        self.conditions = conditions
        self.field = field

    def __str__(self):
        r = """Can't mix particle/discrete and fluid/mesh conditions or
               quantities.  Field: %s and Conditions specified:
            """ % (self.field,)
        r += "\n".join([c for c in self.conditions])
        return r

class YTGDFAlreadyExists(Exception):
    def __init__(self, filename):
        self.filename = filename

    def __str__(self):
        return "A file already exists at %s and clobber=False." % self.filename
=======

    def __str__(self):
        return "Particle bounds %s and %s exceed domain bounds %s and %s" % (
            self.mi, self.ma, self.dle, self.dre)

class YTIntDomainOverflow(YTException):
    def __init__(self, dims, dd):
        self.dims = dims
        self.dd = dd

    def __str__(self):
        return "Integer domain overflow: %s in %s" % (
            self.dims, self.dd)

class YTIllDefinedFilter(YTException):
    def __init__(self, filter, s1, s2):
        self.filter = filter
        self.s1 = s1
        self.s2 = s2

    def __str__(self):
        return "Filter '%s' ill-defined.  Applied to shape %s but is shape %s." % (
            self.filter, self.s1, self.s2)

class YTIllDefinedBounds(YTException):
    def __init__(self, lb, ub):
        self.lb = lb
        self.ub = ub

    def __str__(self):
        v =  "The bounds %0.3e and %0.3e are ill-defined. " % (self.lb, self.ub)
        v += "Typically this happens when a log binning is specified "
        v += "and zero or negative values are given for the bounds."
        return v

class YTObjectNotImplemented(YTException):
    def __init__(self, ds, obj_name):
        self.ds = ds
        self.obj_name = obj_name

    def __str__(self):
        v  = r"The object type '%s' is not implemented for the dataset "
        v += r"'%s'."
        return v % (self.obj_name, self.ds)

class YTRockstarMultiMassNotSupported(YTException):
    def __init__(self, mi, ma, ptype):
        self.mi = mi
        self.ma = ma
        self.ptype = ptype

    def __str__(self):
        v = "Particle type '%s' has minimum mass %0.3e and maximum " % (
            self.ptype, self.mi)
        v += "mass %0.3e.  Multi-mass particles are not currently supported." % (
            self.ma)
        return v

class YTEmptyProfileData(Exception):
    pass

class YTTooParallel(YTException):
    def __str__(self):
        return "You've used too many processors for this dataset."

class YTDuplicateFieldInProfile(Exception):
    def __init__(self, field, new_spec, old_spec):
        self.field = field
        self.new_spec = new_spec
        self.old_spec = old_spec

    def __str__(self):
        r = """Field %s already exists with field spec:
               %s
               But being asked to add it with:
               %s""" % (self.field, self.old_spec, self.new_spec)
        return r

class YTInvalidPositionArray(Exception):
    def __init__(self, shape, dimensions):
        self.shape = shape
        self.dimensions = dimensions

    def __str__(self):
        r = """Position arrays must be length and shape (N,3).
               But this one has %s and %s.""" % (self.dimensions, self.shape)
        return r

class YTIllDefinedCutRegion(Exception):
    def __init__(self, conditions):
        self.conditions = conditions

    def __str__(self):
        r = """Can't mix particle/discrete and fluid/mesh conditions or
               quantities.  Conditions specified:
            """
        r += "\n".join([c for c in self.conditions])
        return r

class YTMixedCutRegion(Exception):
    def __init__(self, conditions, field):
        self.conditions = conditions
        self.field = field

    def __str__(self):
        r = """Can't mix particle/discrete and fluid/mesh conditions or
               quantities.  Field: %s and Conditions specified:
            """ % (self.field,)
        r += "\n".join([c for c in self.conditions])
        return r

class YTGDFAlreadyExists(Exception):
    def __init__(self, filename):
        self.filename = filename

    def __str__(self):
        return "A file already exists at %s and clobber=False." % self.filename


class YTGDFUnknownGeometry(Exception):
    def __init__(self, geometry):
        self.geometry = geometry

    def __str__(self):
        return '''Unknown geometry %i. Please refer to GDF standard
                  for more information''' % self.geometry

>>>>>>> 7d567f32
<|MERGE_RESOLUTION|>--- conflicted
+++ resolved
@@ -308,7 +308,6 @@
         self.ma = ma
         self.dle = dle
         self.dre = dre
-<<<<<<< HEAD
 
     def __str__(self):
         return "Particle bounds %s and %s exceed domain bounds %s and %s" % (
@@ -426,124 +425,6 @@
 
     def __str__(self):
         return "A file already exists at %s and clobber=False." % self.filename
-=======
-
-    def __str__(self):
-        return "Particle bounds %s and %s exceed domain bounds %s and %s" % (
-            self.mi, self.ma, self.dle, self.dre)
-
-class YTIntDomainOverflow(YTException):
-    def __init__(self, dims, dd):
-        self.dims = dims
-        self.dd = dd
-
-    def __str__(self):
-        return "Integer domain overflow: %s in %s" % (
-            self.dims, self.dd)
-
-class YTIllDefinedFilter(YTException):
-    def __init__(self, filter, s1, s2):
-        self.filter = filter
-        self.s1 = s1
-        self.s2 = s2
-
-    def __str__(self):
-        return "Filter '%s' ill-defined.  Applied to shape %s but is shape %s." % (
-            self.filter, self.s1, self.s2)
-
-class YTIllDefinedBounds(YTException):
-    def __init__(self, lb, ub):
-        self.lb = lb
-        self.ub = ub
-
-    def __str__(self):
-        v =  "The bounds %0.3e and %0.3e are ill-defined. " % (self.lb, self.ub)
-        v += "Typically this happens when a log binning is specified "
-        v += "and zero or negative values are given for the bounds."
-        return v
-
-class YTObjectNotImplemented(YTException):
-    def __init__(self, ds, obj_name):
-        self.ds = ds
-        self.obj_name = obj_name
-
-    def __str__(self):
-        v  = r"The object type '%s' is not implemented for the dataset "
-        v += r"'%s'."
-        return v % (self.obj_name, self.ds)
-
-class YTRockstarMultiMassNotSupported(YTException):
-    def __init__(self, mi, ma, ptype):
-        self.mi = mi
-        self.ma = ma
-        self.ptype = ptype
-
-    def __str__(self):
-        v = "Particle type '%s' has minimum mass %0.3e and maximum " % (
-            self.ptype, self.mi)
-        v += "mass %0.3e.  Multi-mass particles are not currently supported." % (
-            self.ma)
-        return v
-
-class YTEmptyProfileData(Exception):
-    pass
-
-class YTTooParallel(YTException):
-    def __str__(self):
-        return "You've used too many processors for this dataset."
-
-class YTDuplicateFieldInProfile(Exception):
-    def __init__(self, field, new_spec, old_spec):
-        self.field = field
-        self.new_spec = new_spec
-        self.old_spec = old_spec
-
-    def __str__(self):
-        r = """Field %s already exists with field spec:
-               %s
-               But being asked to add it with:
-               %s""" % (self.field, self.old_spec, self.new_spec)
-        return r
-
-class YTInvalidPositionArray(Exception):
-    def __init__(self, shape, dimensions):
-        self.shape = shape
-        self.dimensions = dimensions
-
-    def __str__(self):
-        r = """Position arrays must be length and shape (N,3).
-               But this one has %s and %s.""" % (self.dimensions, self.shape)
-        return r
-
-class YTIllDefinedCutRegion(Exception):
-    def __init__(self, conditions):
-        self.conditions = conditions
-
-    def __str__(self):
-        r = """Can't mix particle/discrete and fluid/mesh conditions or
-               quantities.  Conditions specified:
-            """
-        r += "\n".join([c for c in self.conditions])
-        return r
-
-class YTMixedCutRegion(Exception):
-    def __init__(self, conditions, field):
-        self.conditions = conditions
-        self.field = field
-
-    def __str__(self):
-        r = """Can't mix particle/discrete and fluid/mesh conditions or
-               quantities.  Field: %s and Conditions specified:
-            """ % (self.field,)
-        r += "\n".join([c for c in self.conditions])
-        return r
-
-class YTGDFAlreadyExists(Exception):
-    def __init__(self, filename):
-        self.filename = filename
-
-    def __str__(self):
-        return "A file already exists at %s and clobber=False." % self.filename
 
 
 class YTGDFUnknownGeometry(Exception):
@@ -554,4 +435,3 @@
         return '''Unknown geometry %i. Please refer to GDF standard
                   for more information''' % self.geometry
 
->>>>>>> 7d567f32
