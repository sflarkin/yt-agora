"""
This is a library of yt-defined exceptions



"""

#-----------------------------------------------------------------------------
# Copyright (c) 2013, yt Development Team.
#
# Distributed under the terms of the Modified BSD License.
#
# The full license is in the file COPYING.txt, distributed with this software.
#-----------------------------------------------------------------------------

# We don't need to import 'exceptions'
#import exceptions
import os.path

class YTException(Exception):
    def __init__(self, pf = None):
        Exception.__init__(self)
        self.pf = pf

# Data access exceptions:

class YTOutputNotIdentified(YTException):
    def __init__(self, args, kwargs):
        self.args = args
        self.kwargs = kwargs

    def __str__(self):
        return "Supplied %s %s, but could not load!" % (
            self.args, self.kwargs)

class YTSphereTooSmall(YTException):
    def __init__(self, pf, radius, smallest_cell):
        YTException.__init__(self, pf)
        self.radius = radius
        self.smallest_cell = smallest_cell

    def __str__(self):
        return "%0.5e < %0.5e" % (self.radius, self.smallest_cell)

class YTAxesNotOrthogonalError(YTException):
    def __init__(self, axes):
        self.axes = axes

    def __str__(self):
        return "The supplied axes are not orthogonal.  %s" % (self.axes)

class YTNoDataInObjectError(YTException):
    def __init__(self, obj):
        self.obj_type = getattr(obj, "_type_name", "")

    def __str__(self):
        s = "The object requested has no data included in it."
        if self.obj_type == "slice":
            s += "  It may lie on a grid face.  Try offsetting slightly."
        return s

class YTFieldNotFound(YTException):
    def __init__(self, fname, pf):
        self.fname = fname
        self.pf = pf

    def __str__(self):
        return "Could not find field '%s' in %s." % (self.fname, self.pf)

class YTCouldNotGenerateField(YTFieldNotFound):
    def __str__(self):
        return "Could field '%s' in %s could not be generated." % (self.fname, self.pf)

class YTFieldTypeNotFound(YTException):
    def __init__(self, fname):
        self.fname = fname

    def __str__(self):
        return "Could not find field '%s'." % (self.fname)

class YTSimulationNotIdentified(YTException):
    def __init__(self, sim_type):
        YTException.__init__(self)
        self.sim_type = sim_type

    def __str__(self):
        return "Simulation time-series type %s not defined." % self.sim_type

class YTCannotParseFieldDisplayName(YTException):
    def __init__(self, field_name, display_name, mathtext_error):
        self.field_name = field_name
        self.display_name = display_name
        self.mathtext_error = mathtext_error

    def __str__(self):
        return ("The display name \"%s\" "
                "of the derived field %s " 
                "contains the following LaTeX parser errors:\n" ) \
                % (self.display_name, self.field_name) + self.mathtext_error

class YTCannotParseUnitDisplayName(YTException):
    def __init__(self, field_name, unit_name, mathtext_error):
        self.field_name = field_name
        self.unit_name = unit_name
        self.mathtext_error = mathtext_error

    def __str__(self):
        return ("The unit display name \"%s\" "
                "of the derived field %s " 
                "contains the following LaTeX parser errors:\n" ) \
            % (self.unit_name, self.field_name) + self.mathtext_error

class InvalidSimulationTimeSeries(YTException):
    def __init__(self, message):
        self.message = message

    def __str__(self):
        return self.message
            
class MissingParameter(YTException):
    def __init__(self, pf, parameter):
        YTException.__init__(self, pf)
        self.parameter = parameter

    def __str__(self):
        return "Parameter file %s is missing %s parameter." % \
            (self.pf, self.parameter)

class NoStoppingCondition(YTException):
    def __init__(self, pf):
        YTException.__init__(self, pf)

    def __str__(self):
        return "Simulation %s has no stopping condition.  StopTime or StopCycle should be set." % \
            self.pf

class YTNotInsideNotebook(YTException):
    def __str__(self):
        return "This function only works from within an IPython Notebook."

class YTNotDeclaredInsideNotebook(YTException):
    def __str__(self):
        return "You have not declared yourself to be inside the IPython" + \
               "Notebook.  Do so with this command:\n\n" + \
               "ytcfg['yt','ipython_notebook'] = 'True'"

class YTGeometryNotSupported(YTException):
    def __init__(self, geom):
        self.geom = geom

    def __str__(self):
        return "We don't currently support %s geometry" % self.geom

class YTCoordinateNotImplemented(YTException):
    def __str__(self):
        return "This coordinate is not implemented for this geometry type."

class YTUnitNotRecognized(YTException):
    def __init__(self, unit):
        self.unit = unit

    def __str__(self):
        return "This parameter file doesn't recognize %s" % self.unit

class YTHubRegisterError(YTException):
    def __str__(self):
        return "You must create an API key before uploading.  See " + \
               "https://data.yt-project.org/getting_started.html"

class YTNoFilenamesMatchPattern(YTException):
    def __init__(self, pattern):
        self.pattern = pattern

    def __str__(self):
        return "No filenames were found to match the pattern: " + \
               "'%s'" % (self.pattern)

class YTNoOldAnswer(YTException):
    def __init__(self, path):
        self.path = path

    def __str__(self):
        return "There is no old answer available.\n" + \
               str(self.path)

class YTCloudError(YTException):
    def __init__(self, path):
        self.path = path

    def __str__(self):
        return "Failed to retrieve cloud data. Connection may be broken.\n" + \
               str(self.path)

class YTEllipsoidOrdering(YTException):
    def __init__(self, pf, A, B, C):
        YTException.__init__(self, pf)
        self._A = A
        self._B = B
        self._C = C

    def __str__(self):
        return "Must have A>=B>=C"

class EnzoTestOutputFileNonExistent(YTException):
    def __init__(self, filename):
        self.filename = filename
        self.testname = os.path.basename(os.path.dirname(filename))

    def __str__(self):
        return "Enzo test output file (OutputLog) not generated for: " + \
            "'%s'" % (self.testname) + ".\nTest did not complete."

class YTNoAPIKey(YTException):
    def __init__(self, service, config_name):
        self.service = service
        self.config_name = config_name

    def __str__(self):
        return "You need to set an API key for %s in ~/.yt/config as %s" % (
            self.service, self.config_name)

class YTTooManyVertices(YTException):
    def __init__(self, nv, fn):
        self.nv = nv
        self.fn = fn

    def __str__(self):
        s = "There are too many vertices (%s) to upload to Sketchfab. " % (self.nv)
        s += "Your model has been saved as %s .  You should upload manually." % (self.fn)
        return s

class YTInvalidWidthError(YTException):
    def __init__(self, error):
        self.error = error

    def __str__(self):
        return str(self.error)

class YTFieldNotParseable(YTException):
    def __init__(self, field):
        self.field = field

    def __str__(self):
        return "Cannot identify field %s" % self.field

class YTDataSelectorNotImplemented(YTException):
    def __init__(self, class_name):
        self.class_name = class_name

    def __str__(self):
        return "Data selector '%s' not implemented." % (self.class_name)

class YTParticleDepositionNotImplemented(YTException):
    def __init__(self, class_name):
        self.class_name = class_name

    def __str__(self):
        return "Particle deposition method '%s' not implemented." % (self.class_name)

class YTDomainOverflow(YTException):
    def __init__(self, mi, ma, dle, dre):
        self.mi = mi
        self.ma = ma
        self.dle = dle
        self.dre = dre

    def __str__(self):
        return "Particle bounds %s and %s exceed domain bounds %s and %s" % (
            self.mi, self.ma, self.dle, self.dre)

class YTIllDefinedFilter(YTException):
    def __init__(self, filter, s1, s2):
        self.filter = filter
        self.s1 = s1
        self.s2 = s2

    def __str__(self):
        return "Filter '%s' ill-defined.  Applied to shape %s but is shape %s." % (
            self.filter, self.s1, self.s2)

class YTIllDefinedBounds(YTException):
    def __init__(self, lb, ub):
        self.lb = lb
        self.ub = ub

    def __str__(self):
        v =  "The bounds %0.3e and %0.3e are ill-defined. " % (self.lb, self.ub)
        v += "Typically this happens when a log binning is specified "
        v += "and zero or negative values are given for the bounds."
<<<<<<< HEAD
        return v
=======
        return v

class YTObjectNotImplemented(YTException):
    def __init__(self, pf, obj_name):
        self.pf = pf
        self.obj_name = obj_name

    def __str__(self):
        v  = r"The object type '%s' is not implemented for the parameter file "
        v += r"'%s'."
        return v % (self.obj_name, self.pf)
>>>>>>> 3b56cfa1
<|MERGE_RESOLUTION|>--- conflicted
+++ resolved
@@ -287,9 +287,6 @@
         v =  "The bounds %0.3e and %0.3e are ill-defined. " % (self.lb, self.ub)
         v += "Typically this happens when a log binning is specified "
         v += "and zero or negative values are given for the bounds."
-<<<<<<< HEAD
-        return v
-=======
         return v
 
 class YTObjectNotImplemented(YTException):
@@ -300,5 +297,4 @@
     def __str__(self):
         v  = r"The object type '%s' is not implemented for the parameter file "
         v += r"'%s'."
-        return v % (self.obj_name, self.pf)
->>>>>>> 3b56cfa1
+        return v % (self.obj_name, self.pf)