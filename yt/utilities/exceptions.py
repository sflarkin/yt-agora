"""
This is a library of yt-defined exceptions

Author: Matthew Turk <matthewturk@gmail.com>
Affiliation: KIPAC/SLAC/Stanford
Homepage: http://yt-project.org/
License:
  Copyright (C) 2009 Matthew Turk.  All Rights Reserved.

  This file is part of yt.

  yt is free software; you can redistribute it and/or modify
  it under the terms of the GNU General Public License as published by
  the Free Software Foundation; either version 3 of the License, or
  (at your option) any later version.

  This program is distributed in the hope that it will be useful,
  but WITHOUT ANY WARRANTY; without even the implied warranty of
  MERCHANTABILITY or FITNESS FOR A PARTICULAR PURPOSE.  See the
  GNU General Public License for more details.

  You should have received a copy of the GNU General Public License
  along with this program.  If not, see <http://www.gnu.org/licenses/>.
"""

# We don't need to import 'exceptions'
#import exceptions
import os.path

class YTException(Exception):
    def __init__(self, pf = None):
        Exception.__init__(self)
        self.pf = pf

# Data access exceptions:

class YTOutputNotIdentified(YTException):
    def __init__(self, args, kwargs):
        self.args = args
        self.kwargs = kwargs

    def __str__(self):
        return "Supplied %s %s, but could not load!" % (
            self.args, self.kwargs)

class YTSphereTooSmall(YTException):
    def __init__(self, pf, radius, smallest_cell):
        YTException.__init__(self, pf)
        self.radius = radius
        self.smallest_cell = smallest_cell

    def __str__(self):
        return "%0.5e < %0.5e" % (self.radius, self.smallest_cell)

class YTAxesNotOrthogonalError(YTException):
    def __init__(self, axes):
        self.axes = axes

    def __str__(self):
        return "The supplied axes are not orthogonal.  %s" % (self.axes)

class YTNoDataInObjectError(YTException):
    def __init__(self, obj):
        self.obj_type = getattr(obj, "_type_name", "")

    def __str__(self):
        s = "The object requested has no data included in it."
        if self.obj_type == "slice":
            s += "  It may lie on a grid face.  Try offsetting slightly."
        return s

class YTSimulationNotIdentified(YTException):
    def __init__(self, sim_type):
        YTException.__init__(self)
        self.sim_type = sim_type

    def __str__(self):
        return "Simulation time-series type %s not defined." % self.sim_type

class YTCannotParseFieldDisplayName(YTException):
    def __init__(self, field_name, display_name, mathtext_error):
        self.field_name = field_name
        self.display_name = display_name
        self.mathtext_error = mathtext_error

    def __str__(self):
        return ("The display name \"%s\" "
                "of the derived field %s " 
                "contains the following LaTeX parser errors:\n" ) \
                % (self.display_name, self.field_name) + self.mathtext_error

class YTCannotParseUnitDisplayName(YTException):
    def __init__(self, field_name, display_unit, mathtext_error):
        self.field_name = field_name
        self.unit_name = unit_name
        self.mathtext_error = mathtext_error

    def __str__(self):
        return ("The unit display name \"%s\" "
                "of the derived field %s " 
                "contains the following LaTeX parser errors:\n" ) \
            % (self.unit_name, self.field_name) + self.mathtext_error

class InvalidSimulationTimeSeries(YTException):
    def __init__(self, message):
        self.message = message

    def __str__(self):
        return self.message
            
class MissingParameter(YTException):
    def __init__(self, pf, parameter):
        YTException.__init__(self, pf)
        self.parameter = parameter

    def __str__(self):
        return "Parameter file %s is missing %s parameter." % \
            (self.pf, self.parameter)

class NoStoppingCondition(YTException):
    def __init__(self, pf):
        YTException.__init__(self, pf)

    def __str__(self):
        return "Simulation %s has no stopping condition.  StopTime or StopCycle should be set." % \
            self.pf

class YTNotInsideNotebook(YTException):
    def __str__(self):
        return "This function only works from within an IPython Notebook."

class YTNotDeclaredInsideNotebook(YTException):
    def __str__(self):
        return "You have not declared yourself to be inside the IPython" + \
               "Notebook.  Do so with this command:\n\n" + \
               "ytcfg['yt','ipython_notebook'] = 'True'"

class YTUnitNotRecognized(YTException):
    def __init__(self, unit):
        self.unit = unit

    def __str__(self):
        return "This parameter file doesn't recognize %s" % self.unit

<<<<<<< HEAD
class YTHubRegisterError(YTException):
    def __str__(self):
        return "You must create an API key before uploading.  See " + \
               "https://data.yt-project.org/getting_started.html"

class YTNoFilenamesMatchPattern(YTException):
    def __init__(self, pattern):
        self.pattern = pattern

    def __str__(self):
        return "No filenames were found to match the pattern: " + \
               "'%s'" % (self.pattern)

class YTNoOldAnswer(YTException):
    def __init__(self, path):
        self.path = path

    def __str__(self):
        return "There is no old answer available.\n" + \
               str(self.path)

class YTCloudError(YTException):
    def __init__(self, path):
        self.path = path

    def __str__(self):
        return "Failed to retrieve cloud data. Connection may be broken.\n" + \
               str(self.path)

class YTEllipsoidOrdering(YTException):
    def __init__(self, pf, A, B, C):
        YTException.__init__(self, pf)
        self._A = A
        self._B = B
        self._C = C

    def __str__(self):
        return "Must have A>=B>=C"

class EnzoTestOutputFileNonExistent(YTException):
    def __init__(self, filename):
        self.filename = filename
        self.testname = os.path.basename(os.path.dirname(filename))

    def __str__(self):
        return "Enzo test output file (OutputLog) not generated for: " + \
            "'%s'" % (self.testname) + ".\nTest did not complete."

class YTNoAPIKey(YTException):
    def __init__(self, service, config_name):
        self.service = service
        self.config_name = config_name

    def __str__(self):
        return "You need to set an API key for %s in ~/.yt/config as %s" % (
            self.service, self.config_name)

class YTTooManyVertices(YTException):
    def __init__(self, nv, fn):
        self.nv = nv
        self.fn = fn

    def __str__(self):
        s = "There are too many vertices (%s) to upload to Sketchfab. " % (self.nv)
        s += "Your model has been saved as %s .  You should upload manually." % (self.fn)
        return s
=======
class YTEmptyProfileData(Exception):
    pass

class YTDuplicateFieldInProfile(Exception):
    def __init__(self, field, new_spec, old_spec):
        self.field = field
        self.new_spec = new_spec
        self.old_spec = old_spec

    def __str__(self):
        r = """Field %s already exists with field spec:
               %s
               But being asked to add it with:
               %s""" % (self.field, self.old_spec, self.new_spec)
        return r
>>>>>>> f987937c
<|MERGE_RESOLUTION|>--- conflicted
+++ resolved
@@ -142,7 +142,6 @@
     def __str__(self):
         return "This parameter file doesn't recognize %s" % self.unit
 
-<<<<<<< HEAD
 class YTHubRegisterError(YTException):
     def __str__(self):
         return "You must create an API key before uploading.  See " + \
@@ -209,7 +208,7 @@
         s = "There are too many vertices (%s) to upload to Sketchfab. " % (self.nv)
         s += "Your model has been saved as %s .  You should upload manually." % (self.fn)
         return s
-=======
+
 class YTEmptyProfileData(Exception):
     pass
 
@@ -224,5 +223,4 @@
                %s
                But being asked to add it with:
                %s""" % (self.field, self.old_spec, self.new_spec)
-        return r
->>>>>>> f987937c
+        return r