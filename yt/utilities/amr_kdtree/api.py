--- conflicted
+++ resolved
@@ -12,8 +12,4 @@
 # The full license is in the file COPYING.txt, distributed with this software.
 #-----------------------------------------------------------------------------
 
-<<<<<<< HEAD
-from amr_kdtree import AMRKDTree
-=======
-from .amr_kdtree import AMRKDTree
->>>>>>> e25207e4
+from .amr_kdtree import AMRKDTree