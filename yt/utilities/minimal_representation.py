"""
Skeleton objects that represent a few fundamental yt data types.



"""

#-----------------------------------------------------------------------------
# Copyright (c) 2013, yt Development Team.
#
# Distributed under the terms of the Modified BSD License.
#
# The full license is in the file COPYING.txt, distributed with this software.
#-----------------------------------------------------------------------------

import numpy as np
import abc
import json
<<<<<<< HEAD
=======
import sys
>>>>>>> 5e4ba527
from yt.extern.six.moves import urllib
from tempfile import TemporaryFile
from yt.config import ytcfg
from yt.funcs import *
from yt.extern.six import add_metaclass
from yt.utilities.exceptions import *

if sys.version[0] < 3:
    from .poster.streaminghttp import register_openers
    from .poster.encode import multipart_encode
    register_openers()
else:
    # We don't yet have a solution for this, but it won't show up very often
    # anyway.
    pass

class UploaderBar(object):
    pbar = None
    def __init__(self, my_name = ""):
        self.my_name = my_name

    def __call__(self, name, prog, total):
        if self.pbar is None:
            self.pbar = get_pbar("Uploading %s " % self.my_name, total)
        self.pbar.update(prog)
        if prog == total:
            self.pbar.finish()

class ContainerClass(object):
    pass

@add_metaclass(abc.ABCMeta)
class MinimalRepresentation(object):

    def _update_attrs(self, obj, attr_list):
        for attr in attr_list:
            setattr(self, attr, getattr(obj, attr, None))
        if hasattr(obj, "ds"):
            self.output_hash = obj.ds._hash()
            self._ds_mrep = obj.ds._mrep

    def __init__(self, obj):
        self._update_attrs(obj, self._attr_list)

    @abc.abstractmethod
    def _generate_post(self):
        pass

    @abc.abstractproperty
    def _attr_list(self):
        pass

    def _return_filtered_object(self, attrs):
        new_attrs = tuple(attr for attr in self._attr_list
                          if attr not in attrs)
        new_class = type('Filtered%s' % self.__class__.__name__,
                         (FilteredRepresentation,),
                         {'_attr_list': new_attrs})
        return new_class(self)

    @property
    def _attrs(self):
        return dict( ((attr, getattr(self, attr)) for attr in self._attr_list) )

    @classmethod
    def _from_metadata(cls, metadata):
        cc = ContainerClass()
        for a, v in metadata.values():
            setattr(cc, a, v)
        return cls(cc)

    def upload(self):
        api_key = ytcfg.get("yt","hub_api_key")
        url = ytcfg.get("yt","hub_url")
        if api_key == '': raise YTHubRegisterError
        metadata, (final_name, chunks) = self._generate_post()
        if hasattr(self, "_ds_mrep"):
            self._ds_mrep.upload()
        for i in metadata:
            if isinstance(metadata[i], np.ndarray):
                metadata[i] = metadata[i].tolist()
            elif hasattr(metadata[i], 'dtype'):
                metadata[i] = np.asscalar(metadata[i])
        metadata['obj_type'] = self.type
        if len(chunks) == 0:
            chunk_info = {'chunks': []}
        else:
            chunk_info = {'final_name' : final_name, 'chunks': []}
            for cn, cv in chunks:
                chunk_info['chunks'].append((cn, cv.size * cv.itemsize))
        metadata = json.dumps(metadata)
        chunk_info = json.dumps(chunk_info)
        datagen, headers = multipart_encode({'metadata' : metadata,
                                             'chunk_info' : chunk_info,
                                             'api_key' : api_key})
        request = urllib.request.Request(url, datagen, headers)
        # Actually do the request, and get the response
        try:
            rv = urllib.request.urlopen(request).read()
        except urllib.error.HTTPError as ex:
            if ex.code == 401:
                mylog.error("You must create an API key before uploading.")
                mylog.error("https://data.yt-project.org/getting_started.html")
                return
            else:
                raise ex
        uploader_info = json.loads(rv)
        new_url = url + "/handler/%s" % uploader_info['handler_uuid']
        for i, (cn, cv) in enumerate(chunks):
            remaining = cv.size * cv.itemsize
            f = TemporaryFile()
            np.save(f, cv)
            f.seek(0)
            pbar = UploaderBar("%s, % 2i/% 2i" % (self.type, i+1, len(chunks)))
            datagen, headers = multipart_encode({'chunk_data' : f}, cb = pbar)
            request = urllib.request.Request(new_url, datagen, headers)
            rv = urllib.request.urlopen(request).read()

        datagen, headers = multipart_encode({'status' : 'FINAL'})
        request = urllib.request.Request(new_url, datagen, headers)
        rv = json.loads(urllib.request.urlopen(request).read())
        mylog.info("Upload succeeded!  View here: %s", rv['url'])
        return rv

class FilteredRepresentation(MinimalRepresentation):
    def _generate_post(self):
        raise RuntimeError

class MinimalDataset(MinimalRepresentation):
    _attr_list = ("dimensionality", "refine_by", "domain_dimensions",
                  "current_time", "domain_left_edge", "domain_right_edge",
                  "unique_identifier", "current_redshift", "output_hash",
                  "cosmological_simulation", "omega_matter", "omega_lambda",
                  "hubble_constant", "name")
    type = 'simulation_output'

    def __init__(self, obj):
        super(MinimalDataset, self).__init__(obj)
        self.output_hash = obj._hash()
        self.name = str(obj)

    def _generate_post(self):
        metadata = self._attrs
        chunks = []
        return (metadata, (None, chunks))

class MinimalMappableData(MinimalRepresentation):

    _attr_list = ("field_data", "field", "weight_field", "axis", "output_hash",
                  "vm_type")

    def _generate_post(self):
        nobj = self._return_filtered_object(("field_data",))
        metadata = nobj._attrs
        chunks = [(arr, self.field_data[arr]) for arr in self.field_data]
        return (metadata, ('field_data', chunks))

class MinimalProjectionData(MinimalMappableData):
    type = 'proj'
    vm_type = "Projection"

class MinimalSliceData(MinimalMappableData):
    type = 'slice'
    vm_type = "Slice"
    weight_field = "None"

class MinimalImageCollectionData(MinimalRepresentation):
    type = "image_collection"
    _attr_list = ("name", "output_hash", "images", "image_metadata")

    def _generate_post(self):
        nobj = self._return_filtered_object(("images",))
        metadata = nobj._attrs
        chunks = [(fn, d) for fn, d in self.images]
        return (metadata, ('images', chunks))

_hub_categories = ("News", "Documents", "Simulation Management",
                   "Data Management", "Analysis and Visualization",
                   "Paper Repositories", "Astrophysical Utilities",
                   "yt Scripts")

class MinimalProjectDescription(MinimalRepresentation):
    type = "project"
    _attr_list = ("title", "url", "description", "category", "image_url")

    def __init__(self, title, url, description,
                 category, image_url = ""):
        assert(category in _hub_categories)
        self.title = title
        self.url = url
        self.description = description
        self.category = category
        self.image_url = image_url

    def _generate_post(self):
        metadata = self._attrs
        return (metadata, ("chunks", []))

class MinimalNotebook(MinimalRepresentation):
    type = "notebook"
    _attr_list = ("title",)

    def __init__(self, filename, title = None):
        # First we read in the data
        if not os.path.isfile(filename):
            raise IOError(filename)
        self.data = open(filename).read()
        if title is None:
            title = json.loads(self.data)['metadata']['name']
        self.title = title
        self.data = np.fromstring(self.data, dtype='c')

    def _generate_post(self):
        metadata = self._attrs
        chunks = [ ("notebook", self.data) ]
        return (metadata, ("chunks", chunks))

class ImageCollection(object):
    def __init__(self, ds, name):
        self.ds = ds
        self.name = name
        self.images = []
        self.image_metadata = []

    def add_image(self, fn, descr):
        self.image_metadata.append(descr)
        self.images.append((os.path.basename(fn), np.fromfile(fn, dtype='c')))
<|MERGE_RESOLUTION|>--- conflicted
+++ resolved
@@ -16,10 +16,7 @@
 import numpy as np
 import abc
 import json
-<<<<<<< HEAD
-=======
 import sys
->>>>>>> 5e4ba527
 from yt.extern.six.moves import urllib
 from tempfile import TemporaryFile
 from yt.config import ytcfg
