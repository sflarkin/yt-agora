--- conflicted
+++ resolved
@@ -127,36 +127,8 @@
                                  x_vals, y_vals, z_vals,
                                  self.x_bins, self.y_bins, self.z_bins,
                                  x_i, y_i, z_i, my_vals)
-<<<<<<< HEAD
-        return my_vals.reshape(orig_shape)
-
-        # Use notation from Paul Bourke's page on interpolation
-        # http://local.wasp.uwa.edu.au/~pbourke/other/interpolation/
-        x = (x_vals - self.x_bins[x_i]) / (self.x_bins[x_i+1] - self.x_bins[x_i])
-        y = (y_vals - self.y_bins[y_i]) / (self.y_bins[y_i+1] - self.y_bins[y_i])
-        z = (z_vals - self.z_bins[z_i]) / (self.z_bins[z_i+1] - self.z_bins[z_i])
-        xm = (self.x_bins[x_i+1] - x_vals) / (self.x_bins[x_i+1] - self.x_bins[x_i])
-        ym = (self.y_bins[y_i+1] - y_vals) / (self.y_bins[y_i+1] - self.y_bins[y_i])
-        zm = (self.z_bins[z_i+1] - z_vals) / (self.z_bins[z_i+1] - self.z_bins[z_i])
-        if np.any(np.isnan(self.table)):
-            raise ValueError
-        if np.any(np.isnan(x) | np.isnan(y) | np.isnan(z)):
-            raise ValueError
-        if np.any(np.isnan(xm) | np.isnan(ym) | np.isnan(zm)):
-            raise ValueError
-        my_vals  = self.table[x_i  ,y_i  ,z_i  ] * (xm*ym*zm)
-        my_vals += self.table[x_i+1,y_i  ,z_i  ] * (x *ym*zm)
-        my_vals += self.table[x_i  ,y_i+1,z_i  ] * (xm*y *zm)
-        my_vals += self.table[x_i  ,y_i  ,z_i+1] * (xm*ym*z )
-        my_vals += self.table[x_i+1,y_i  ,z_i+1] * (x *ym*z )
-        my_vals += self.table[x_i  ,y_i+1,z_i+1] * (xm*y *z )
-        my_vals += self.table[x_i+1,y_i+1,z_i  ] * (x *y *zm)
-        my_vals += self.table[x_i+1,y_i+1,z_i+1] * (x *y *z )
-        return my_vals.reshape(orig_shape)
-=======
         my_vals.shape = orig_shape
         return my_vals
->>>>>>> 57f38581
 
 def get_centers(pf, filename, center_cols, radius_col, unit='1'):
     """
