--- conflicted
+++ resolved
@@ -1143,7 +1143,6 @@
         pass
 
     def _setup_unknown_fields(self):
-<<<<<<< HEAD
         for field in self.field_list:
             if field in self.parameter_file.field_info: continue
             mylog.info("Adding %s to list of fields", field)
@@ -1157,9 +1156,6 @@
             add_field(field, lambda a, b: None,
                       convert_function=cf, take_log=False)
 
-=======
-        pass
->>>>>>> 33a9abd2
 
     def _setup_derived_fields(self):
         pass
