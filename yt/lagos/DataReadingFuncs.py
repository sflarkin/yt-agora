--- conflicted
+++ resolved
@@ -425,101 +425,6 @@
         return t
 
 #
-# BoxLib/Orion data readers follow
-#
-<<<<<<< HEAD
-=======
-def readDataNative(self,field):
-    """
-    reads packed multiFABs output by BoxLib in "NATIVE" format.
-
-    """
-    filen = os.path.expanduser(self.filename[field])
-    off = self._offset[field]
-    inFile = open(filen,'rb')
-    inFile.seek(off)
-    header = inFile.readline()
-    header.strip()
-
-    if self._paranoid:
-        mylog.warn("Orion Native reader: Paranoid read mode.")
-        headerRe = re.compile(orion_FAB_header_pattern)
-        bytesPerReal,endian,start,stop,centerType,nComponents = headerRe.search(header).groups()
-
-        # we will build up a dtype string, starting with endian
-        # check endianness (this code is ugly. fix?)
-        bytesPerReal = int(bytesPerReal)
-        if bytesPerReal == int(endian[0]):
-            dtype = '<'
-        elif bytesPerReal == int(endian[-1]):
-            dtype = '>'
-        else:
-            raise ValueError("FAB header is neither big nor little endian. Perhaps the file is corrupt?")
-
-        dtype += ('f%i'% bytesPerReal) #always a floating point
-
-        # determine size of FAB
-        start = na.array(map(int,start.split(',')))
-        stop = na.array(map(int,stop.split(',')))
-
-        gridSize = stop - start + 1
-
-        error_count = 0
-        if (start != self.start).any():
-            print "Paranoia Error: Cell_H and %s do not agree on grid start." %self.filename
-            error_count += 1
-        if (stop != self.stop).any():
-            print "Paranoia Error: Cell_H and %s do not agree on grid stop." %self.filename
-            error_count += 1
-        if (gridSize != self.ActiveDimensions).any():
-            print "Paranoia Error: Cell_H and %s do not agree on grid dimensions." %self.filename
-            error_count += 1
-        if bytesPerReal != self.hierarchy._bytesPerReal:
-            print "Paranoia Error: Cell_H and %s do not agree on bytes per real number." %self.filename
-            error_count += 1
-        if (bytesPerReal == self.hierarchy._bytesPerReal and dtype != self.hierarchy._dtype):
-            print "Paranoia Error: Cell_H and %s do not agree on endianness." %self.filename
-            error_count += 1
-
-        if error_count > 0:
-            raise RunTimeError("Paranoia unveiled %i differences between Cell_H and %s." % (error_count, self.filename))
-
-    else:
-        start = self.start
-        stop = self.stop
-        dtype = self.hierarchy._dtype
-        bytesPerReal = self.hierarchy._bytesPerReal
-        
-    nElements = self.ActiveDimensions.prod()
-
-    # one field has nElements*bytesPerReal bytes and is located
-    # nElements*bytesPerReal*field_index from the offset location
-    if yt2orionFieldsDict.has_key(field):
-        fieldname = yt2orionFieldsDict[field]
-    else:
-        fieldname = field
-    field_index = self.field_indexes[fieldname]
-    inFile.seek(int(nElements*bytesPerReal*field_index),1)
-    field = na.fromfile(inFile,count=nElements,dtype=dtype)
-    field = field.reshape(self.ActiveDimensions[::-1]).swapaxes(0,2)
-
-    # we can/should also check against the max and min in the header file
-    
-    inFile.close()
-    return field
-    
-def readAllDataNative():
-    pass
-
-def readDataSliceNative(self, grid, field, axis, coord):
-    """wishful thinking?
-    """
-    sl = [slice(None), slice(None), slice(None)]
-    sl[axis] = slice(coord, coord + 1)
-    #sl = tuple(reversed(sl))
-    return grid.readDataFast(field)[sl]
-
-#
 # Chombo readers
 #
 
@@ -562,6 +467,3 @@
         sl = [slice(None), slice(None), slice(None)]
         sl[axis] = slice(coord, coord + 1)
         return self._read_data_set(grid,field)[sl]
-
->>>>>>> 2187f746
-    