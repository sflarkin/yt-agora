--- conflicted
+++ resolved
@@ -95,11 +95,7 @@
           validators=[ValidateSpatial(0)])
 
 def _GridLevel(field, data):
-<<<<<<< HEAD
     return na.ones(data.ActiveDimensions)*(data.Level)
-=======
-    return na.ones(data["Ones"].shape)*(data.Level)
->>>>>>> 2187f746
 add_field("GridLevel", function=_GridLevel,
           validators=[ValidateGridType(),
                       ValidateSpatial(0)])
