"""
Simle integrators for the radiative transfer equation

Author: Matthew Turk <matthewturk@gmail.com>
Affiliation: KIPAC/SLAC/Stanford
Homepage: http://yt.enzotools.org/
License:
  Copyright (C) 2008 Matthew Turk.  All Rights Reserved.

  This file is part of yt.

  yt is free software; you can redistribute it and/or modify
  it under the terms of the GNU General Public License as published by
  the Free Software Foundation; either version 3 of the License, or
  (at your option) any later version.

  This program is distributed in the hope that it will be useful,
  but WITHOUT ANY WARRANTY; without even the implied warranty of
  MERCHANTABILITY or FITNESS FOR A PARTICULAR PURPOSE.  See the
  GNU General Public License for more details.

  You should have received a copy of the GNU General Public License
  along with this program.  If not, see <http://www.gnu.org/licenses/>.
"""

import numpy as np
cimport numpy as np
cimport cython

@cython.boundscheck(False)
def Transfer3D(np.ndarray[np.float_t, ndim=2] i_s,
               np.ndarray[np.float_t, ndim=3] o_s,
               np.ndarray[np.float_t, ndim=3] e,
               np.ndarray[np.float_t, ndim=3] a,
               int imin, int imax, int jmin, int jmax,
               int kmin, int kmax, int istride, int jstride,
               float dx):
    """
    This function accepts an incoming slab (*i_s*), a buffer
    for an outgoing set of values at every point in the grid (*o_s*),
    an emission array (*e*), an absorption array (*a*), and dimensions of
    the grid (*imin*, *imax*, *jmin*, *jmax*, *kmin*, *kmax*) as well
    as strides in the *i* and *j* directions, and a *dx* of the grid being
    integrated.
    """
    cdef int i, ii
    cdef int j, jj
    cdef int k, kk
    cdef float temp
    for i in range((imax-imin)*istride):
        ii = i + imin*istride
        for j in range((jmax-jmin)*jstride):
            jj = j + jmin*jstride
            temp = i_s[ii,jj]
            for k in range(kmax-kmin):
                o_s[i,j,k] = temp + dx*(e[i,j,k] - temp*a[i,j,k])
                temp = o_s[i,j,k]
            i_s[ii,jj] = temp

@cython.boundscheck(False)
def Transfer1D(float i_s,
               np.ndarray[np.float_t, ndim=1] o_s,
               np.ndarray[np.float_t, ndim=1] e,
               np.ndarray[np.float_t, ndim=1] a,
               np.ndarray[np.float_t, ndim=1] dx,
               int imin, int imax):
    cdef int i
    for i in range(imin, imax):
        o_s[i] = i_s + dx[i]*(e[i] - i_s*a[i])
        i_s = o_s[i]
    return i_s

@cython.boundscheck(False)
def VoxelTraversal(np.ndarray[np.int_t, ndim=3] grid_mask,
                   np.ndarray[np.float64_t, ndim=3] grid_t,
                   np.ndarray[np.float64_t, ndim=1] left_edge,
                   np.ndarray[np.float64_t, ndim=1] right_edge,
                   np.ndarray[np.float64_t, ndim=1] dx,
                   np.ndarray[np.float64_t, ndim=1] u,
                   np.ndarray[np.float64_t, ndim=1] v):
    # We're roughly following Amanatides & Woo
    # Find the first place the ray hits the grid on its path
    # Do left edge then right edge in each dim
    cdef int i, x, y
    cdef double tl, tr, intersect_t, enter_t, exit_t
    cdef np.ndarray step = np.ones(3, dtype=np.float64) # maybe just ints?
    cdef np.ndarray cur_ind = np.zeros(3, dtype=np.int64) # maybe just ints?
    cdef np.ndarray tdelta = np.zeros(3, dtype=np.float64) 
    cdef np.ndarray tmax = np.zeros(3, dtype=np.float64) 
    cdef np.ndarray intersect = np.zeros(3, dtype=np.float64) 
    intersect_t = 1
    # recall p = v * t + u
    #  where p is position, v is our vector, u is the start point
    for i in range(3):
        # As long as we're iterating, set some other stuff, too
        if (v[i] < 0): step[i] = -1
        x = (i+1)%3
        y = (i+2)%3
        tl = (left_edge[i] - u[i])/v[i]
        tr = (right_edge[i] - u[i])/v[i]
        if (left_edge[x] <= (u[x] + tl*v[x]) <= right_edge[x]) and \
           (left_edge[y] <= (u[y] + tl*v[y]) <= right_edge[y]) and \
           (0 <= tl < intersect_t):
            intersect_t = tl
        if (left_edge[x] <= (u[x] + tr*v[x]) <= right_edge[x]) and \
           (left_edge[y] <= (u[y] + tr*v[y]) <= right_edge[y]) and \
           (0 <= tr < intersect_t):
            intersect_t = tr
    # if fully enclosed
    if (left_edge[0] <= u[0] <= right_edge[0]) and \
       (left_edge[1] <= u[1] <= right_edge[1]) and \
       (left_edge[2] <= u[2] <= right_edge[2]):
        intersect_t = 0
    if not (0 <= intersect_t <= 1): return
    # Now get the indices of the intersection
    intersect = u + intersect_t * v
    for i in range(3):
        cur_ind[i] = min(np.floor((intersect[i] - left_edge[i])/dx[i]),
                         grid_mask.shape[i] - 1)
        tmax[i] = (((cur_ind[i]+step[i])*dx[i])+left_edge[i]-u[i])/v[i]
<<<<<<< HEAD
        if step[i] < 0:
            cur_ind[i] -= 1
=======
        if step[i] > 0: tmax[i] = (((cur_ind[i]+1)*dx[i])+left_edge[i]-u[i])/v[i]
        if step[i] < 0: tmax[i] = (((cur_ind[i]+0)*dx[i])+left_edge[i]-u[i])/v[i]
>>>>>>> f9af4487
        tdelta[i] = abs(dx[i]/v[i])
    # The variable intersect contains the point we first pierce the grid
    enter_t = intersect_t
    cdef int in_cells = 1
    while 1:
        if not (0 <= cur_ind[0] < grid_mask.shape[0]) or \
           not (0 <= cur_ind[1] < grid_mask.shape[1]) or \
           not (0 <= cur_ind[2] < grid_mask.shape[2]):
            break
        # Note that we are calculating t on the fly, but we get *negative* t
        # values from what they should be.
        # If we've reached t = 1, we are done.
        if (tmax[0] >= 1.0) and (tmax[1] >= 1.0) and (tmax[2] >= 1.0):
            grid_t[cur_ind[0], cur_ind[1], cur_ind[2]] = 1.0 - enter_t
            print "Ending index: ", cur_ind[0],cur_ind[1],cur_ind[2]
            print "tmax: ",tmax[0],tmax[1],tmax[2]
            if grid_t[cur_ind[0], cur_ind[1], cur_ind[2]] > 0:
                grid_mask[cur_ind[0], cur_ind[1], cur_ind[2]] = 1
            break
        if tmax[0] < tmax[1]:
            if tmax[0] < tmax[2]:
                grid_t[cur_ind[0], cur_ind[1], cur_ind[2]] = tmax[0] - enter_t
                if grid_t[cur_ind[0], cur_ind[1], cur_ind[2]] > 0:
                    grid_mask[cur_ind[0], cur_ind[1], cur_ind[2]] = 1
                enter_t = tmax[0]
                tmax[0] += tdelta[0]
                cur_ind[0] += step[0]
            else:
                grid_t[cur_ind[0], cur_ind[1], cur_ind[2]] = tmax[2] - enter_t
                if grid_t[cur_ind[0], cur_ind[1], cur_ind[2]] > 0:
                    grid_mask[cur_ind[0], cur_ind[1], cur_ind[2]] = 1
                enter_t = tmax[2]
                tmax[2] += tdelta[2]
                cur_ind[2] += step[2]
        else:
            if tmax[1] < tmax[2]:
                grid_t[cur_ind[0], cur_ind[1], cur_ind[2]] = tmax[1] - enter_t
                if grid_t[cur_ind[0], cur_ind[1], cur_ind[2]] > 0:
                    grid_mask[cur_ind[0], cur_ind[1], cur_ind[2]] = 1
                enter_t = tmax[1]
                tmax[1] += tdelta[1]
                cur_ind[1] += step[1]
            else:
                grid_t[cur_ind[0], cur_ind[1], cur_ind[2]] = tmax[2] - enter_t
                if grid_t[cur_ind[0], cur_ind[1], cur_ind[2]] > 0:
                    grid_mask[cur_ind[0], cur_ind[1], cur_ind[2]] = 1
                enter_t = tmax[2]
                tmax[2] += tdelta[2]
                cur_ind[2] += step[2]
    return<|MERGE_RESOLUTION|>--- conflicted
+++ resolved
@@ -118,13 +118,8 @@
         cur_ind[i] = min(np.floor((intersect[i] - left_edge[i])/dx[i]),
                          grid_mask.shape[i] - 1)
         tmax[i] = (((cur_ind[i]+step[i])*dx[i])+left_edge[i]-u[i])/v[i]
-<<<<<<< HEAD
-        if step[i] < 0:
-            cur_ind[i] -= 1
-=======
         if step[i] > 0: tmax[i] = (((cur_ind[i]+1)*dx[i])+left_edge[i]-u[i])/v[i]
         if step[i] < 0: tmax[i] = (((cur_ind[i]+0)*dx[i])+left_edge[i]-u[i])/v[i]
->>>>>>> f9af4487
         tdelta[i] = abs(dx[i]/v[i])
     # The variable intersect contains the point we first pierce the grid
     enter_t = intersect_t
@@ -134,43 +129,33 @@
            not (0 <= cur_ind[1] < grid_mask.shape[1]) or \
            not (0 <= cur_ind[2] < grid_mask.shape[2]):
             break
+        else:
+            grid_mask[cur_ind[0], cur_ind[1], cur_ind[2]] = 1
         # Note that we are calculating t on the fly, but we get *negative* t
         # values from what they should be.
         # If we've reached t = 1, we are done.
         if (tmax[0] >= 1.0) and (tmax[1] >= 1.0) and (tmax[2] >= 1.0):
             grid_t[cur_ind[0], cur_ind[1], cur_ind[2]] = 1.0 - enter_t
-            print "Ending index: ", cur_ind[0],cur_ind[1],cur_ind[2]
-            print "tmax: ",tmax[0],tmax[1],tmax[2]
-            if grid_t[cur_ind[0], cur_ind[1], cur_ind[2]] > 0:
-                grid_mask[cur_ind[0], cur_ind[1], cur_ind[2]] = 1
             break
         if tmax[0] < tmax[1]:
             if tmax[0] < tmax[2]:
                 grid_t[cur_ind[0], cur_ind[1], cur_ind[2]] = tmax[0] - enter_t
-                if grid_t[cur_ind[0], cur_ind[1], cur_ind[2]] > 0:
-                    grid_mask[cur_ind[0], cur_ind[1], cur_ind[2]] = 1
                 enter_t = tmax[0]
                 tmax[0] += tdelta[0]
                 cur_ind[0] += step[0]
             else:
                 grid_t[cur_ind[0], cur_ind[1], cur_ind[2]] = tmax[2] - enter_t
-                if grid_t[cur_ind[0], cur_ind[1], cur_ind[2]] > 0:
-                    grid_mask[cur_ind[0], cur_ind[1], cur_ind[2]] = 1
                 enter_t = tmax[2]
                 tmax[2] += tdelta[2]
                 cur_ind[2] += step[2]
         else:
             if tmax[1] < tmax[2]:
                 grid_t[cur_ind[0], cur_ind[1], cur_ind[2]] = tmax[1] - enter_t
-                if grid_t[cur_ind[0], cur_ind[1], cur_ind[2]] > 0:
-                    grid_mask[cur_ind[0], cur_ind[1], cur_ind[2]] = 1
                 enter_t = tmax[1]
                 tmax[1] += tdelta[1]
                 cur_ind[1] += step[1]
             else:
                 grid_t[cur_ind[0], cur_ind[1], cur_ind[2]] = tmax[2] - enter_t
-                if grid_t[cur_ind[0], cur_ind[1], cur_ind[2]] > 0:
-                    grid_mask[cur_ind[0], cur_ind[1], cur_ind[2]] = 1
                 enter_t = tmax[2]
                 tmax[2] += tdelta[2]
                 cur_ind[2] += step[2]
