--- conflicted
+++ resolved
@@ -106,13 +106,7 @@
 if ytcfg.getboolean("lagos","loadfieldplugins"):
     my_plugin_name = ytcfg.get("lagos","pluginfilename")
     # We assume that it is with respect to the $HOME/.yt directory
-<<<<<<< HEAD
     fn = os.path.expanduser("~/.yt/%s" % my_plugin_name)
     if os.path.isfile(fn):
         mylog.info("Loading plugins from %s", fn)
         execfile(fn)
-
-log_fields = [] # @todo: GET RID OF THIS
-=======
-    execfile(os.path.expanduser("~/.yt/%s" % my_plugin_name))
->>>>>>> 5842f237
