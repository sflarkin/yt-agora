"""
Python-based grid handler, not to be confused with the SWIG-handler

Author: Matthew Turk <matthewturk@gmail.com>
Affiliation: KIPAC/SLAC/Stanford
Homepage: http://yt.enzotools.org/
License:
  Copyright (C) 2007-2009 Matthew Turk.  All Rights Reserved.

  This file is part of yt.

  yt is free software; you can redistribute it and/or modify
  it under the terms of the GNU General Public License as published by
  the Free Software Foundation; either version 3 of the License, or
  (at your option) any later version.

  This program is distributed in the hope that it will be useful,
  but WITHOUT ANY WARRANTY; without even the implied warranty of
  MERCHANTABILITY or FITNESS FOR A PARTICULAR PURPOSE.  See the
  GNU General Public License for more details.

  You should have received a copy of the GNU General Public License
  along with this program.  If not, see <http://www.gnu.org/licenses/>.
"""

from yt.lagos import *
#import yt.enki, gc
from yt.funcs import *

class AMRGridPatch(object):
    _spatial = True
    _num_ghost_zones = 0
    _grids = None
    _id_offset = 1

    _type_name = 'grid'
    _skip_add = True
    _con_args = ('id', 'filename')

    __slots__ = ['data', 'field_parameters', 'id', 'hierarchy', 'pf',
                 'ActiveDimensions', 'LeftEdge', 'RightEdge', 'Level',
                 'NumberOfParticles', 'Children', 'Parent',
                 'start_index', 'filename', '__weakref__', 'dds',
                 '_child_mask', '_child_indices', '_child_index_mask',
                 '_parent_id', '_children_ids']
    def __init__(self, id, filename = None, hierarchy = None):
        self.data = {}
        self.field_parameters = {}
        self.id = id
        if hierarchy: self.hierarchy = weakref.proxy(hierarchy)
        self.pf = self.hierarchy.parameter_file # weakref already
        self._child_mask = self._child_indices = self._child_index_mask = None
        self.start_index = None

    def get_global_startindex(self):
        """
        Return the integer starting index for each dimension at the current
        level.
        """
        if self.start_index != None:
            return self.start_index
        if self.Parent == None:
            start_index = self.LeftEdge / self.dds
            return na.rint(start_index).astype('int64').ravel()
        pdx = self.Parent.dds
        start_index = (self.Parent.get_global_startindex()) + \
                       na.rint((self.LeftEdge - self.Parent.LeftEdge)/pdx)
        self.start_index = (start_index*self.pf["RefineBy"]).astype('int64').ravel()
        return self.start_index


    def get_field_parameter(self, name, default=None):
        """
        This is typically only used by derived field functions, but
        it returns parameters used to generate fields.
        """
        if self.field_parameters.has_key(name):
            return self.field_parameters[name]
        else:
            return default

    def set_field_parameter(self, name, val):
        """
        Here we set up dictionaries that get passed up and down and ultimately
        to derived fields.
        """
        self.field_parameters[name] = val

    def has_field_parameter(self, name):
        """
        Checks if a field parameter is set.
        """
        return self.field_parameters.has_key(name)

    def convert(self, datatype):
        """
        This will attempt to convert a given unit to cgs from code units.
        It either returns the multiplicative factor or throws a KeyError.
        """
        return self.pf[datatype]

    def __repr__(self):
        # We'll do this the slow way to be clear what's going on
        s = "%s (%s): " % (self.__class__.__name__, self.pf)
        s += ", ".join(["%s=%s" % (i, getattr(self,i))
                       for i in self._con_args])
        return s

    def _generate_field(self, field):
        if self.pf.field_info.has_key(field):
            # First we check the validator
            try:
                self.pf.field_info[field].check_available(self)
            except NeedsGridType, ngt_exception:
                # This is only going to be raised if n_gz > 0
                n_gz = ngt_exception.ghost_zones
                f_gz = ngt_exception.fields
                gz_grid = self.retrieve_ghost_zones(n_gz, f_gz, smoothed=False)
                temp_array = self.pf.field_info[field](gz_grid)
                sl = [slice(n_gz,-n_gz)] * 3
                self[field] = temp_array[sl]
            else:
                self[field] = self.pf.field_info[field](self)
        else: # Can't find the field, try as it might
            raise exceptions.KeyError, field

    def has_key(self, key):
        return (key in self.data)

    def __getitem__(self, key):
        """
        Returns a single field.  Will add if necessary.
        """
        if not self.data.has_key(key):
            self.get_data(key)
        return self.data[key]

    def __setitem__(self, key, val):
        """
        Sets a field to be some other value.
        """
        self.data[key] = val

    def __delitem__(self, key):
        """
        Deletes a field
        """
        del self.data[key]

    def keys(self):
        return self.data.keys()
    
    def get_data(self, field):
        """
        Returns a field or set of fields for a key or set of keys
        """
        if not self.data.has_key(field):
            if field in self.hierarchy.field_list:
                conv_factor = 1.0
                if self.pf.field_info.has_key(field):
                    conv_factor = self.pf.field_info[field]._convert_function(self)
                if self.pf.field_info[field].particle_type and \
                   self.NumberOfParticles == 0:
                    # because this gets upcast to float
                    self[field] = na.array([],dtype='int64')
                    return self.data[field]
                try:
                    temp = self.hierarchy.io.pop(self, field)
                    self[field] = na.multiply(temp, conv_factor, temp)
                except self.hierarchy.io._read_exception, exc:
                    if field in self.pf.field_info:
                        if self.pf.field_info[field].not_in_all:
                            self[field] = na.zeros(self.ActiveDimensions, dtype='float64')
                        else:
                            raise
                    else: raise
            else:
                self._generate_field(field)
        return self.data[field]

    def _setup_dx(self):
        # So first we figure out what the index is.  We don't assume
        # that dx=dy=dz , at least here.  We probably do elsewhere.
        id = self.id - self._id_offset
        if self.Parent is not None:
            self.dds = self.Parent.dds / self.pf["RefineBy"]
        else:
            LE, RE = self.hierarchy.grid_left_edge[id,:], \
                     self.hierarchy.grid_right_edge[id,:]
            self.dds = na.array((RE-LE)/self.ActiveDimensions)
<<<<<<< HEAD
=======
        if self.pf["TopGridRank"] < 2: self.dds[1] = 1.0
        if self.pf["TopGridRank"] < 3: self.dds[2] = 1.0
>>>>>>> a9abf4bb
        self.data['dx'], self.data['dy'], self.data['dz'] = self.dds

    @property
    def _corners(self):
        return na.array([ # Unroll!
            [self.LeftEdge[0],  self.LeftEdge[1],  self.LeftEdge[2]],
            [self.RightEdge[0], self.LeftEdge[1],  self.LeftEdge[2]],
            [self.RightEdge[0], self.RightEdge[1], self.LeftEdge[2]],
            [self.RightEdge[0], self.RightEdge[1], self.RightEdge[2]],
            [self.LeftEdge[0],  self.RightEdge[1], self.RightEdge[2]],
            [self.LeftEdge[0],  self.LeftEdge[1],  self.RightEdge[2]],
            [self.RightEdge[0], self.LeftEdge[1],  self.RightEdge[2]],
            [self.LeftEdge[0],  self.RightEdge[1], self.LeftEdge[2]],
            ], dtype='float64')

    def _generate_overlap_masks(self, axis, LE, RE):
        """
        Generate a mask that shows which cells overlap with arbitrary arrays
        *LE* and *RE*) of edges, typically grids, along *axis*.
        Use algorithm described at http://www.gamedev.net/reference/articles/article735.asp
        """
        x = x_dict[axis]
        y = y_dict[axis]
        cond = self.RightEdge[x] >= LE[:,x]
        cond = na.logical_and(cond, self.LeftEdge[x] <= RE[:,x])
        cond = na.logical_and(cond, self.RightEdge[y] >= LE[:,y])
        cond = na.logical_and(cond, self.LeftEdge[y] <= RE[:,y])
        return cond
   
    def __repr__(self):
        return "AMRGridPatch_%04i" % (self.id)

    def __int__(self):
        return self.id

    def clear_data(self):
        """
        Clear out the following things: child_mask, child_indices,
        all fields, all field parameters.
        """
        self._del_child_mask()
        self._del_child_indices()
        self.data.clear()
        self._setup_dx()

    def check_child_masks(self):
        return self._child_mask, self._child_indices

    def _prepare_grid(self):
        """
        Copies all the appropriate attributes from the hierarchy
        """
        # This is definitely the slowest part of generating the hierarchy
        # Now we give it pointers to all of its attributes
        # Note that to keep in line with Enzo, we have broken PEP-8
        h = self.hierarchy # cache it
        my_ind = self.id - self._id_offset
        self.ActiveDimensions = h.grid_dimensions[my_ind]
        self.LeftEdge = h.grid_left_edge[my_ind]
        self.RightEdge = h.grid_right_edge[my_ind]
        h.grid_levels[my_ind, 0] = self.Level
        # This might be needed for streaming formats
        #self.Time = h.gridTimes[my_ind,0]
        self.NumberOfParticles = h.grid_particle_count[my_ind,0]

    def __len__(self):
        return na.prod(self.ActiveDimensions)

    def find_max(self, field):
        """
        Returns value, index of maximum value of *field* in this gird
        """
        coord1d=(self[field]*self.child_mask).argmax()
        coord=na.unravel_index(coord1d, self[field].shape)
        val = self[field][coord]
        return val, coord

    def find_min(self, field):
        """
        Returns value, index of minimum value of *field* in this gird
        """
        coord1d=(self[field]*self.child_mask).argmin()
        coord=na.unravel_index(coord1d, self[field].shape)
        val = self[field][coord]
        return val, coord

    def get_position(self, index):
        """
        Returns center position of an *index*
        """
        pos = (index + 0.5) * self.dds + self.LeftEdge
        return pos

    def clear_all(self):
        """
        Clears all datafields from memory and calls
        :meth:`clear_derived_quantities`.
        """
        for key in self.keys():
            del self.data[key]
        del self.data
        if hasattr(self,"retVal"):
            del self.retVal
        self.data = {}
        self.clear_derived_quantities()

    def clear_derived_quantities(self):
        """
        Clears coordinates, child_indices, child_mask.
        """
        # Access the property raw-values here
        del self.child_mask
        del self.child_ind

    def _set_child_mask(self, newCM):
        if self._child_mask != None:
            mylog.warning("Overriding child_mask attribute!  This is probably unwise!")
        self._child_mask = newCM

    def _set_child_indices(self, newCI):
        if self._child_indices != None:
            mylog.warning("Overriding child_indices attribute!  This is probably unwise!")
        self._child_indices = newCI

    def _get_child_mask(self):
        if self._child_mask == None:
            self.__generate_child_mask()
        return self._child_mask

    def _get_child_indices(self):
        if self._child_indices == None:
            self.__generate_child_mask()
        return self._child_indices

    def _del_child_indices(self):
        try:
            del self._child_indices
        except AttributeError:
            pass
        self._child_indices = None

    def _del_child_mask(self):
        try:
            del self._child_mask
        except AttributeError:
            pass
        self._child_mask = None

    def _get_child_index_mask(self):
        if self._child_index_mask is None:
            self.__generate_child_index_mask()
        return self._child_index_mask

    def _del_child_index_mask(self):
        try:
            del self._child_index_mask
        except AttributeError:
            pass
        self._child_index_mask = None

    #@time_execution
    def __fill_child_mask(self, child, mask, tofill):
        rf = self.pf["RefineBy"]
        gi, cgi = self.get_global_startindex(), child.get_global_startindex()
        startIndex = na.maximum(0, cgi/rf - gi)
        endIndex = na.minimum( (cgi+child.ActiveDimensions)/rf - gi,
                              self.ActiveDimensions)
<<<<<<< HEAD
=======
        endIndex += (startIndex == endIndex)
>>>>>>> a9abf4bb
        mask[startIndex[0]:endIndex[0],
             startIndex[1]:endIndex[1],
             startIndex[2]:endIndex[2]] = tofill

    def __generate_child_mask(self):
        """
        Generates self.child_mask, which is zero where child grids exist (and
        thus, where higher resolution data is available.)
        """
        self._child_mask = na.ones(self.ActiveDimensions, 'int32')
        for child in self.Children:
            self.__fill_child_mask(child, self._child_mask, 0)
        self._child_indices = (self._child_mask==0) # bool, possibly redundant

    def __generate_child_index_mask(self):
        """
        Generates self.child_index_mask, which is -1 where there is no child,
        and otherwise has the ID of the grid that resides there.
        """
        self._child_index_mask = na.zeros(self.ActiveDimensions, 'int32') - 1
        for child in self.Children:
            self.__fill_child_mask(child, self._child_index_mask,
                                   child.id)

    def _get_coords(self):
        if self.__coords == None: self._generate_coords()
        return self.__coords

    def _set_coords(self, newC):
        if self.__coords != None:
            mylog.warning("Overriding coords attribute!  This is probably unwise!")
        self.__coords = newC

    def _del_coords(self):
        del self.__coords
        self.__coords = None

    def _generate_coords(self):
        """
        Creates self.coords, which is of dimensions (3,ActiveDimensions)
        """
        #print "Generating coords"
        ind = na.indices(self.ActiveDimensions)
        LE = na.reshape(self.LeftEdge,(3,1,1,1))
        self['x'], self['y'], self['z'] = (ind+0.5)*self.dds+LE

    child_mask = property(fget=_get_child_mask, fdel=_del_child_mask)
    child_index_mask = property(fget=_get_child_index_mask, fdel=_del_child_index_mask)
    child_indices = property(fget=_get_child_indices, fdel = _del_child_indices)

    def retrieve_ghost_zones(self, n_zones, fields, all_levels=False,
                             smoothed=False):
        # We will attempt this by creating a datacube that is exactly bigger
        # than the grid by nZones*dx in each direction
        nl = self.get_global_startindex() - n_zones
        nr = nl + self.ActiveDimensions + 2*n_zones
        new_left_edge = nl * self.dds
        new_right_edge = nr * self.dds
        # Something different needs to be done for the root grid, though
        level = self.Level
        if all_levels:
            level = self.hierarchy.max_level + 1
        args = (level, new_left_edge, new_right_edge)
        kwargs = {'dims': self.ActiveDimensions + 2*n_zones,
                  'num_ghost_zones':n_zones,
                  'use_pbar':False, 'fields':fields}
        if smoothed:
            cube = self.hierarchy.smoothed_covering_grid(
                level, new_left_edge, new_right_edge, **kwargs)
        else:
            cube = self.hierarchy.covering_grid(
                level, new_left_edge, **kwargs)
        return cube

    def get_vertex_centered_data(self, field, smoothed=True):
        cg = self.retrieve_ghost_zones(1, field, smoothed=smoothed)
        # Bounds should be cell-centered
        bds = na.array(zip(cg.left_edge+cg.dds/2.0, cg.right_edge-cg.dds/2.0)).ravel()
        interp = TrilinearFieldInterpolator(na.log10(cg[field]), bds, ['x','y','z'])
        ad = self.ActiveDimensions + 1
        x,y,z = na.mgrid[self.LeftEdge[0]:self.RightEdge[0]:ad[0]*1j,
                         self.LeftEdge[1]:self.RightEdge[1]:ad[1]*1j,
                         self.LeftEdge[2]:self.RightEdge[2]:ad[2]*1j]
        dd = {'x':x,'y':y,'z':z}
        scalars = 10**interp(dict(x=x,y=y,z=z))
        return scalars

class EnzoGrid(AMRGridPatch):
    """
    Class representing a single Enzo Grid instance.
    """

    __slots__ = []
    def __init__(self, id, hierarchy):
        """
        Returns an instance of EnzoGrid with *id*, associated with
        *filename* and *hierarchy*.
        """
        #All of the field parameters will be passed to us as needed.
        AMRGridPatch.__init__(self, id, filename = None, hierarchy = hierarchy)
        self._children_ids = []
        self._parent_id = -1
        self.Level = -1

    def _guess_properties_from_parent(self):
        """
        We know that our grid boundary occurs on the cell boundary of our
        parent.  This can be a very expensive process, but it is necessary
        in some hierarchys, where yt is unable to generate a completely
        space-filling tiling of grids, possibly due to the finite accuracy in a
        standard Enzo hierarchy file.
        """
        rf = self.pf["RefineBy"]
        my_ind = self.id - self._id_offset
        le = self.LeftEdge
        self['dx'] = self.Parent['dx']/rf
        self['dy'] = self.Parent['dy']/rf
        self['dz'] = self.Parent['dz']/rf
        ParentLeftIndex = na.rint((self.LeftEdge-self.Parent.LeftEdge)/self.Parent.dds)
        self.start_index = rf*(ParentLeftIndex + self.Parent.get_global_startindex()).astype('int64')
        self.LeftEdge = self.Parent.LeftEdge + self.Parent.dds * ParentLeftIndex
        self.RightEdge = self.LeftEdge + self.ActiveDimensions*self.dds
        self.hierarchy.grid_left_edge[my_ind,:] = self.LeftEdge
        self.hierarchy.grid_right_edge[my_ind,:] = self.RightEdge
        self._child_mask = None
        self._child_index_mask = None
        self._child_indices = None
        self._setup_dx()

    def set_filename(self, filename):
        """
        Intelligently set the filename.
        """
        if self.hierarchy._strip_path:
            self.filename = os.path.join(self.hierarchy.directory,
                                         os.path.basename(filename))
        elif filename[0] == os.path.sep:
            self.filename = filename
        else:
            self.filename = os.path.join(self.hierarchy.directory, filename)
        return

    def __repr__(self):
        return "EnzoGrid_%04i" % (self.id)

    @property
    def Parent(self):
        if self._parent_id == -1: return None
        return self.hierarchy.grids[self._parent_id - self._id_offset]

    @property
    def Children(self):
        return [self.hierarchy.grids[cid - self._id_offset]
                for cid in self._children_ids]

class EnzoGridInMemory(EnzoGrid):
    __slots__ = ['proc_num']
    def set_filename(self, filename):
        pass

class OrionGrid(AMRGridPatch):
    _id_offset = 0
    def __init__(self, LeftEdge, RightEdge, index, level, filename, offset, dimensions,start,stop,paranoia=False):
        AMRGridPatch.__init__(self, index)
        self.filename = filename
        self._offset = offset
        self._paranoid = paranoia
        
        # should error check this
        self.ActiveDimensions = (dimensions.copy()).astype('int32')#.transpose()
        self.start = start.copy()#.transpose()
        self.stop = stop.copy()#.transpose()
        self.LeftEdge  = LeftEdge.copy()
        self.RightEdge = RightEdge.copy()
        self.index = index
        self.Level = level

    def get_global_startindex(self):
        return self.start

    def _prepare_grid(self):
        """
        Copies all the appropriate attributes from the hierarchy
        """
        # This is definitely the slowest part of generating the hierarchy
        # Now we give it pointers to all of its attributes
        # Note that to keep in line with Enzo, we have broken PEP-8
        h = self.hierarchy # cache it
        self.StartIndices = h.gridStartIndices[self.id]
        self.EndIndices = h.gridEndIndices[self.id]
        h.gridLevels[self.id,0] = self.Level
        h.grid_left_edge[self.id,:] = self.LeftEdge[:]
        h.grid_right_edge[self.id,:] = self.RightEdge[:]
        self.Time = h.gridTimes[self.id,0]
        self.NumberOfParticles = h.gridNumberOfParticles[self.id,0]
        self.Children = h.gridTree[self.id]
        pIDs = h.gridReverseTree[self.id]
        if len(pIDs) > 0:
            self.Parent = [weakref.proxy(h.grids[pID]) for pID in pIDs]
        else:
            self.Parent = []

    def __repr__(self):
        return "OrionGrid_%04i" % (self.id)
<|MERGE_RESOLUTION|>--- conflicted
+++ resolved
@@ -188,11 +188,8 @@
             LE, RE = self.hierarchy.grid_left_edge[id,:], \
                      self.hierarchy.grid_right_edge[id,:]
             self.dds = na.array((RE-LE)/self.ActiveDimensions)
-<<<<<<< HEAD
-=======
         if self.pf["TopGridRank"] < 2: self.dds[1] = 1.0
         if self.pf["TopGridRank"] < 3: self.dds[2] = 1.0
->>>>>>> a9abf4bb
         self.data['dx'], self.data['dy'], self.data['dz'] = self.dds
 
     @property
@@ -360,10 +357,7 @@
         startIndex = na.maximum(0, cgi/rf - gi)
         endIndex = na.minimum( (cgi+child.ActiveDimensions)/rf - gi,
                               self.ActiveDimensions)
-<<<<<<< HEAD
-=======
         endIndex += (startIndex == endIndex)
->>>>>>> a9abf4bb
         mask[startIndex[0]:endIndex[0],
              startIndex[1]:endIndex[1],
              startIndex[2]:endIndex[2]] = tofill
