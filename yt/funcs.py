"""
Useful functions.  If non-original, see function for citation.

Author: Matthew Turk <matthewturk@gmail.com>
Affiliation: KIPAC/SLAC/Stanford
Homepage: http://yt-project.org/
License:
  Copyright (C) 2007-2011 Matthew Turk.  All Rights Reserved.

  This file is part of yt.

  yt is free software; you can redistribute it and/or modify
  it under the terms of the GNU General Public License as published by
  the Free Software Foundation; either version 3 of the License, or
  (at your option) any later version.

  This program is distributed in the hope that it will be useful,
  but WITHOUT ANY WARRANTY; without even the implied warranty of
  MERCHANTABILITY or FITNESS FOR A PARTICULAR PURPOSE.  See the
  GNU General Public License for more details.

  You should have received a copy of the GNU General Public License
  along with this program.  If not, see <http://www.gnu.org/licenses/>.
"""

import __builtin__
import time, types, signal, inspect, traceback, sys, pdb, os
import contextlib
import warnings, struct, subprocess
from distutils import version
from math import floor, ceil

from yt.utilities.exceptions import *
from yt.utilities.logger import ytLogger as mylog
from yt.utilities.definitions import inv_axis_names, axis_names, x_dict, y_dict
import yt.utilities.progressbar as pb
import yt.utilities.rpdb as rpdb
from collections import defaultdict
from functools import wraps

# Some functions for handling sequences and other types

def iterable(obj):
    """
    Grabbed from Python Cookbook / matploblib.cbook.  Returns true/false for
    *obj* iterable.
    """
    try: len(obj)
    except: return False
    return True

def ensure_list(obj):
    """
    This function ensures that *obj* is a list.  Typically used to convert a
    string to a list, for instance ensuring the *fields* as an argument is a
    list.
    """
    if obj is None:
        return [obj]
    if not isinstance(obj, types.ListType):
        return [obj]
    return obj

def read_struct(f, fmt):
    """
    This reads a struct, and only that struct, from an open file.
    """
    s = f.read(struct.calcsize(fmt))
    return struct.unpack(fmt, s)

def just_one(obj):
    # If we have an iterable, sometimes we only want one item
    if hasattr(obj,'flat'):
        return obj.flat[0]
    elif iterable(obj):
        return obj[0]
    return obj

# Taken from
# http://www.goldb.org/goldblog/2008/02/06/PythonConvertSecsIntoHumanReadableTimeStringHHMMSS.aspx
def humanize_time(secs):
    """
    Takes *secs* and returns a nicely formatted string
    """
    mins, secs = divmod(secs, 60)
    hours, mins = divmod(mins, 60)
    return '%02d:%02d:%02d' % (hours, mins, secs)

#
# Some function wrappers that come in handy once in a while
#

# we use the resource module to get the memory page size

try:
    import resource
except ImportError:
    pass

def get_memory_usage():
    """
    Returning resident size in megabytes
    """
    pid = os.getpid()
    try:
        pagesize = resource.getpagesize()
    except NameError:
        return -1024
    status_file = "/proc/%s/statm" % (pid)
    if not os.path.isfile(status_file):
        return -1024
    line = open(status_file).read()
    size, resident, share, text, library, data, dt = [int(i) for i in line.split()]
    return resident * pagesize / (1024 * 1024) # return in megs

def time_execution(func):
    r"""
    Decorator for seeing how long a given function takes, depending on whether
    or not the global 'yt.timefunctions' config parameter is set.
    """
    @wraps(func)
    def wrapper(*arg, **kw):
        t1 = time.time()
        res = func(*arg, **kw)
        t2 = time.time()
        mylog.debug('%s took %0.3f s', func.func_name, (t2-t1))
        return res
    from yt.config import ytcfg
    if ytcfg.getboolean("yt","timefunctions") == True:
        return wrapper
    else:
        return func

def print_tb(func):
    """
    This function is used as a decorate on a function to have the calling stack
    printed whenever that function is entered.

    This can be used like so:

    .. code-block:: python

       @print_tb
       def some_deeply_nested_function(...):

    """
    @wraps(func)
    def run_func(*args, **kwargs):
        traceback.print_stack()
        return func(*args, **kwargs)
    return run_func

def rootonly(func):
    """
    This is a decorator that, when used, will only call the function on the
    root processor and then broadcast the results of the function to all other
    processors.

    This can be used like so:

    .. code-block:: python

       @rootonly
       def some_root_only_function(...):

    """
    from yt.config import ytcfg
    @wraps(func)
    def check_parallel_rank(*args, **kwargs):
        if ytcfg.getint("yt","__topcomm_parallel_rank") > 0:
            return 
        return func(*args, **kwargs)
    return check_parallel_rank

def rootloginfo(*args):
    from yt.config import ytcfg
    if ytcfg.getint("yt", "__topcomm_parallel_rank") > 0: return
    mylog.info(*args)

def deprecate(func):
    """
    This decorator issues a deprecation warning.

    This can be used like so:

    .. code-block:: python

       @rootonly
       def some_really_old_function(...):

    """
    @wraps(func)
    def run_func(*args, **kwargs):
        warnings.warn("%s has been deprecated and may be removed without notice!" \
                % func.func_name, DeprecationWarning, stacklevel=2)
        func(*args, **kwargs)
    return run_func

def pdb_run(func):
    """
    This decorator inserts a pdb session on top of the call-stack into a
    function.

    This can be used like so:

    .. code-block:: python

       @rootonly
       def some_function_to_debug(...):

    """
    @wraps(func)
    def wrapper(*args, **kw):
        pdb.runcall(func, *args, **kw)
    return wrapper

__header = """
== Welcome to the embedded IPython Shell ==

   You are currently inside the function:
     %(fname)s

   Defined in:
     %(filename)s:%(lineno)s
"""

def insert_ipython(num_up=1):
    """
    Placed inside a function, this will insert an IPython interpreter at that
    current location.  This will enabled detailed inspection of the current
    exeuction environment, as well as (optional) modification of that environment.
    *num_up* refers to how many frames of the stack get stripped off, and
    defaults to 1 so that this function itself is stripped off.
    """

    import IPython
    if version.LooseVersion(IPython.__version__) <= version.LooseVersion('0.10'):
        api_version = '0.10'
    else:
        api_version = '0.11'

    stack = inspect.stack()
    frame = inspect.stack()[num_up]
    loc = frame[0].f_locals.copy()
    glo = frame[0].f_globals
    dd = dict(fname = frame[3], filename = frame[1],
              lineno = frame[2])
    if api_version == '0.10':
        ipshell = IPython.Shell.IPShellEmbed()
        ipshell(header = __header % dd,
                local_ns = loc, global_ns = glo)
    else:
        from IPython.config.loader import Config
        cfg = Config()
        cfg.InteractiveShellEmbed.local_ns = loc
        cfg.InteractiveShellEmbed.global_ns = glo
        IPython.embed(config=cfg, banner2 = __header % dd)
        from IPython.frontend.terminal.embed import InteractiveShellEmbed
        ipshell = InteractiveShellEmbed(config=cfg)

    del ipshell


#
# Our progress bar types and how to get one
#

class DummyProgressBar(object):
    # This progressbar gets handed if we don't
    # want ANY output
    def __init__(self, *args, **kwargs):
        return
    def update(self, *args, **kwargs):
        return
    def finish(self, *args, **kwargs):
        return

class ParallelProgressBar(object):
    # This is just a simple progress bar
    # that prints on start/stop
    def __init__(self, title, maxval):
        self.title = title
        mylog.info("Starting '%s'", title)
    def update(self, *args, **kwargs):
        return
    def finish(self):
        mylog.info("Finishing '%s'", self.title)

class GUIProgressBar(object):
    def __init__(self, title, maxval):
        import wx
        self.maxval = maxval
        self.last = 0
        self._pbar = wx.ProgressDialog("Working...",
                    title, maximum=maxval,
                    style=wx.PD_REMAINING_TIME|wx.PD_ELAPSED_TIME|wx.PD_APP_MODAL)
    def update(self, val):
        # An update is only meaningful if it's on the order of 1/100 or greater
        if ceil(100*self.last / self.maxval) + 1 == \
           floor(100*val / self.maxval) or val == self.maxval:
            self._pbar.Update(val)
            self.last = val
    def finish(self):
        self._pbar.Destroy()

def get_pbar(title, maxval):
    """
    This returns a progressbar of the most appropriate type, given a *title*
    and a *maxval*.
    """
    maxval = max(maxval, 1)
    from yt.config import ytcfg
    if ytcfg.getboolean("yt", "suppressStreamLogging") or \
       "__IPYTHON__" in dir(__builtin__) or \
       ytcfg.getboolean("yt", "__withintesting"):
        return DummyProgressBar()
    elif ytcfg.getboolean("yt", "__withinreason"):
        from yt.gui.reason.extdirect_repl import ExtProgressBar
        return ExtProgressBar(title, maxval)
    elif ytcfg.getboolean("yt", "__parallel"):
        return ParallelProgressBar(title, maxval)
    widgets = [ title,
            pb.Percentage(), ' ',
            pb.Bar(marker=pb.RotatingMarker()),
            ' ', pb.ETA(), ' ']
    pbar = pb.ProgressBar(widgets=widgets,
                          maxval=maxval).start()
    return pbar

def only_on_root(func, *args, **kwargs):
    """
    This function accepts a *func*, a set of *args* and *kwargs* and then only
    on the root processor calls the function.  All other processors get "None"
    handed back.
    """
    from yt.config import ytcfg
    if kwargs.pop("global_rootonly", False):
        cfg_option = "__global_parallel_rank"
    else:
        cfg_option = "__topcomm_parallel_rank"
    if not ytcfg.getboolean("yt","__parallel"):
        return func(*args,**kwargs)
    if ytcfg.getint("yt", cfg_option) > 0: return
    return func(*args, **kwargs)

#
# Our signal and traceback handling functions
#

def signal_print_traceback(signo, frame):
    print traceback.print_stack(frame)

def signal_problem(signo, frame):
    raise RuntimeError()

def signal_ipython(signo, frame):
    insert_ipython(2)

def paste_traceback(exc_type, exc, tb):
    """
    This is a traceback handler that knows how to paste to the pastebin.
    Should only be used in sys.excepthook.
    """
    sys.__excepthook__(exc_type, exc, tb)
    import xmlrpclib, cStringIO
    p = xmlrpclib.ServerProxy(
            "http://paste.yt-project.org/xmlrpc/",
            allow_none=True)
    s = cStringIO.StringIO()
    traceback.print_exception(exc_type, exc, tb, file=s)
    s = s.getvalue()
    ret = p.pastes.newPaste('pytb', s, None, '', '', True)
    print
    print "Traceback pasted to http://paste.yt-project.org/show/%s" % (ret)
    print

def paste_traceback_detailed(exc_type, exc, tb):
    """
    This is a traceback handler that knows how to paste to the pastebin.
    Should only be used in sys.excepthook.
    """
    import xmlrpclib, cStringIO, cgitb
    s = cStringIO.StringIO()
    handler = cgitb.Hook(format="text", file = s)
    handler(exc_type, exc, tb)
    s = s.getvalue()
    print s
    p = xmlrpclib.ServerProxy(
            "http://paste.yt-project.org/xmlrpc/",
            allow_none=True)
    ret = p.pastes.newPaste('text', s, None, '', '', True)
    print
    print "Traceback pasted to http://paste.yt-project.org/show/%s" % (ret)
    print

def traceback_writer_hook(file_suffix = ""):
    def write_to_file(exc_type, exc, tb):
        sys.__excepthook__(exc_type, exc, tb)
        fn = "yt_traceback%s" % file_suffix
        f = open(fn, "w")
        traceback.print_exception(exc_type, exc, tb, file=f)
        print "Wrote traceback to %s" % fn
    return write_to_file

_ss = "fURbBUUBE0cLXgETJnZgJRMXVhVGUQpQAUBuehQMUhJWRFFRAV1ERAtBXw1dAxMLXT4zXBFfABNN\nC0ZEXw1YUURHCxMXVlFERwxWCQw=\n"
def _rdbeta(key):
    import itertools, base64
    enc_s = base64.decodestring(_ss)
    dec_s = ''.join([ chr(ord(a) ^ ord(b)) for a, b in zip(enc_s, itertools.cycle(key)) ])
    print dec_s

#
# Some exceptions
#

class NoCUDAException(Exception):
    pass

class YTEmptyClass(object):
    pass

def update_hg(path, skip_rebuild = False):
    from mercurial import hg, ui, commands
    f = open(os.path.join(path, "yt_updater.log"), "a")
    u = ui.ui()
    u.pushbuffer()
    config_fn = os.path.join(path, ".hg", "hgrc")
    print "Reading configuration from ", config_fn
    u.readconfig(config_fn)
    repo = hg.repository(u, path)
    commands.pull(u, repo)
    f.write(u.popbuffer())
    f.write("\n\n")
    u.pushbuffer()
    commands.identify(u, repo)
    if "+" in u.popbuffer():
        print "Can't rebuild modules by myself."
        print "You will have to do this yourself.  Here's a sample commands:"
        print
        print "    $ cd %s" % (path)
        print "    $ hg up"
        print "    $ %s setup.py develop" % (sys.executable)
        return 1
    print "Updating the repository"
    f.write("Updating the repository\n\n")
    commands.update(u, repo, check=True)
    if skip_rebuild: return
    f.write("Rebuilding modules\n\n")
    p = subprocess.Popen([sys.executable, "setup.py", "build_ext", "-i"], cwd=path,
                        stdout = subprocess.PIPE, stderr = subprocess.STDOUT)
    stdout, stderr = p.communicate()
    f.write(stdout)
    f.write("\n\n")
    if p.returncode:
        print "BROKEN: See %s" % (os.path.join(path, "yt_updater.log"))
        sys.exit(1)
    f.write("Successful!\n")
    print "Updated successfully."

def get_hg_version(path):
    from mercurial import hg, ui, commands
    u = ui.ui()
    u.pushbuffer()
    repo = hg.repository(u, path)
    commands.identify(u, repo)
    return u.popbuffer()

def get_yt_version():
    import pkg_resources
    yt_provider = pkg_resources.get_provider("yt")
    path = os.path.dirname(yt_provider.module_path)
    version = get_hg_version(path)[:12]
    return version

def get_version_stack():
    import numpy, matplotlib, h5py
    version_info = {}
    version_info['yt'] = get_yt_version()
    version_info['numpy'] = numpy.version.version
    version_info['matplotlib'] = matplotlib.__version__
    version_info['h5py'] = h5py.version.version
    return version_info

def get_script_contents():
    stack = inspect.stack()
    top_frame = inspect.stack()[-1]
    finfo = inspect.getframeinfo(top_frame[0])
    if finfo[2] != "<module>": return None
    if not os.path.exists(finfo[0]): return None
    try:
        contents = open(finfo[0]).read()
    except:
        contents = None
    return contents

# This code snippet is modified from Georg Brandl
def bb_apicall(endpoint, data, use_pass = True):
    import urllib, urllib2
    uri = 'https://api.bitbucket.org/1.0/%s/' % endpoint
    # since bitbucket doesn't return the required WWW-Authenticate header when
    # making a request without Authorization, we cannot use the standard urllib2
    # auth handlers; we have to add the requisite header from the start
    if data is not None:
        data = urllib.urlencode(data)
    req = urllib2.Request(uri, data)
    if use_pass:
        username = raw_input("Bitbucket Username? ")
        password = getpass.getpass()
        upw = '%s:%s' % (username, password)
        req.add_header('Authorization', 'Basic %s' % base64.b64encode(upw).strip())
    return urllib2.urlopen(req).read()

def get_yt_supp():
    supp_path = os.path.join(os.environ["YT_DEST"], "src",
                             "yt-supplemental")
    # Now we check that the supplemental repository is checked out.
    if not os.path.isdir(supp_path):
        print
        print "*** The yt-supplemental repository is not checked ***"
        print "*** out.  I can do this for you, but because this ***"
        print "*** is a delicate act, I require you to respond   ***"
        print "*** to the prompt with the word 'yes'.            ***"
        print
        response = raw_input("Do you want me to try to check it out? ")
        if response != "yes":
            print
            print "Okay, I understand.  You can check it out yourself."
            print "This command will do it:"
            print
            print "$ hg clone http://hg.yt-project.org/yt-supplemental/ ",
            print "%s" % (supp_path)
            print
            sys.exit(1)
        rv = commands.clone(uu,
                "http://hg.yt-project.org/yt-supplemental/", supp_path)
        if rv:
            print "Something has gone wrong.  Quitting."
            sys.exit(1)
    # Now we think we have our supplemental repository.
    return supp_path

def fix_length(length, pf):
    if isinstance(length, (list, tuple)) and len(length) == 2 and \
       isinstance(length[1], types.StringTypes):
       length = length[0]/pf[length[1]]
    return length

@contextlib.contextmanager
def parallel_profile(prefix):
    import cProfile
    from yt.config import ytcfg
    fn = "%s_%04i_%04i.cprof" % (prefix,
                ytcfg.getint("yt", "__topcomm_parallel_size"),
                ytcfg.getint("yt", "__topcomm_parallel_rank"))
    p = cProfile.Profile()
    p.enable()
    yield fn
    p.disable()
    p.dump_stats(fn)

def get_num_threads():
    from .config import ytcfg
    nt = ytcfg.getint("yt","numthreads")
    if nt < 0:
        return os.environ.get("OMP_NUM_THREADS", 0)
    return nt
        
def fix_axis(axis):
    return inv_axis_names.get(axis, axis)

<<<<<<< HEAD
def get_image_suffix(name):
    suffix = os.path.splitext(name)[1]
    return suffix if suffix in ['png', 'eps', 'ps', 'pdf'] else ''
=======

# This is a modification of:
# http://stackoverflow.com/questions/312443/how-do-you-split-a-list-into-evenly-sized-chunks-in-python
def list_chunks(l, n):
    """ Yield successive n-sized chunks from l.
    """
    ty = int(ceil(float(len(l))/n))
    for i in xrange(0, n):
        yield l[i*ty:(i+1)*ty]
>>>>>>> 40df5ec0
<|MERGE_RESOLUTION|>--- conflicted
+++ resolved
@@ -568,11 +568,9 @@
 def fix_axis(axis):
     return inv_axis_names.get(axis, axis)
 
-<<<<<<< HEAD
 def get_image_suffix(name):
     suffix = os.path.splitext(name)[1]
     return suffix if suffix in ['png', 'eps', 'ps', 'pdf'] else ''
-=======
 
 # This is a modification of:
 # http://stackoverflow.com/questions/312443/how-do-you-split-a-list-into-evenly-sized-chunks-in-python
@@ -581,5 +579,4 @@
     """
     ty = int(ceil(float(len(l))/n))
     for i in xrange(0, n):
-        yield l[i*ty:(i+1)*ty]
->>>>>>> 40df5ec0
+        yield l[i*ty:(i+1)*ty]