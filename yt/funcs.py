--- conflicted
+++ resolved
@@ -626,26 +626,6 @@
     if not os.path.exists(my_dir):
         only_on_root(os.makedirs, my_dir)
 
-<<<<<<< HEAD
-@contextlib.contextmanager
-def memory_checker(interval = 15):
-    r"""This is a context manager that monitors memory usage.
-
-    Parameters
-    ----------
-    interval : int
-        The number of seconds between printing the current memory usage in
-        gigabytes of the current Python interpreter.
-
-    Examples
-    --------
-
-    >>> with memory_checker(10):
-    ...     arr = np.zeros(1024*1024*1024, dtype="float64")
-    ...     time.sleep(15)
-    ...     del arr
-    """
-=======
 def camelcase_to_underscore(name):
     s1 = re.sub('(.)([A-Z][a-z]+)', r'\1_\2', name)
     return re.sub('([a-z0-9])([A-Z])', r'\1_\2', s1).lower()
@@ -660,7 +640,22 @@
 
 @contextlib.contextmanager
 def memory_checker(interval = 15):
->>>>>>> b4dcaa4a
+    r"""This is a context manager that monitors memory usage.
+
+    Parameters
+    ----------
+    interval : int
+        The number of seconds between printing the current memory usage in
+        gigabytes of the current Python interpreter.
+
+    Examples
+    --------
+
+    >>> with memory_checker(10):
+    ...     arr = np.zeros(1024*1024*1024, dtype="float64")
+    ...     time.sleep(15)
+    ...     del arr
+    """
     import threading
     class MemoryChecker(threading.Thread):
         def __init__(self, event, interval):
