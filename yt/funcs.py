"""
Useful functions.  If non-original, see function for citation.



"""

#-----------------------------------------------------------------------------
# Copyright (c) 2013, yt Development Team.
#
# Distributed under the terms of the Modified BSD License.
#
# The full license is in the file COPYING.txt, distributed with this software.
#-----------------------------------------------------------------------------

import __builtin__
import time, types, signal, inspect, traceback, sys, pdb, os
import contextlib
import warnings, struct, subprocess
import numpy as np
from distutils.version import LooseVersion
from math import floor, ceil
from numbers import Number as numeric_type

from yt.utilities.exceptions import *
from yt.utilities.logger import ytLogger as mylog
from yt.utilities.definitions import inv_axis_names, axis_names, x_dict, y_dict
import yt.extern.progressbar as pb
import yt.utilities.rpdb as rpdb
from yt.data_objects.yt_array import YTArray
from collections import defaultdict
from functools import wraps

# Some functions for handling sequences and other types

def iterable(obj):
    """
    Grabbed from Python Cookbook / matploblib.cbook.  Returns true/false for
    *obj* iterable.
    """
    try: len(obj)
    except: return False
    return True

def ensure_list(obj):
    """
    This function ensures that *obj* is a list.  Typically used to convert a
    string to a list, for instance ensuring the *fields* as an argument is a
    list.
    """
    if obj is None:
        return [obj]
    if not isinstance(obj, types.ListType):
        return [obj]
    return obj

def ensure_numpy_array(obj):
    """
    This function ensures that *obj* is a numpy array. Typically used to
    convert scalar, list or tuple argument passed to functions using Cython.
    """
    if isinstance(obj, np.ndarray):
        return obj
    elif isinstance(obj, (types.ListType, types.TupleType)):
        return np.asarray(obj)
    else:
        return np.asarray([obj])

def ensure_tuple(obj):
    """
    This function ensures that *obj* is a tuple.  Typically used to convert
    scalar, list, or array arguments specified by a user in a context where
    we assume a tuple internally
    """
    if isinstance(obj, types.TupleType):
        return obj
    elif isinstance(obj, (types.ListType, np.ndarray)):
        return tuple(obj)
    else:
        return (obj,)

def read_struct(f, fmt):
    """
    This reads a struct, and only that struct, from an open file.
    """
    s = f.read(struct.calcsize(fmt))
    return struct.unpack(fmt, s)

def just_one(obj):
    # If we have an iterable, sometimes we only want one item
    if hasattr(obj,'flat'):
        return obj.flat[0]
    elif iterable(obj):
        return obj[0]
    return obj

# Taken from
# http://www.goldb.org/goldblog/2008/02/06/PythonConvertSecsIntoHumanReadableTimeStringHHMMSS.aspx
def humanize_time(secs):
    """
    Takes *secs* and returns a nicely formatted string
    """
    mins, secs = divmod(secs, 60)
    hours, mins = divmod(mins, 60)
    return '%02d:%02d:%02d' % (hours, mins, secs)

#
# Some function wrappers that come in handy once in a while
#

# we use the resource module to get the memory page size

try:
    import resource
except ImportError:
    pass

def get_memory_usage():
    """
    Returning resident size in megabytes
    """
    pid = os.getpid()
    try:
        pagesize = resource.getpagesize()
    except NameError:
        return -1024
    status_file = "/proc/%s/statm" % (pid)
    if not os.path.isfile(status_file):
        return -1024
    line = open(status_file).read()
    size, resident, share, text, library, data, dt = [int(i) for i in line.split()]
    return resident * pagesize / (1024 * 1024) # return in megs

def time_execution(func):
    r"""
    Decorator for seeing how long a given function takes, depending on whether
    or not the global 'yt.timefunctions' config parameter is set.
    """
    @wraps(func)
    def wrapper(*arg, **kw):
        t1 = time.time()
        res = func(*arg, **kw)
        t2 = time.time()
        mylog.debug('%s took %0.3f s', func.func_name, (t2-t1))
        return res
    from yt.config import ytcfg
    if ytcfg.getboolean("yt","timefunctions") == True:
        return wrapper
    else:
        return func

def print_tb(func):
    """
    This function is used as a decorate on a function to have the calling stack
    printed whenever that function is entered.

    This can be used like so:

    .. code-block:: python

       @print_tb
       def some_deeply_nested_function(...):

    """
    @wraps(func)
    def run_func(*args, **kwargs):
        traceback.print_stack()
        return func(*args, **kwargs)
    return run_func

def rootonly(func):
    """
    This is a decorator that, when used, will only call the function on the
    root processor and then broadcast the results of the function to all other
    processors.

    This can be used like so:

    .. code-block:: python

       @rootonly
       def some_root_only_function(...):

    """
    from yt.config import ytcfg
    @wraps(func)
    def check_parallel_rank(*args, **kwargs):
        if ytcfg.getint("yt","__topcomm_parallel_rank") > 0:
            return
        return func(*args, **kwargs)
    return check_parallel_rank

def rootloginfo(*args):
    from yt.config import ytcfg
    if ytcfg.getint("yt", "__topcomm_parallel_rank") > 0: return
    mylog.info(*args)

def deprecate(func):
    """
    This decorator issues a deprecation warning.

    This can be used like so:

    .. code-block:: python

       @deprecate
       def some_really_old_function(...):

    """
    @wraps(func)
    def run_func(*args, **kwargs):
        warnings.warn("%s has been deprecated and may be removed without notice!" \
                % func.func_name, DeprecationWarning, stacklevel=2)
        func(*args, **kwargs)
    return run_func

def pdb_run(func):
    """
    This decorator inserts a pdb session on top of the call-stack into a
    function.

    This can be used like so:

    .. code-block:: python

       @pdb_run
       def some_function_to_debug(...):

    """
    @wraps(func)
    def wrapper(*args, **kw):
        pdb.runcall(func, *args, **kw)
    return wrapper

__header = """
== Welcome to the embedded IPython Shell ==

   You are currently inside the function:
     %(fname)s

   Defined in:
     %(filename)s:%(lineno)s
"""

def get_ipython_api_version():
    import IPython
    if LooseVersion(IPython.__version__) <= LooseVersion('0.10'):
        api_version = '0.10'
    elif LooseVersion(IPython.__version__) <= LooseVersion('1.0'):
        api_version = '0.11'
    else:
        api_version = '1.0'

    return api_version

def insert_ipython(num_up=1):
    """
    Placed inside a function, this will insert an IPython interpreter at that
    current location.  This will enabled detailed inspection of the current
    exeuction environment, as well as (optional) modification of that environment.
    *num_up* refers to how many frames of the stack get stripped off, and
    defaults to 1 so that this function itself is stripped off.
    """

    api_version = get_ipython_api_version()

    stack = inspect.stack()
    frame = inspect.stack()[num_up]
    loc = frame[0].f_locals.copy()
    glo = frame[0].f_globals
    dd = dict(fname = frame[3], filename = frame[1],
              lineno = frame[2])
    if api_version == '0.10':
        ipshell = IPython.Shell.IPShellEmbed()
        ipshell(header = __header % dd,
                local_ns = loc, global_ns = glo)
    else:
        from IPython.config.loader import Config
        cfg = Config()
        cfg.InteractiveShellEmbed.local_ns = loc
        cfg.InteractiveShellEmbed.global_ns = glo
        IPython.embed(config=cfg, banner2 = __header % dd)
        if api_version == '0.11':
            from IPython.frontend.terminal.embed import InteractiveShellEmbed
        else:
            from IPython.terminal.embed import InteractiveShellEmbed
        ipshell = InteractiveShellEmbed(config=cfg)

    del ipshell


#
# Our progress bar types and how to get one
#

class DummyProgressBar(object):
    # This progressbar gets handed if we don't
    # want ANY output
    def __init__(self, *args, **kwargs):
        return
    def update(self, *args, **kwargs):
        return
    def finish(self, *args, **kwargs):
        return

class ParallelProgressBar(object):
    # This is just a simple progress bar
    # that prints on start/stop
    def __init__(self, title, maxval):
        self.title = title
        mylog.info("Starting '%s'", title)
    def update(self, *args, **kwargs):
        return
    def finish(self):
        mylog.info("Finishing '%s'", self.title)

class GUIProgressBar(object):
    def __init__(self, title, maxval):
        import wx
        self.maxval = maxval
        self.last = 0
        self._pbar = wx.ProgressDialog("Working...",
                    title, maximum=maxval,
                    style=wx.PD_REMAINING_TIME|wx.PD_ELAPSED_TIME|wx.PD_APP_MODAL)
    def update(self, val):
        # An update is only meaningful if it's on the order of 1/100 or greater
        if ceil(100*self.last / self.maxval) + 1 == \
           floor(100*val / self.maxval) or val == self.maxval:
            self._pbar.Update(val)
            self.last = val
    def finish(self):
        self._pbar.Destroy()

def get_pbar(title, maxval):
    """
    This returns a progressbar of the most appropriate type, given a *title*
    and a *maxval*.
    """
    maxval = max(maxval, 1)
    from yt.config import ytcfg
    if ytcfg.getboolean("yt", "suppressStreamLogging") or \
       "__IPYTHON__" in dir(__builtin__) or \
       ytcfg.getboolean("yt", "__withintesting"):
        return DummyProgressBar()
    elif ytcfg.getboolean("yt", "__withinreason"):
        from yt.gui.reason.extdirect_repl import ExtProgressBar
        return ExtProgressBar(title, maxval)
    elif ytcfg.getboolean("yt", "__parallel"):
        return ParallelProgressBar(title, maxval)
    widgets = [ title,
            pb.Percentage(), ' ',
            pb.Bar(marker=pb.RotatingMarker()),
            ' ', pb.ETA(), ' ']
    pbar = pb.ProgressBar(widgets=widgets,
                          maxval=maxval).start()
    return pbar

def only_on_root(func, *args, **kwargs):
    """
    This function accepts a *func*, a set of *args* and *kwargs* and then only
    on the root processor calls the function.  All other processors get "None"
    handed back.
    """
    from yt.config import ytcfg
    if kwargs.pop("global_rootonly", False):
        cfg_option = "__global_parallel_rank"
    else:
        cfg_option = "__topcomm_parallel_rank"
    if not ytcfg.getboolean("yt","__parallel"):
        return func(*args,**kwargs)
    if ytcfg.getint("yt", cfg_option) > 0: return
    return func(*args, **kwargs)

def is_root():
    """
    This function returns True if it is on the root processor of the
    topcomm and False otherwise.
    """
    from yt.config import ytcfg
    cfg_option = "__topcomm_parallel_rank"
    if not ytcfg.getboolean("yt","__parallel"):
        return True
    if ytcfg.getint("yt", cfg_option) > 0: 
        return False
    return True


#
# Our signal and traceback handling functions
#

def signal_print_traceback(signo, frame):
    print traceback.print_stack(frame)

def signal_problem(signo, frame):
    raise RuntimeError()

def signal_ipython(signo, frame):
    insert_ipython(2)

def paste_traceback(exc_type, exc, tb):
    """
    This is a traceback handler that knows how to paste to the pastebin.
    Should only be used in sys.excepthook.
    """
    sys.__excepthook__(exc_type, exc, tb)
    import xmlrpclib, cStringIO
    p = xmlrpclib.ServerProxy(
            "http://paste.yt-project.org/xmlrpc/",
            allow_none=True)
    s = cStringIO.StringIO()
    traceback.print_exception(exc_type, exc, tb, file=s)
    s = s.getvalue()
    ret = p.pastes.newPaste('pytb', s, None, '', '', True)
    print
    print "Traceback pasted to http://paste.yt-project.org/show/%s" % (ret)
    print

def paste_traceback_detailed(exc_type, exc, tb):
    """
    This is a traceback handler that knows how to paste to the pastebin.
    Should only be used in sys.excepthook.
    """
    import xmlrpclib, cStringIO, cgitb
    s = cStringIO.StringIO()
    handler = cgitb.Hook(format="text", file = s)
    handler(exc_type, exc, tb)
    s = s.getvalue()
    print s
    p = xmlrpclib.ServerProxy(
            "http://paste.yt-project.org/xmlrpc/",
            allow_none=True)
    ret = p.pastes.newPaste('text', s, None, '', '', True)
    print
    print "Traceback pasted to http://paste.yt-project.org/show/%s" % (ret)
    print

def traceback_writer_hook(file_suffix = ""):
    def write_to_file(exc_type, exc, tb):
        sys.__excepthook__(exc_type, exc, tb)
        fn = "yt_traceback%s" % file_suffix
        f = open(fn, "w")
        traceback.print_exception(exc_type, exc, tb, file=f)
        print "Wrote traceback to %s" % fn
    return write_to_file

_ss = "fURbBUUBE0cLXgETJnZgJRMXVhVGUQpQAUBuehQMUhJWRFFRAV1ERAtBXw1dAxMLXT4zXBFfABNN\nC0ZEXw1YUURHCxMXVlFERwxWCQw=\n"
def _rdbeta(key):
    import itertools, base64
    enc_s = base64.decodestring(_ss)
    dec_s = ''.join([ chr(ord(a) ^ ord(b)) for a, b in zip(enc_s, itertools.cycle(key)) ])
    print dec_s

#
# Some exceptions
#

class NoCUDAException(Exception):
    pass

class YTEmptyClass(object):
    pass

def update_hg(path, skip_rebuild = False):
    from mercurial import hg, ui, commands
    f = open(os.path.join(path, "yt_updater.log"), "a")
    u = ui.ui()
    u.pushbuffer()
    config_fn = os.path.join(path, ".hg", "hgrc")
    print "Reading configuration from ", config_fn
    u.readconfig(config_fn)
    repo = hg.repository(u, path)
    commands.pull(u, repo)
    f.write(u.popbuffer())
    f.write("\n\n")
    u.pushbuffer()
    commands.identify(u, repo)
    if "+" in u.popbuffer():
        print "Can't rebuild modules by myself."
        print "You will have to do this yourself.  Here's a sample commands:"
        print
        print "    $ cd %s" % (path)
        print "    $ hg up"
        print "    $ %s setup.py develop" % (sys.executable)
        return 1
    print "Updating the repository"
    f.write("Updating the repository\n\n")
    commands.update(u, repo, check=True)
    if skip_rebuild: return
    f.write("Rebuilding modules\n\n")
    p = subprocess.Popen([sys.executable, "setup.py", "build_ext", "-i"], cwd=path,
                        stdout = subprocess.PIPE, stderr = subprocess.STDOUT)
    stdout, stderr = p.communicate()
    f.write(stdout)
    f.write("\n\n")
    if p.returncode:
        print "BROKEN: See %s" % (os.path.join(path, "yt_updater.log"))
        sys.exit(1)
    f.write("Successful!\n")
    print "Updated successfully."

def get_hg_version(path):
    from mercurial import hg, ui, commands
    u = ui.ui()
    u.pushbuffer()
    repo = hg.repository(u, path)
    commands.identify(u, repo)
    return u.popbuffer()

def get_yt_version():
    try:
        from yt.__hg_version__ import hg_version
        return hg_version
    except ImportError:
        pass
    import pkg_resources
    yt_provider = pkg_resources.get_provider("yt")
    path = os.path.dirname(yt_provider.module_path)
    version = get_hg_version(path)[:12]
    return version

def get_version_stack():
    import numpy, matplotlib, h5py
    version_info = {}
    version_info['yt'] = get_yt_version()
    version_info['numpy'] = numpy.version.version
    version_info['matplotlib'] = matplotlib.__version__
    version_info['h5py'] = h5py.version.version
    return version_info

def get_script_contents():
    stack = inspect.stack()
    top_frame = inspect.stack()[-1]
    finfo = inspect.getframeinfo(top_frame[0])
    if finfo[2] != "<module>": return None
    if not os.path.exists(finfo[0]): return None
    try:
        contents = open(finfo[0]).read()
    except:
        contents = None
    return contents

# This code snippet is modified from Georg Brandl
def bb_apicall(endpoint, data, use_pass = True):
    import urllib, urllib2
    uri = 'https://api.bitbucket.org/1.0/%s/' % endpoint
    # since bitbucket doesn't return the required WWW-Authenticate header when
    # making a request without Authorization, we cannot use the standard urllib2
    # auth handlers; we have to add the requisite header from the start
    if data is not None:
        data = urllib.urlencode(data)
    req = urllib2.Request(uri, data)
    if use_pass:
        username = raw_input("Bitbucket Username? ")
        password = getpass.getpass()
        upw = '%s:%s' % (username, password)
        req.add_header('Authorization', 'Basic %s' % base64.b64encode(upw).strip())
    return urllib2.urlopen(req).read()

def get_yt_supp():
    supp_path = os.path.join(os.environ["YT_DEST"], "src",
                             "yt-supplemental")
    # Now we check that the supplemental repository is checked out.
    if not os.path.isdir(supp_path):
        print
        print "*** The yt-supplemental repository is not checked ***"
        print "*** out.  I can do this for you, but because this ***"
        print "*** is a delicate act, I require you to respond   ***"
        print "*** to the prompt with the word 'yes'.            ***"
        print
        response = raw_input("Do you want me to try to check it out? ")
        if response != "yes":
            print
            print "Okay, I understand.  You can check it out yourself."
            print "This command will do it:"
            print
            print "$ hg clone http://hg.yt-project.org/yt-supplemental/ ",
            print "%s" % (supp_path)
            print
            sys.exit(1)
        rv = commands.clone(uu,
                "http://hg.yt-project.org/yt-supplemental/", supp_path)
        if rv:
            print "Something has gone wrong.  Quitting."
            sys.exit(1)
    # Now we think we have our supplemental repository.
    return supp_path

def fix_length(length):
    length_valid_tuple = isinstance(length, (list, tuple)) and len(length) == 2
    unit_is_string = isinstance(length[1], types.StringTypes)
    if length_valid_tuple and unit_is_string:
        if length[1] in ('unitary', '1'):
            length = (length[0], 'code_length')
        return YTArray(*length)
    elif isinstance(length, numeric_type):
        return YTArray(length, 'cm')
    else:
        raise RuntimeError("Length %s is invalid" % str(length))

@contextlib.contextmanager
def parallel_profile(prefix):
    import cProfile
    from yt.config import ytcfg
    fn = "%s_%04i_%04i.cprof" % (prefix,
                ytcfg.getint("yt", "__topcomm_parallel_size"),
                ytcfg.getint("yt", "__topcomm_parallel_rank"))
    p = cProfile.Profile()
    p.enable()
    yield fn
    p.disable()
    p.dump_stats(fn)

def get_num_threads():
    from .config import ytcfg
    nt = ytcfg.getint("yt","numthreads")
    if nt < 0:
        return os.environ.get("OMP_NUM_THREADS", 0)
    return nt

def fix_axis(axis):
    return inv_axis_names.get(axis, axis)

def get_image_suffix(name):
    suffix = os.path.splitext(name)[1]
    return suffix if suffix in ['.png', '.eps', '.ps', '.pdf'] else ''


def ensure_dir_exists(path):
    r"""Create all directories in path recursively in a parallel safe manner"""
    my_dir = os.path.dirname(path)
    if not my_dir:
        return
    if not os.path.exists(my_dir):
        only_on_root(os.makedirs, my_dir)

<<<<<<< HEAD
def set_intersection(some_list):
    if len(some_list) == 0: return set([])
    # This accepts a list of iterables, which we get the intersection of.
    s = set(some_list[0])
    for l in some_list[1:]:
        s.intersection_update(l)
    return s

@contextlib.contextmanager
def memory_checker(interval = 15):
    import threading
    class MemoryChecker(threading.Thread):
        def __init__(self, event, interval):
            self.event = event
            self.interval = interval
            threading.Thread.__init__(self)

        def run(self):
            while not self.event.wait(self.interval):
                print "MEMORY: %0.3e gb" % (get_memory_usage()/1024.)

    e = threading.Event()
    mem_check = MemoryChecker(e, interval)
    mem_check.start()
    yield
    e.set()
=======
def assert_valid_width_tuple(width):
    try:
        assert iterable(width) and len(width) == 2, \
            "width (%s) is not a two element tuple" % width
        valid = isinstance(width[0], numeric_type) and isinstance(width[1], str)
        msg = "width (%s) is invalid. " % str(width)
        msg += "Valid widths look like this: (12, 'au')"
        assert valid, msg
    except AssertionError, e:
        raise YTInvalidWidthError(e)
>>>>>>> 4d8670b7
<|MERGE_RESOLUTION|>--- conflicted
+++ resolved
@@ -634,34 +634,6 @@
     if not os.path.exists(my_dir):
         only_on_root(os.makedirs, my_dir)
 
-<<<<<<< HEAD
-def set_intersection(some_list):
-    if len(some_list) == 0: return set([])
-    # This accepts a list of iterables, which we get the intersection of.
-    s = set(some_list[0])
-    for l in some_list[1:]:
-        s.intersection_update(l)
-    return s
-
-@contextlib.contextmanager
-def memory_checker(interval = 15):
-    import threading
-    class MemoryChecker(threading.Thread):
-        def __init__(self, event, interval):
-            self.event = event
-            self.interval = interval
-            threading.Thread.__init__(self)
-
-        def run(self):
-            while not self.event.wait(self.interval):
-                print "MEMORY: %0.3e gb" % (get_memory_usage()/1024.)
-
-    e = threading.Event()
-    mem_check = MemoryChecker(e, interval)
-    mem_check.start()
-    yield
-    e.set()
-=======
 def assert_valid_width_tuple(width):
     try:
         assert iterable(width) and len(width) == 2, \
@@ -672,4 +644,30 @@
         assert valid, msg
     except AssertionError, e:
         raise YTInvalidWidthError(e)
->>>>>>> 4d8670b7
+
+def set_intersection(some_list):
+    if len(some_list) == 0: return set([])
+    # This accepts a list of iterables, which we get the intersection of.
+    s = set(some_list[0])
+    for l in some_list[1:]:
+        s.intersection_update(l)
+    return s
+
+@contextlib.contextmanager
+def memory_checker(interval = 15):
+    import threading
+    class MemoryChecker(threading.Thread):
+        def __init__(self, event, interval):
+            self.event = event
+            self.interval = interval
+            threading.Thread.__init__(self)
+
+        def run(self):
+            while not self.event.wait(self.interval):
+                print "MEMORY: %0.3e gb" % (get_memory_usage()/1024.)
+
+    e = threading.Event()
+    mem_check = MemoryChecker(e, interval)
+    mem_check.start()
+    yield
+    e.set()