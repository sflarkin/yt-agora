--- conflicted
+++ resolved
@@ -13,13 +13,8 @@
 # The full license is in the file COPYING.txt, distributed with this software.
 #-----------------------------------------------------------------------------
 
-<<<<<<< HEAD
-import __builtin__
-import time, types, signal, inspect, traceback, sys, pdb, os
-=======
 import time, types, signal, inspect, traceback, sys, pdb, os, re
 import time, types, signal, inspect, traceback, sys, pdb, os, re
->>>>>>> 3a31dcaf
 import contextlib
 import warnings, struct, subprocess
 import numpy as np
@@ -27,6 +22,7 @@
 from math import floor, ceil
 from numbers import Number as numeric_type
 
+from yt.extern.six.moves import builtins
 from yt.utilities.exceptions import *
 from yt.utilities.logger import ytLogger as mylog
 import yt.extern.progressbar as pb
@@ -349,7 +345,7 @@
     maxval = max(maxval, 1)
     from yt.config import ytcfg
     if ytcfg.getboolean("yt", "suppressStreamLogging") or \
-       "__IPYTHON__" in dir(__builtin__) or \
+       "__IPYTHON__" in dir(builtins) or \
        ytcfg.getboolean("yt", "__withintesting"):
         return DummyProgressBar()
     elif ytcfg.getboolean("yt", "__withinreason"):
@@ -414,11 +410,12 @@
     Should only be used in sys.excepthook.
     """
     sys.__excepthook__(exc_type, exc, tb)
-    import xmlrpclib, cStringIO
+    from yt.extern.six.moves import StringIO
+    import xmlrpclib
     p = xmlrpclib.ServerProxy(
             "http://paste.yt-project.org/xmlrpc/",
             allow_none=True)
-    s = cStringIO.StringIO()
+    s = StringIO()
     traceback.print_exception(exc_type, exc, tb, file=s)
     s = s.getvalue()
     ret = p.pastes.newPaste('pytb', s, None, '', '', True)
@@ -431,8 +428,9 @@
     This is a traceback handler that knows how to paste to the pastebin.
     Should only be used in sys.excepthook.
     """
-    import xmlrpclib, cStringIO, cgitb
-    s = cStringIO.StringIO()
+    import xmlrpclib, cgitb
+    from yt.extern.six.moves import StringIO
+    s = StringIO()
     handler = cgitb.Hook(format="text", file = s)
     handler(exc_type, exc, tb)
     s = s.getvalue()
