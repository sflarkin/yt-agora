--- conflicted
+++ resolved
@@ -558,10 +558,6 @@
         plot._axes.set_ylabel(self.label)
 
 def get_smallest_appropriate_unit(v, ds):
-<<<<<<< HEAD
-    max_nu = 1e30
-=======
->>>>>>> 7d567f32
     good_u = None
     for unit in ['Mpc', 'kpc', 'pc', 'au', 'rsun', 'km', 'cm']:
         uq = YTQuantity(1.0, unit)
@@ -711,13 +707,6 @@
         dxf = "d%s" % xf
         dyf = "d%s" % yf
 
-<<<<<<< HEAD
-        DomainRight = plot.data.ds.domain_right_edge
-        DomainLeft = plot.data.ds.domain_left_edge
-        DomainWidth = DomainRight - DomainLeft
-
-=======
->>>>>>> 7d567f32
         nx, ny = plot.image._A.shape
         buff = np.zeros((nx,ny),dtype='float64')
         for i,clump in enumerate(reversed(self.clumps)):
@@ -912,13 +901,8 @@
 class HaloCatalogCallback(PlotCallback):
     """
     annotate_halos(halo_catalog, circle_kwargs=None,
-<<<<<<< HEAD
-        width = None, annotate_field=False,
-        font_kwargs = None, factor = 1.0)
-=======
         width=None, annotate_field=None,
         font_kwargs=None, factor = 1.0)
->>>>>>> 7d567f32
 
     Plots circles at the locations of all the halos
     in a halo catalog with radii corresponding to the
@@ -945,25 +929,16 @@
     region = None
     _descriptor = None
 
-<<<<<<< HEAD
-    def __init__(self, halo_catalog, circle_kwargs = None, 
-            width = None, annotate_field = False,
-            font_kwargs = None, factor = 1.0):
-=======
     def __init__(self, halo_catalog, circle_kwargs=None, 
             width=None, annotate_field=None,
             font_kwargs=None, factor = 1.0):
->>>>>>> 7d567f32
 
         PlotCallback.__init__(self)
         self.halo_catalog = halo_catalog
         self.width = width
         self.annotate_field = annotate_field
-<<<<<<< HEAD
-=======
         if font_kwargs is None:
             font_kwargs = {'color':'white'}
->>>>>>> 7d567f32
         self.font_kwargs = font_kwargs
         self.factor = factor
         if circle_kwargs is None:
@@ -1026,11 +1001,7 @@
 
         if self.annotate_field:
             annotate_dat = halo_data[self.annotate_field]
-<<<<<<< HEAD
-            texts = ['{0}'.format(dat) for dat in annotate_dat]
-=======
             texts = ['{:g}'.format(float(dat))for dat in annotate_dat]
->>>>>>> 7d567f32
             for pos_x, pos_y, t in zip(px, py, texts): 
                 plot._axes.text(pos_x, pos_y, t, **self.font_kwargs)
  
