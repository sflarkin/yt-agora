"""

Callbacks to add additional functionality on to plots.



"""

#-----------------------------------------------------------------------------
# Copyright (c) 2013, yt Development Team.
#
# Distributed under the terms of the Modified BSD License.
#
# The full license is in the file COPYING.txt, distributed with this software.
#-----------------------------------------------------------------------------

import numpy as np
import h5py

from distutils.version import LooseVersion

from matplotlib.patches import Circle

from yt.funcs import *
from _mpl_imports import *
from yt.utilities.physical_constants import \
    sec_per_Gyr, sec_per_Myr, \
    sec_per_kyr, sec_per_year, \
    sec_per_day, sec_per_hr
from yt.units.yt_array import YTQuantity, YTArray
from yt.visualization.image_writer import apply_colormap
from yt.utilities.lib.geometry_utils import triangle_plane_intersect

from matplotlib.colors import colorConverter

import _MPL

callback_registry = {}

class PlotCallback(object):
    class __metaclass__(type):
        def __init__(cls, name, b, d):
            type.__init__(cls, name, b, d)
            callback_registry[name] = cls

    def __init__(self, *args, **kwargs):
        pass

    def convert_to_plot(self, plot, coord, offset = True):
        # coord should be a 2 x ncoord array-like datatype.
        try:
            ncoord = np.array(coord).shape[1]
        except IndexError:
            ncoord = 1

        # Convert the data and plot limits to tiled numpy arrays so that
        # convert_to_plot is automatically vectorized.

        x0 = np.array(np.tile(plot.xlim[0],ncoord))
        x1 = np.array(np.tile(plot.xlim[1],ncoord))
        xx0 = np.tile(plot._axes.get_xlim()[0],ncoord)
        xx1 = np.tile(plot._axes.get_xlim()[1],ncoord)

        y0 = np.array(np.tile(plot.ylim[0],ncoord))
        y1 = np.array(np.tile(plot.ylim[1],ncoord))
        yy0 = np.tile(plot._axes.get_ylim()[0],ncoord)
        yy1 = np.tile(plot._axes.get_ylim()[1],ncoord)

        ccoord = np.array(coord)

        # We need a special case for when we are only given one coordinate.
        if ccoord.shape == (2,):
            return ((ccoord[0]-x0)/(x1-x0)*(xx1-xx0) + xx0,
                    (ccoord[1]-y0)/(y1-y0)*(yy1-yy0) + yy0)
        else:
            return ((ccoord[0][:]-x0)/(x1-x0)*(xx1-xx0) + xx0,
                    (ccoord[1][:]-y0)/(y1-y0)*(yy1-yy0) + yy0)

    def pixel_scale(self,plot):
        x0, x1 = np.array(plot.xlim)
        xx0, xx1 = plot._axes.get_xlim()
        dx = (xx1 - xx0)/(x1 - x0)

        y0, y1 = np.array(plot.ylim)
        yy0, yy1 = plot._axes.get_ylim()
        dy = (yy1 - yy0)/(y1 - y0)

        return (dx,dy)


class VelocityCallback(PlotCallback):
    """
    annotate_velocity(factor=16, scale=None, scale_units=None, normalize=False):
    
    Adds a 'quiver' plot of velocity to the plot, skipping all but
    every *factor* datapoint. *scale* is the data units per arrow
    length unit using *scale_units* (see
    matplotlib.axes.Axes.quiver for more info). if *normalize* is
    True, the velocity fields will be scaled by their local
    (in-plane) length, allowing morphological features to be more
    clearly seen for fields with substantial variation in field
    strength (normalize is not implemented and thus ignored for
    Cutting Planes).
    """
    _type_name = "velocity"
    def __init__(self, factor=16, scale=None, scale_units=None, normalize=False):
        PlotCallback.__init__(self)
        self.factor = factor
        self.scale  = scale
        self.scale_units = scale_units
        self.normalize = normalize

    def __call__(self, plot):
        # Instantiation of these is cheap
        if plot._type_name == "CuttingPlane":
            qcb = CuttingQuiverCallback("cutting_plane_velocity_x",
                                        "cutting_plane_velocity_y",
                                        self.factor)
        else:
            ax = plot.data.axis
            (xi, yi) = (plot.data.ds.coordinates.x_axis[ax],
                        plot.data.ds.coordinates.y_axis[ax])
            axis_names = plot.data.ds.coordinates.axis_name
            xv = "velocity_%s" % (axis_names[xi])
            yv = "velocity_%s" % (axis_names[yi])

            bv = plot.data.get_field_parameter("bulk_velocity")
            if bv is not None:
                bv_x = bv[xi]
                bv_y = bv[yi]
            else: bv_x = bv_y = YTQuantity(0, 'cm/s')

            qcb = QuiverCallback(xv, yv, self.factor, scale=self.scale, 
                                 scale_units=self.scale_units, 
                                 normalize=self.normalize, bv_x=bv_x, bv_y=bv_y)
        return qcb(plot)

class MagFieldCallback(PlotCallback):
    """
    annotate_magnetic_field(factor=16, scale=None, scale_units=None, normalize=False):

    Adds a 'quiver' plot of magnetic field to the plot, skipping all but
    every *factor* datapoint. *scale* is the data units per arrow
    length unit using *scale_units* (see
    matplotlib.axes.Axes.quiver for more info). if *normalize* is
    True, the magnetic fields will be scaled by their local
    (in-plane) length, allowing morphological features to be more
    clearly seen for fields with substantial variation in field strength.
    """
    _type_name = "magnetic_field"
    def __init__(self, factor=16, scale=None, scale_units=None, normalize=False):
        PlotCallback.__init__(self)
        self.factor = factor
        self.scale  = scale
        self.scale_units = scale_units
        self.normalize = normalize

    def __call__(self, plot):
        # Instantiation of these is cheap
        if plot._type_name == "CuttingPlane":
            qcb = CuttingQuiverCallback("cutting_plane_bx",
                                        "cutting_plane_by",
                                        self.factor)
        else:
            xax = plot.data.ds.coordinates.x_axis[plot.data.axis]
            yax = plot.data.ds.coordinates.y_axis[plot.data.axis]
            axis_names = plot.data.ds.coordinates.axis_name
            xv = "magnetic_field_%s" % (axis_names[xax])
            yv = "magnetic_field_%s" % (axis_names[yax])
            qcb = QuiverCallback(xv, yv, self.factor, scale=self.scale, scale_units=self.scale_units, normalize=self.normalize)
        return qcb(plot)

class QuiverCallback(PlotCallback):
    """
    annotate_quiver(field_x, field_y, factor=16, scale=None, scale_units=None, 
                    normalize=False, bv_x=0, bv_y=0):

    Adds a 'quiver' plot to any plot, using the *field_x* and *field_y*
    from the associated data, skipping every *factor* datapoints
    *scale* is the data units per arrow length unit using *scale_units* 
    (see matplotlib.axes.Axes.quiver for more info)
    """
    _type_name = "quiver"
    def __init__(self, field_x, field_y, factor=16, scale=None, scale_units=None, normalize=False, bv_x=0, bv_y=0):
        PlotCallback.__init__(self)
        self.field_x = field_x
        self.field_y = field_y
        self.bv_x = bv_x
        self.bv_y = bv_y
        self.factor = factor
        self.scale = scale
        self.scale_units = scale_units
        self.normalize = normalize

    def __call__(self, plot):
        x0, x1 = plot.xlim
        y0, y1 = plot.ylim
        xx0, xx1 = plot._axes.get_xlim()
        yy0, yy1 = plot._axes.get_ylim()
        plot._axes.hold(True)
        nx = plot.image._A.shape[0] / self.factor
        ny = plot.image._A.shape[1] / self.factor
        # periodicity
        ax = plot.data.axis
        ds = plot.data.ds
        (xi, yi) = (ds.coordinates.x_axis[ax],
                    ds.coordinates.y_axis[ax])
        period_x = ds.domain_width[xi]
        period_y = ds.domain_width[yi]
        periodic = int(any(ds.periodicity))
        fv_x = plot.data[self.field_x]
        if self.bv_x != 0.0:
            # Workaround for 0.0 without units
            fv_x -= self.bv_x
        fv_y = plot.data[self.field_y]
        if self.bv_y != 0.0:
            # Workaround for 0.0 without units
            fv_y -= self.bv_y
        pixX = _MPL.Pixelize(plot.data['px'],
                             plot.data['py'],
                             plot.data['pdx'],
                             plot.data['pdy'],
                             fv_x,
                             int(nx), int(ny),
                             (x0, x1, y0, y1), 0, # bounds, antialias
                             (period_x, period_y), periodic,
                           ).transpose()
        pixY = _MPL.Pixelize(plot.data['px'],
                             plot.data['py'],
                             plot.data['pdx'],
                             plot.data['pdy'],
                             fv_y,
                             int(nx), int(ny),
                             (x0, x1, y0, y1), 0, # bounds, antialias
                             (period_x, period_y), periodic,
                           ).transpose()
        X,Y = np.meshgrid(np.linspace(xx0,xx1,nx,endpoint=True),
                          np.linspace(yy0,yy1,ny,endpoint=True))
        if self.normalize:
            nn = np.sqrt(pixX**2 + pixY**2)
            pixX /= nn
            pixY /= nn
        plot._axes.quiver(X,Y, pixX, pixY, scale=self.scale, scale_units=self.scale_units)
        plot._axes.set_xlim(xx0,xx1)
        plot._axes.set_ylim(yy0,yy1)
        plot._axes.hold(False)

class ContourCallback(PlotCallback):
    """
    annotate_contour(field, ncont=5, factor=4, take_log=None, clim=None,
                     plot_args=None, label=False, label_args=None,
                     data_source=None):

    Add contours in *field* to the plot.  *ncont* governs the number of
    contours generated, *factor* governs the number of points used in the
    interpolation, *take_log* governs how it is contoured and *clim* gives
    the (upper, lower) limits for contouring.  An alternate data source can be
    specified with *data_source*, but by default the plot's data source will be
    queried.
    """
    _type_name = "contour"
    def __init__(self, field, ncont=5, factor=4, clim=None,
                 plot_args = None, label = False, take_log = None, 
                 label_args = None, data_source = None):
        PlotCallback.__init__(self)
        self.ncont = ncont
        self.field = field
        self.factor = factor
        self.clim = clim
        self.take_log = take_log
        if plot_args is None: plot_args = {'colors':'k'}
        self.plot_args = plot_args
        self.label = label
        if label_args is None:
            label_args = {}
        self.label_args = label_args
        self.data_source = data_source

    def __call__(self, plot):
        # These need to be in code_length
        x0, x1 = (v.in_units("code_length") for v in plot.xlim)
        y0, y1 = (v.in_units("code_length") for v in plot.ylim)

        # These are in plot coordinates, which may not be code coordinates.
        xx0, xx1 = plot._axes.get_xlim()
        yy0, yy1 = plot._axes.get_ylim()

        plot._axes.hold(True)
        
        numPoints_x = plot.image._A.shape[0]
        numPoints_y = plot.image._A.shape[1]
        
        # Multiply by dx and dy to go from data->plot
        dx = (xx1 - xx0) / (x1-x0)
        dy = (yy1 - yy0) / (y1-y0)

        # We want xi, yi in plot coordinates
        xi, yi = np.mgrid[xx0:xx1:numPoints_x/(self.factor*1j),
                          yy0:yy1:numPoints_y/(self.factor*1j)]
        data = self.data_source or plot.data

        if plot._type_name in ['CuttingPlane','Projection','Slice']:
            if plot._type_name == 'CuttingPlane':
                x = data["px"]*dx
                y = data["py"]*dy
                z = data[self.field]
            elif plot._type_name in ['Projection','Slice']:
                #Makes a copy of the position fields "px" and "py" and adds the
                #appropriate shift to the copied field.  

                AllX = np.zeros(data["px"].size, dtype='bool')
                AllY = np.zeros(data["py"].size, dtype='bool')
                XShifted = data["px"].copy()
                YShifted = data["py"].copy()
                dom_x, dom_y = plot._period
                for shift in np.mgrid[-1:1:3j]:
                    xlim = ((data["px"] + shift*dom_x >= x0) &
                            (data["px"] + shift*dom_x <= x1))
                    ylim = ((data["py"] + shift*dom_y >= y0) &
                            (data["py"] + shift*dom_y <= y1))
                    XShifted[xlim] += shift * dom_x
                    YShifted[ylim] += shift * dom_y
                    AllX |= xlim
                    AllY |= ylim
            
                # At this point XShifted and YShifted are the shifted arrays of
                # position data in data coordinates
                wI = (AllX & AllY)

                # This converts XShifted and YShifted into plot coordinates
                x = ((XShifted[wI]-x0)*dx).ndarray_view() + xx0
                y = ((YShifted[wI]-y0)*dy).ndarray_view() + yy0
                z = data[self.field][wI]
        
            # Both the input and output from the triangulator are in plot
            # coordinates
            if LooseVersion(matplotlib.__version__) < LooseVersion("1.4.0"):
                from matplotlib.delaunay.triangulate import Triangulation as \
                    triang
                zi = triang(x,y).nn_interpolator(z)(xi,yi)
            else:
                from matplotlib.tri import Triangulation, LinearTriInterpolator
                triangulation = Triangulation(x, y)
                zi = LinearTriInterpolator(triangulation, z)(xi,yi)
        elif plot._type_name == 'OffAxisProjection':
            zi = plot.frb[self.field][::self.factor,::self.factor].transpose()
        
        if self.take_log is None:
            field = data._determine_fields([self.field])[0]
            self.take_log = plot.ds._get_field_info(*field).take_log

        if self.take_log: zi=np.log10(zi)

        if self.take_log and self.clim is not None: 
            self.clim = (np.log10(self.clim[0]), np.log10(self.clim[1]))
        
        if self.clim is not None: 
            self.ncont = np.linspace(self.clim[0], self.clim[1], self.ncont)
        
        cset = plot._axes.contour(xi,yi,zi,self.ncont, **self.plot_args)
        plot._axes.set_xlim(xx0,xx1)
        plot._axes.set_ylim(yy0,yy1)
        plot._axes.hold(False)
        
        if self.label:
            plot._axes.clabel(cset, **self.label_args)
        

class GridBoundaryCallback(PlotCallback):
    """
    annotate_grids(alpha=0.7, min_pix=1, min_pix_ids=20, draw_ids=False, periodic=True, 
                 min_level=None, max_level=None, cmap='B-W LINEAR_r', edgecolors=None,
                 linewidth=1.0):

    Draws grids on an existing PlotWindow object.
    Adds grid boundaries to a plot, optionally with alpha-blending. By default, 
    colors different levels of grids with different colors going from white to
    black, but you can change to any arbitrary colormap with cmap keyword, to all black
    grid edges for all levels with cmap=None and edgecolors=None, or to an arbitrary single
    color for grid edges with edgecolors='YourChosenColor' defined in any of the standard ways
    (e.g., edgecolors='white', edgecolors='r', edgecolors='#00FFFF', or edgecolor='0.3', where
    the last is a float in 0-1 scale indicating gray).
    Note that setting edgecolors overrides cmap if you have both set to non-None values.
    Cutoff for display is at min_pix wide. draw_ids puts the grid id in the corner of the grid. 
    (Not so great in projections...).  One can set min and maximum level of
    grids to display, and can change the linewidth of the displayed grids.
    """
    _type_name = "grids"
    def __init__(self, alpha=0.7, min_pix=1, min_pix_ids=20, draw_ids=False, periodic=True, 
                 min_level=None, max_level=None, cmap='B-W LINEAR_r', edgecolors = None, linewidth=1.0):
        PlotCallback.__init__(self)
        self.alpha = alpha
        self.min_pix = min_pix
        self.min_pix_ids = min_pix_ids
        self.draw_ids = draw_ids # put grid numbers in the corner.
        self.periodic = periodic
        self.min_level = min_level
        self.max_level = max_level
        self.linewidth = linewidth
        self.cmap = cmap
        self.edgecolors = edgecolors

    def __call__(self, plot):
        x0, x1 = plot.xlim
        y0, y1 = plot.ylim
        xx0, xx1 = plot._axes.get_xlim()
        yy0, yy1 = plot._axes.get_ylim()
        (dx, dy) = self.pixel_scale(plot)
        (xpix, ypix) = plot.image._A.shape
        ax = plot.data.axis
        px_index = plot.data.ds.coordinates.x_axis[ax]
        py_index = plot.data.ds.coordinates.y_axis[ax]
        DW = plot.data.ds.domain_width
        if self.periodic:
            pxs, pys = np.mgrid[-1:1:3j,-1:1:3j]
        else:
            pxs, pys = np.mgrid[0:0:1j,0:0:1j]
        GLE, GRE, levels = [], [], []
        for block, mask in plot.data.blocks:
            GLE.append(block.LeftEdge.in_units("code_length"))
            GRE.append(block.RightEdge.in_units("code_length"))
            levels.append(block.Level)
        if len(GLE) == 0: return
        # Retain both units and registry
        GLE = YTArray(GLE, input_units = GLE[0].units)
        GRE = YTArray(GRE, input_units = GRE[0].units)
        levels = np.array(levels)
        min_level = self.min_level or 0
        max_level = self.max_level or levels.max()

        for px_off, py_off in zip(pxs.ravel(), pys.ravel()):
            pxo = px_off * DW[px_index]
            pyo = py_off * DW[py_index]
            left_edge_x = np.array((GLE[:,px_index]+pxo-x0)*dx) + xx0
            left_edge_y = np.array((GLE[:,py_index]+pyo-y0)*dy) + yy0
            right_edge_x = np.array((GRE[:,px_index]+pxo-x0)*dx) + xx0
            right_edge_y = np.array((GRE[:,py_index]+pyo-y0)*dy) + yy0
            visible =  ( xpix * (right_edge_x - left_edge_x) / (xx1 - xx0) > self.min_pix ) & \
                       ( ypix * (right_edge_y - left_edge_y) / (yy1 - yy0) > self.min_pix ) & \
                       ( levels >= min_level) & \
                       ( levels <= max_level)

<<<<<<< HEAD
            # Grids can either be set by edgecolors OR a colormap.
            if self.edgecolors is not None: 
                edgecolors = colorConverter.to_rgba(self.edgecolors, alpha=self.alpha)
            else:  # use colormap if not explicity overridden by edgecolors
                if self.cmap is not None: 
                    edgecolors = apply_colormap(levels[(levels <= max_level) & (levels >= min_level)]*1.0,
                                                color_bounds=[0,plot.data.pf.h.max_level],
                                                cmap_name=self.cmap)[0,:,:]*1.0/255.
                    edgecolors[:,3] = self.alpha
                else:
                    edgecolors = (0.0,0.0,0.0,self.alpha)
=======
            if self.cmap is not None: 
                edgecolors = apply_colormap(levels[(levels <= max_level) & (levels >= min_level)]*1.0,
                                  color_bounds=[0,plot.data.ds.index.max_level],
                                  cmap_name=self.cmap)[0,:,:]*1.0/255.
                edgecolors[:,3] = self.alpha
            else:
                edgecolors = (0.0,0.0,0.0,self.alpha)
>>>>>>> 3a31dcaf

            if visible.nonzero()[0].size == 0: continue
            verts = np.array(
                [(left_edge_x, left_edge_x, right_edge_x, right_edge_x),
                 (left_edge_y, right_edge_y, right_edge_y, left_edge_y)])
            verts=verts.transpose()[visible,:,:]
            grid_collection = matplotlib.collections.PolyCollection(
                verts, facecolors="none",
                edgecolors=edgecolors, linewidth=self.linewidth)
            plot._axes.hold(True)
            plot._axes.add_collection(grid_collection)

            if self.draw_ids:
                visible_ids =  ( xpix * (right_edge_x - left_edge_x) / (xx1 - xx0) > self.min_pix_ids ) & \
                               ( ypix * (right_edge_y - left_edge_y) / (yy1 - yy0) > self.min_pix_ids )
                active_ids = np.unique(plot.data['grid_indices'])
                for i in np.where(visible_ids)[0]:
                    plot._axes.text(
                        left_edge_x[i] + (2 * (xx1 - xx0) / xpix),
                        left_edge_y[i] + (2 * (yy1 - yy0) / ypix),
                        "%d" % active_ids[i], clip_on=True)
            plot._axes.hold(False)

class StreamlineCallback(PlotCallback):
    """
    annotate_streamlines(field_x, field_y, factor = 16,
                         density = 1, plot_args=None):

    Add streamlines to any plot, using the *field_x* and *field_y*
    from the associated data, skipping every *factor* datapoints like
    'quiver'. *density* is the index of the amount of the streamlines.
    """
    _type_name = "streamlines"
    def __init__(self, field_x, field_y, factor = 16,
                 density = 1, plot_args=None):
        PlotCallback.__init__(self)
        self.field_x = field_x
        self.field_y = field_y
        self.factor = factor
        self.dens = density
        if plot_args is None: plot_args = {}
        self.plot_args = plot_args
        
    def __call__(self, plot):
        x0, x1 = plot.xlim
        y0, y1 = plot.ylim
        xx0, xx1 = plot._axes.get_xlim()
        yy0, yy1 = plot._axes.get_ylim()
        plot._axes.hold(True)
        nx = plot.image._A.shape[0] / self.factor
        ny = plot.image._A.shape[1] / self.factor
        pixX = _MPL.Pixelize(plot.data['px'],
                             plot.data['py'],
                             plot.data['pdx'],
                             plot.data['pdy'],
                             plot.data[self.field_x],
                             int(nx), int(ny),
                             (x0, x1, y0, y1),).transpose()
        pixY = _MPL.Pixelize(plot.data['px'],
                             plot.data['py'],
                             plot.data['pdx'],
                             plot.data['pdy'],
                             plot.data[self.field_y],
                             int(nx), int(ny),
                             (x0, x1, y0, y1),).transpose()
        X,Y = (np.linspace(xx0,xx1,nx,endpoint=True),
               np.linspace(yy0,yy1,ny,endpoint=True))
        streamplot_args = {'x': X, 'y': Y, 'u':pixX, 'v': pixY,
                           'density': self.dens}
        streamplot_args.update(self.plot_args)
        plot._axes.streamplot(**streamplot_args)
        plot._axes.set_xlim(xx0,xx1)
        plot._axes.set_ylim(yy0,yy1)
        plot._axes.hold(False)

class LabelCallback(PlotCallback):
    """
    This adds a label to the plot.
    """
    _type_name = "axis_label"
    def __init__(self, label):
        PlotCallback.__init__(self)
        self.label = label

    def __call__(self, plot):
        plot._figure.subplots_adjust(hspace=0, wspace=0,
                                     bottom=0.1, top=0.9,
                                     left=0.0, right=1.0)
        plot._axes.set_xlabel(self.label)
        plot._axes.set_ylabel(self.label)

def get_smallest_appropriate_unit(v, ds):
    max_nu = 1e30
    good_u = None
<<<<<<< HEAD
    for unit in ['mpc', 'kpc', 'pc', 'au', 'rsun', 'km', 'm', 'cm']:
        vv = v*pf[unit]
        if vv < max_nu and vv > 1.0:
=======
    for unit in ['Mpc', 'kpc', 'pc', 'au', 'rsun', 'km', 'cm']:
        uq = YTQuantity(1.0, unit)
        if uq < v:
>>>>>>> 3a31dcaf
            good_u = unit
            break
    if good_u is None : good_u = 'cm'
    return good_u

class LinePlotCallback(PlotCallback):
    """
    annotate_line(x, y, plot_args = None)

    Over plot *x* and *y* with *plot_args* fed into the plot.
    """
    _type_name = "line"
    def __init__(self, x, y, plot_args = None):
        PlotCallback.__init__(self)
        self.x = x
        self.y = y
        if plot_args is None: plot_args = {}
        self.plot_args = plot_args

    def __call__(self, plot):
        xx0, xx1 = plot._axes.get_xlim()
        yy0, yy1 = plot._axes.get_ylim()
        plot._axes.hold(True)
        plot._axes.plot(self.x, self.y, **self.plot_args)
        plot._axes.set_xlim(xx0,xx1)
        plot._axes.set_ylim(yy0,yy1)
        plot._axes.hold(False)

class ImageLineCallback(LinePlotCallback):
    """
    annotate_image_line(p1, p2, data_coords=False, plot_args = None)

    Plot from *p1* to *p2* (image plane coordinates)
    with *plot_args* fed into the plot.
    """
    _type_name = "image_line"
    def __init__(self, p1, p2, data_coords=False, plot_args = None):
        PlotCallback.__init__(self)
        self.p1 = p1
        self.p2 = p2
        if plot_args is None: plot_args = {}
        self.plot_args = plot_args
        self._ids = []
        self.data_coords = data_coords

    def __call__(self, plot):
        # We manually clear out any previous calls to this callback:
        plot._axes.lines = [l for l in plot._axes.lines if id(l) not in self._ids]
        kwargs = self.plot_args.copy()
        if self.data_coords and len(plot.image._A.shape) == 2:
            p1 = self.convert_to_plot(plot, self.p1)
            p2 = self.convert_to_plot(plot, self.p2)
        else:
            p1, p2 = self.p1, self.p2
            if not self.data_coords:
                kwargs["transform"] = plot._axes.transAxes

        px, py = (p1[0], p2[0]), (p1[1], p2[1])

        # Save state
        xx0, xx1 = plot._axes.get_xlim()
        yy0, yy1 = plot._axes.get_ylim()
        plot._axes.hold(True)
        ii = plot._axes.plot(px, py, **kwargs)
        self._ids.append(id(ii[0]))
        # Reset state
        plot._axes.set_xlim(xx0,xx1)
        plot._axes.set_ylim(yy0,yy1)
        plot._axes.hold(False)

class CuttingQuiverCallback(PlotCallback):
    """
    annotate_cquiver(field_x, field_y, factor)

    Get a quiver plot on top of a cutting plane, using *field_x* and
    *field_y*, skipping every *factor* datapoint in the discretization.
    """
    _type_name = "cquiver"
    def __init__(self, field_x, field_y, factor):
        PlotCallback.__init__(self)
        self.field_x = field_x
        self.field_y = field_y
        self.factor = factor

    def __call__(self, plot):
        x0, x1 = plot.xlim
        y0, y1 = plot.ylim
        xx0, xx1 = plot._axes.get_xlim()
        yy0, yy1 = plot._axes.get_ylim()
        plot._axes.hold(True)
        nx = plot.image._A.shape[0] / self.factor
        ny = plot.image._A.shape[1] / self.factor
        indices = np.argsort(plot.data['dx'])[::-1]
        pixX = _MPL.CPixelize( plot.data['x'], plot.data['y'], plot.data['z'],
                               plot.data['px'], plot.data['py'],
                               plot.data['pdx'], plot.data['pdy'], plot.data['pdz'],
                               plot.data.center, plot.data._inv_mat, indices,
                               plot.data[self.field_x],
                               int(nx), int(ny),
                               (x0, x1, y0, y1),).transpose()
        pixY = _MPL.CPixelize( plot.data['x'], plot.data['y'], plot.data['z'],
                               plot.data['px'], plot.data['py'],
                               plot.data['pdx'], plot.data['pdy'], plot.data['pdz'],
                               plot.data.center, plot.data._inv_mat, indices,
                               plot.data[self.field_y],
                               int(nx), int(ny),
                               (x0, x1, y0, y1),).transpose()
        X,Y = np.meshgrid(np.linspace(xx0,xx1,nx,endpoint=True),
                          np.linspace(yy0,yy1,ny,endpoint=True))
        plot._axes.quiver(X,Y, pixX, pixY)
        plot._axes.set_xlim(xx0,xx1)
        plot._axes.set_ylim(yy0,yy1)
        plot._axes.hold(False)

class ClumpContourCallback(PlotCallback):
    """
    annotate_clumps(clumps, plot_args = None)

    Take a list of *clumps* and plot them as a set of contours.
    """
    _type_name = "clumps"
    def __init__(self, clumps, plot_args = None):
        self.clumps = clumps
        if plot_args is None: plot_args = {}
        self.plot_args = plot_args

    def __call__(self, plot):
        x0, x1 = plot.xlim
        y0, y1 = plot.ylim
        xx0, xx1 = plot._axes.get_xlim()
        yy0, yy1 = plot._axes.get_ylim()

        extent = [xx0,xx1,yy0,yy1]

        plot._axes.hold(True)

        ax = plot.data.axis
        px_index = plot.data.ds.coordinates.x_axis[ax]
        py_index = plot.data.ds.coordinates.y_axis[ax]

        xf = plot.data.ds.coordinates.axis_name[px_index]
        yf = plot.data.ds.coordinates.axis_name[py_index]
        dxf = "d%s" % xf
        dyf = "d%s" % yf

        DomainRight = plot.data.ds.domain_right_edge
        DomainLeft = plot.data.ds.domain_left_edge
        DomainWidth = DomainRight - DomainLeft

        nx, ny = plot.image._A.shape
        buff = np.zeros((nx,ny),dtype='float64')
        for i,clump in enumerate(reversed(self.clumps)):
            mylog.info("Pixelizing contour %s", i)

            xf_copy = clump[xf].copy().in_units("code_length")
            yf_copy = clump[yf].copy().in_units("code_length")

            temp = _MPL.Pixelize(xf_copy, yf_copy,
                                 clump[dxf].in_units("code_length")/2.0,
                                 clump[dyf].in_units("code_length")/2.0,
                                 clump[dxf].d*0.0+i+1, # inits inside Pixelize
                                 int(nx), int(ny),
                             (x0, x1, y0, y1), 0).transpose()
            buff = np.maximum(temp, buff)
        self.rv = plot._axes.contour(buff, np.unique(buff),
                                     extent=extent, **self.plot_args)
        plot._axes.hold(False)

class ArrowCallback(PlotCallback):
    """
    annotate_arrow(pos, code_size, plot_args = None)

    This adds an arrow pointing at *pos* with size *code_size* in code
    units.  *plot_args* is a dict fed to matplotlib with arrow properties.
    """
    _type_name = "arrow"
    def __init__(self, pos, code_size, plot_args = None):
        self.pos = pos
        if isinstance(code_size, YTArray):
            code_size = code_size.in_units('code_length')
        if not iterable(code_size):
            code_size = (code_size, code_size)
        self.code_size = code_size
        if plot_args is None: plot_args = {}
        self.plot_args = plot_args

    def __call__(self, plot):
        if len(self.pos) == 3:
            ax = plot.data.axis
            (xi, yi) = (plot.data.ds.coordinates.x_axis[ax],
                        plot.data.ds.coordinates.y_axis[ax])
            pos = self.pos[xi], self.pos[yi]
        else: pos = self.pos
        if isinstance(self.code_size[1], basestring):
            code_size = plot.data.ds.quan(*self.code_size)
            code_size = code_size.in_units('code_length').value
            self.code_size = (code_size, code_size)
        from matplotlib.patches import Arrow
        # Now convert the pixels to code information
        x, y = self.convert_to_plot(plot, pos)
        x1, y1 = pos[0]+self.code_size[0], pos[1]+self.code_size[1]
        x1, y1 = self.convert_to_plot(plot, (x1, y1), False)
        dx, dy = x1 - x, y1 - y
        arrow = Arrow(x-dx, y-dy, dx, dy, **self.plot_args)
        plot._axes.add_patch(arrow)

class PointAnnotateCallback(PlotCallback):
    """
    annotate_point(pos, text, text_args = None)

    This adds *text* at position *pos*, where *pos* is in code-space.
    *text_args* is a dict fed to the text placement code.
    """
    _type_name = "point"
    def __init__(self, pos, text, text_args = None):
        self.pos = pos
        self.text = text
        if text_args is None: text_args = {}
        self.text_args = text_args

    def __call__(self, plot):
        if len(self.pos) == 3:
            ax = plot.data.axis
            (xi, yi) = (plot.data.ds.coordinates.x_axis[ax],
                        plot.data.ds.coordinates.y_axis[ax])
            pos = self.pos[xi], self.pos[yi]
        else: pos = self.pos
        width,height = plot.image._A.shape
        x,y = self.convert_to_plot(plot, pos)
        
        plot._axes.text(x, y, self.text, **self.text_args)

class MarkerAnnotateCallback(PlotCallback):
    """
    annotate_marker(pos, marker='x', plot_args=None)

    Adds text *marker* at *pos* in code units.  *plot_args* is a dict
    that will be forwarded to the plot command.
    """
    _type_name = "marker"
    def __init__(self, pos, marker='x', plot_args=None):
        self.pos = pos
        self.marker = marker
        if plot_args is None: plot_args = {}
        self.plot_args = plot_args

    def __call__(self, plot):
        xx0, xx1 = plot._axes.get_xlim()
        yy0, yy1 = plot._axes.get_ylim()
        if len(self.pos) == 3:
            ax = plot.data.axis
            (xi, yi) = (plot.data.ds.coordinates.x_axis[ax],
                        plot.data.ds.coordinates.y_axis[ax])
            pos = self.pos[xi], self.pos[yi]
        elif len(self.pos) == 2:
            pos = self.pos
        x,y = self.convert_to_plot(plot, pos)
        plot._axes.hold(True)
        plot._axes.scatter(x,y, marker = self.marker, **self.plot_args)
        plot._axes.set_xlim(xx0,xx1)
        plot._axes.set_ylim(yy0,yy1)
        plot._axes.hold(False)

class SphereCallback(PlotCallback):
    """
    annotate_sphere(center, radius, circle_args = None,
                    text = None, text_args = None)
    
    A sphere centered at *center* in code units with radius *radius* in
    code units will be created, with optional *circle_args*, *text*, and
    *text_args*.
    """
    _type_name = "sphere"
    def __init__(self, center, radius, circle_args = None,
                 text = None, text_args = None):
        self.center = center
        self.radius = radius
        if circle_args is None: circle_args = {}
        if 'fill' not in circle_args: circle_args['fill'] = False
        self.circle_args = circle_args
        self.text = text
        self.text_args = text_args
        if self.text_args is None: self.text_args = {}

    def __call__(self, plot):
        from matplotlib.patches import Circle

        if iterable(self.radius):
            self.radius = plot.data.ds.quan(self.radius[0], self.radius[1])
            self.radius = np.float64(self.radius.in_units(plot.xlim[0].units))

        radius = self.radius * self.pixel_scale(plot)[0]

        if plot.data.axis == 4:
            (xi, yi) = (0, 1)
        else:
            ax = plot.data.axis
            (xi, yi) = (plot.data.ds.coordinates.x_axis[ax],
                        plot.data.ds.coordinates.y_axis[ax])

        (center_x,center_y) = self.convert_to_plot(plot,(self.center[xi], self.center[yi]))
        
        cir = Circle((center_x, center_y), radius, **self.circle_args)
        plot._axes.add_patch(cir)
        if self.text is not None:
            plot._axes.text(center_x, center_y, self.text,
                            **self.text_args)

<<<<<<< HEAD
class HopCircleCallback(PlotCallback):
    """
    annotate_hop_circles(hop_output, max_number=None,
                         annotate=False, min_size=20, max_size=10000000,
                         font_size=8, print_halo_size=False,
                         print_halo_mass=False, width=None)

    Accepts a :class:`yt.HopList` *hop_output* and plots up to
    *max_number* (None for unlimited) halos as circles.
    """
    _type_name = "hop_circles"
    def __init__(self, hop_output, max_number=None,
                 annotate=False, min_size=20, max_size=10000000,
                 font_size=8, print_halo_size=False,
                 print_halo_mass=False, width=None):
        self.hop_output = hop_output
        self.max_number = max_number
        self.annotate = annotate
        self.min_size = min_size
        self.max_size = max_size
        self.font_size = font_size
        self.print_halo_size = print_halo_size
        self.print_halo_mass = print_halo_mass
        self.width = width

    def __call__(self, plot):
        from matplotlib.patches import Circle
        num = len(self.hop_output[:self.max_number])
        for halo in self.hop_output[:self.max_number]:
            size = halo.get_size()
            if size < self.min_size or size > self.max_size: continue
            # This could use halo.maximum_radius() instead of width
            if self.width is not None and \
                np.abs(halo.center_of_mass() - 
                       plot.data.center)[plot.data.axis] > \
                   self.width:
                continue
            
            radius = halo.maximum_radius() * self.pixel_scale(plot)[0]
            center = halo.center_of_mass()
            
            (xi, yi) = (x_dict[plot.data.axis], y_dict[plot.data.axis])

            (center_x,center_y) = self.convert_to_plot(plot,(center[xi], center[yi]))
            color = np.ones(3) * (0.4 * (num - halo.id)/ num) + 0.6
            cir = Circle((center_x, center_y), radius, fill=False, color=color)
            plot._axes.add_patch(cir)
            if self.annotate:
                if self.print_halo_size:
                    plot._axes.text(center_x+radius, center_y+radius, "%s" % size,
                    fontsize=self.font_size, color=color)
                elif self.print_halo_mass:
                    plot._axes.text(center_x+radius, center_y+radius, "%s" % halo.total_mass(),
                    fontsize=self.font_size, color=color)
                else:
                    plot._axes.text(center_x+radius, center_y+radius, "%s" % halo.id,
                    fontsize=self.font_size, color=color)

class HopParticleCallback(PlotCallback):
    """
    annotate_hop_particles(hop_output, max_number, p_size=1.0,
                           min_size=20, alpha=0.2):

    Adds particle positions for the members of each halo as identified
    by HOP. Along *axis* up to *max_number* groups in *hop_output* that are
    larger than *min_size* are plotted with *p_size* pixels per particle; 
    *alpha* determines the opacity of each particle.
    """
    _type_name = "hop_particles"
    def __init__(self, hop_output, max_number=None, p_size=1.0,
                min_size=20, alpha=0.2):
        self.hop_output = hop_output
        self.p_size = p_size
        self.max_number = max_number
        self.min_size = min_size
        self.alpha = alpha
    
    def __call__(self,plot):
        (dx,dy) = self.pixel_scale(plot)

        (xi, yi) = (x_names[plot.data.axis], y_names[plot.data.axis])

        # now we loop over the haloes
        for halo in self.hop_output[:self.max_number]:
            size = halo.get_size()

            if size < self.min_size: continue

            (px,py) = self.convert_to_plot(plot,(halo["particle_position_%s" % xi],
                                                 halo["particle_position_%s" % yi]))
            
            # Need to get the plot limits and set the hold state before scatter
            # and then restore the limits and turn off the hold state afterwards
            # because scatter will automatically adjust the plot window which we
            # do not want
            
            xlim = plot._axes.get_xlim()
            ylim = plot._axes.get_ylim()
            plot._axes.hold(True)

            plot._axes.scatter(px, py, edgecolors="None",
                s=self.p_size, c='black', alpha=self.alpha)
            
            plot._axes.set_xlim(xlim)
            plot._axes.set_ylim(ylim)
            plot._axes.hold(False)


class CoordAxesCallback(PlotCallback):
    """
    Creates x and y axes for a VMPlot. In the future, it will
    attempt to guess the proper units to use.
    """
    _type_name = "coord_axes"
    def __init__(self,unit=None,coords=False):
        PlotCallback.__init__(self)
        self.unit = unit
        self.coords = coords

    def __call__(self,plot):
        # 1. find out what the domain is
        # 2. pick a unit for it
        # 3. run self._axes.set_xlabel & self._axes.set_ylabel to actually lay things down.
        # 4. adjust extent information to make sure labels are visable.

        # put the plot into data coordinates
        nx,ny = plot.image._A.shape
        dx = (plot.xlim[1] - plot.xlim[0])/nx
        dy = (plot.ylim[1] - plot.ylim[0])/ny

        unit_conversion = plot.pf[plot.im["Unit"]]
        aspect = (plot.xlim[1]-plot.xlim[0])/(plot.ylim[1]-plot.ylim[0])

        print "aspect ratio = ", aspect

        # if coords is False, label axes relative to the center of the
        # display. if coords is True, label axes with the absolute
        # coordinates of the region.
        xcenter = 0.
        ycenter = 0.
        if not self.coords:
            center = plot.data.center
            if plot.data.axis == 0:
                xcenter = center[1]
                ycenter = center[2]
            elif plot.data.axis == 1:
                xcenter = center[0]
                ycenter = center[2]
            else:
                xcenter = center[0]
                ycenter = center[1]


            xformat_function = lambda a,b: '%7.1e' %((a*dx + plot.xlim[0] - xcenter)*unit_conversion)
            yformat_function = lambda a,b: '%7.1e' %((a*dy + plot.ylim[0] - ycenter)*unit_conversion)
        else:
            xformat_function = lambda a,b: '%7.1e' %((a*dx + plot.xlim[0])*unit_conversion)
            yformat_function = lambda a,b: '%7.1e' %((a*dy + plot.ylim[0])*unit_conversion)
            
        xticker = matplotlib.ticker.FuncFormatter(xformat_function)
        yticker = matplotlib.ticker.FuncFormatter(yformat_function)
        plot._axes.xaxis.set_major_formatter(xticker)
        plot._axes.yaxis.set_major_formatter(yticker)
        
        xlabel = '%s (%s)' % (axis_labels[plot.data.axis][0],plot.im["Unit"])
        ylabel = '%s (%s)' % (axis_labels[plot.data.axis][1],plot.im["Unit"])
        xticksize = nx/4.
        yticksize = ny/4.
        plot._axes.xaxis.set_major_locator(matplotlib.ticker.FixedLocator([i*xticksize for i in range(0,5)]))
        plot._axes.yaxis.set_major_locator(matplotlib.ticker.FixedLocator([i*yticksize for i in range(0,5)]))
        
        plot._axes.set_xlabel(xlabel,visible=True)
        plot._axes.set_ylabel(ylabel,visible=True)
        plot._figure.subplots_adjust(left=0.1,right=0.8)
=======
>>>>>>> 3a31dcaf

class TextLabelCallback(PlotCallback):
    """
    annotate_text(pos, text, data_coords=False, text_args = None)

    Accepts a position in (0..1, 0..1) of the image, some text and
    optionally some text arguments. If data_coords is True,
    position will be in code units instead of image coordinates.
    """
    _type_name = "text"
    def __init__(self, pos, text, data_coords=False, text_args = None):
        self.pos = pos
        self.text = text
        self.data_coords = data_coords
        if text_args is None: text_args = {}
        self.text_args = text_args

    def __call__(self, plot):
        kwargs = self.text_args.copy()
        if self.data_coords and len(plot.image._A.shape) == 2:
            if len(self.pos) == 3:
                ax = plot.data.axis
                (xi, yi) = (plot.data.ds.coordinates.x_axis[ax],
                            plot.data.ds.coordinates.y_axis[ax])
                pos = self.pos[xi], self.pos[yi]
            else: pos = self.pos
            x,y = self.convert_to_plot(plot, pos)
        else:
            x, y = self.pos
            if not self.data_coords:
                kwargs["transform"] = plot._axes.transAxes
        plot._axes.text(x, y, self.text, **kwargs)

class HaloCatalogCallback(PlotCallback):
    """
    annotate_halos(halo_catalog, circle_kwargs=None,
        width = None, annotate_field=False,
        font_kwargs = None, factor = 1.0)

    Plots circles at the locations of all the halos
    in a halo catalog with radii corresponding to the
    virial radius of each halo. 

    circle_kwargs: Contains the arguments controlling the
        appearance of the circles, supplied to the 
        Matplotlib patch Circle.
    width: the width over which to select halos to plot,
        useful when overplotting to a slice plot. Accepts
        a tuple in the form (1.0, 'Mpc').
    annotate_field: Accepts a field contained in the 
        halo catalog to add text to the plot near the halo.
        Example: annotate_field = 'particle_mass' will
        write the halo mass next to each halo.
    font_kwargs: Contains the arguments controlling the text
        appearance of the annotated field.
    factor: A number the virial radius is multiplied by for
        plotting the circles. Ex: factor = 2.0 will plot
        circles with twice the radius of each halo virial radius.
    """

    _type_name = 'halos'
    region = None
    _descriptor = None

    def __init__(self, halo_catalog, circle_kwargs = None, 
            width = None, annotate_field = False,
            font_kwargs = None, factor = 1.0):

        PlotCallback.__init__(self)
        self.halo_catalog = halo_catalog
        self.width = width
        self.annotate_field = annotate_field
        self.font_kwargs = font_kwargs
        self.factor = factor
        if circle_kwargs is None:
            circle_kwargs = {'edgecolor':'white', 'facecolor':'None'}
        self.circle_kwargs = circle_kwargs

    def __call__(self, plot):
        data = plot.data
        x0, x1 = plot.xlim
        y0, y1 = plot.ylim
        xx0, xx1 = plot._axes.get_xlim()
        yy0, yy1 = plot._axes.get_ylim()
        
        halo_data= self.halo_catalog.halos_ds.all_data()
        axis_names = plot.data.ds.coordinates.axis_name
        xax = plot.data.ds.coordinates.x_axis[data.axis]
        yax = plot.data.ds.coordinates.y_axis[data.axis]
        field_x = "particle_position_%s" % axis_names[xax]
        field_y = "particle_position_%s" % axis_names[yax]
        field_z = "particle_position_%s" % axis_names[data.axis]
        plot._axes.hold(True)

        # Set up scales for pixel size and original data
        pixel_scale = self.pixel_scale(plot)[0]
        data_scale = data.ds.length_unit
        units = data_scale.units

        # Convert halo positions to code units of the plotted data
        # and then to units of the plotted window
        px = halo_data[field_x][:].in_units(units) / data_scale
        py = halo_data[field_y][:].in_units(units) / data_scale
        px, py = self.convert_to_plot(plot,[px,py])

        # Convert halo radii to a radius in pixels
        radius = halo_data['virial_radius'][:].in_units(units)
        radius = np.array(radius*pixel_scale*self.factor/data_scale)
        
        if self.width:
            pz = halo_data[field_z][:].in_units(units)/data_scale
            pz = data.ds.arr(pz, 'code_length')
            c = data.center[data.axis]

            # I should catch an error here if width isn't in this form
            # but I dont really want to reimplement get_sanitized_width...
            width = data.ds.arr(self.width[0], self.width[1]).in_units('code_length')

            indices = np.where((pz > c-width) & (pz < c+width))

            px = px[indices]
            py = py[indices]
            radius = radius[indices]

        for x,y,r in zip(px, py, radius):
            plot._axes.add_artist(Circle(xy=(x,y), 
                radius = r, **self.circle_kwargs)) 

        plot._axes.set_xlim(xx0,xx1)
        plot._axes.set_ylim(yy0,yy1)
        plot._axes.hold(False)

        if self.annotate_field:
            annotate_dat = halo_data[self.annotate_field]
            texts = ['{0}'.format(dat) for dat in annotate_dat]
            for pos_x, pos_y, t in zip(px, py, texts): 
                plot._axes.text(pos_x, pos_y, t, **self.font_kwargs)
 

class ParticleCallback(PlotCallback):
    """
    annotate_particles(width, p_size=1.0, col='k', marker='o', stride=1.0,
                       ptype=None, stars_only=False, dm_only=False,
                       minimum_mass=None, alpha=1.0, min_star_age=None,
                       max_star_age=None)

    Adds particle positions, based on a thick slab along *axis* with a
    *width* along the line of sight.  *p_size* controls the number of
    pixels per particle, and *col* governs the color.  *ptype* will
    restrict plotted particles to only those that are of a given type.
<<<<<<< HEAD
    *minimum_mass* will require that the particles be of a given mass,
    calculated via ParticleMassMsun, to be plotted. *alpha* determines
    each particle's opacity. If stars are plotted, min_star_age and
    max_star_age filter them (in years).
=======
    Particles with masses below *minimum_mass* will not be plotted.
    *alpha* determines the opacity of the marker symbol used in the scatter
    plot.
>>>>>>> 3a31dcaf
    """
    _type_name = "particles"
    region = None
    _descriptor = None
    def __init__(self, width, p_size=1.0, col='k', marker='o', stride=1.0,
<<<<<<< HEAD
                 ptype=None, stars_only=False, dm_only=False,
                 minimum_mass=None, alpha=1.0, min_star_age=None,
                 max_star_age=None):
=======
                 ptype='all', minimum_mass=None, alpha=1.0):
>>>>>>> 3a31dcaf
        PlotCallback.__init__(self)
        self.width = width
        self.p_size = p_size
        self.color = col
        self.marker = marker
        self.stride = stride
        self.ptype = ptype
        self.minimum_mass = minimum_mass
        self.alpha = alpha
        self.min_star_age = min_star_age
        self.max_star_age = max_star_age

    def __call__(self, plot):
        data = plot.data
<<<<<<< HEAD
        # we construct a rectangular prism
=======
        if iterable(self.width):
            self.width = np.float64(plot.data.ds.quan(self.width[0], self.width[1]))
        # we construct a recantangular prism
>>>>>>> 3a31dcaf
        x0, x1 = plot.xlim
        y0, y1 = plot.ylim
        xx0, xx1 = plot._axes.get_xlim()
        yy0, yy1 = plot._axes.get_ylim()
        reg = self._get_region((x0,x1), (y0,y1), plot.data.axis, data)
        ax = data.axis
        xax = plot.data.ds.coordinates.x_axis[ax]
        yax = plot.data.ds.coordinates.y_axis[ax]
        axis_names = plot.data.ds.coordinates.axis_name
        field_x = "particle_position_%s" % axis_names[xax]
        field_y = "particle_position_%s" % axis_names[yax]
        pt = self.ptype
        gg = ( ( reg[pt, field_x] >= x0 ) & ( reg[pt, field_x] <= x1 )
           &   ( reg[pt, field_y] >= y0 ) & ( reg[pt, field_y] <= y1 ) )
        if self.minimum_mass is not None:
            gg &= (reg[pt, "particle_mass"] >= self.minimum_mass)
            if gg.sum() == 0: return
        if self.min_star_age is not None:
            current_time = plot.pf.current_time
            age_in_years = (current_time - reg["creation_time"]) * (plot.pf['Time'] / 3.155e7)
            gg &= (age_in_years >= self.min_star_age)
            if gg.sum() == 0: return
        if self.max_star_age is not None:
            current_time = plot.pf.current_time
            age_in_years = (current_time - reg["creation_time"]) * (plot.pf['Time'] / 3.155e7)
            gg &= (age_in_years <= self.max_star_age)
            if gg.sum() == 0: return
        plot._axes.hold(True)
        px, py = self.convert_to_plot(plot,
                    [np.array(reg[pt, field_x][gg][::self.stride]),
                     np.array(reg[pt, field_y][gg][::self.stride])])
        plot._axes.scatter(px, py, edgecolors='None', marker=self.marker,
                           s=self.p_size, c=self.color,alpha=self.alpha)
        plot._axes.set_xlim(xx0,xx1)
        plot._axes.set_ylim(yy0,yy1)
        plot._axes.hold(False)


    def _get_region(self, xlim, ylim, axis, data):
        LE, RE = [None]*3, [None]*3
        ds = data.ds
        xax = ds.coordinates.x_axis[axis]
        yax = ds.coordinates.y_axis[axis]
        zax = axis
        LE[xax], RE[xax] = xlim
        LE[yax], RE[yax] = ylim
        LE[zax] = data.center[zax].ndarray_view() - self.width*0.5
        RE[zax] = data.center[zax].ndarray_view() + self.width*0.5
        if self.region is not None \
            and np.all(self.region.left_edge <= LE) \
            and np.all(self.region.right_edge >= RE):
            return self.region
        self.region = data.ds.region(data.center, LE, RE)
        return self.region

class TitleCallback(PlotCallback):
    """
    annotate_title(title)

    Accepts a *title* and adds it to the plot
    """
    _type_name = "title"
    def __init__(self, title):
        PlotCallback.__init__(self)
        self.title = title

    def __call__(self,plot):
        plot._axes.set_title(self.title)

class TimestampCallback(PlotCallback):
    """
    annotate_timestamp(x, y, units=None, format="{time:.3G} {units}", **kwargs,
                       normalized=False, bbox_dict=None)

    Adds the current time to the plot at point given by *x* and *y*.  If *units*
    is given ('s', 'ms', 'ns', etc), it will covert the time to this basis.  If
    *units* is None, it will attempt to figure out the correct value by which to
    scale.  The *format* keyword is a template string that will be evaluated and
    displayed on the plot.  If *normalized* is true, *x* and *y* are interpreted
    as normalized plot coordinates (0,0 is lower-left and 1,1 is upper-right)
    otherwise *x* and *y* are assumed to be in plot coordinates. The *bbox_dict*
    is an optional dict of arguments for the bbox that frames the timestamp, see
    matplotlib's text annotation guide for more details. All other *kwargs* will
    be passed to the text() method on the plot axes.  See matplotlib's text()
    functions for more information.
    """
    _type_name = "timestamp"
    _bbox_dict = {'boxstyle': 'square,pad=0.6', 'fc': 'white', 'ec': 'black',
                  'alpha': 1.0}

    def __init__(self, x, y, units=None, format="{time:.3G} {units}",
                 normalized=False, bbox_dict=None, **kwargs):
        self.x = x
        self.y = y
        self.format = format
        self.units = units
        self.normalized = normalized
        if bbox_dict is not None:
            self.bbox_dict = bbox_dict
        else:
            self.bbox_dict = self._bbox_dict
        self.kwargs = {'color': 'k'}
        self.kwargs.update(kwargs)

    def __call__(self, plot):
        if self.units is None:
            t = plot.data.ds.current_time.in_units('s')
            scale_keys = ['fs', 'ps', 'ns', 'us', 'ms', 's', 'hr', 'day',
                          'yr', 'kyr', 'Myr', 'Gyr']
            for i, k in enumerate(scale_keys):
                if t < YTQuantity(1, k):
                    break
                t.convert_to_units(k)
            self.units = scale_keys[i-1]
        else:
            t = plot.data.ds.current_time.in_units(self.units)
        s = self.format.format(time=float(t), units=self.units)
        plot._axes.hold(True)
        if self.normalized:
            plot._axes.text(self.x, self.y, s, horizontalalignment='center',
                            verticalalignment='center', 
                            transform = plot._axes.transAxes,
                            bbox=self.bbox_dict)
        else:
            plot._axes.text(self.x, self.y, s, bbox=self.bbox_dict,
                            **self.kwargs)
        plot._axes.hold(False)

class TriangleFacetsCallback(PlotCallback):
    """ 
    annotate_triangle_facets(triangle_vertices, plot_args=None )

    Intended for representing a slice of a triangular faceted 
    geometry in a slice plot. 

    Uses a set of *triangle_vertices* to find all trangles the plane of a 
    SlicePlot intersects with. The lines between the intersection points 
    of the triangles are then added to the plot to create an outline
    of the geometry represented by the triangles. 
    """
    _type_name = "triangle_facets"
    def __init__(self, triangle_vertices, plot_args=None):
        super(TriangleFacetsCallback, self).__init__()
        self.plot_args = {} if plot_args is None else plot_args
        self.vertices = triangle_vertices

    def __call__(self, plot):
        plot._axes.hold(True)
        ax = plot.data.axis
        xax = plot.data.ds.coordinates.x_axis[ax]
        yax = plot.data.ds.coordinates.y_axis[ax]

        l_cy = triangle_plane_intersect(plot.data.axis, plot.data.coord, self.vertices)[:,:,(xax, yax)]
        lc = matplotlib.collections.LineCollection(l_cy, **self.plot_args)
        plot._axes.add_collection(lc)
        plot._axes.hold(False)
<|MERGE_RESOLUTION|>--- conflicted
+++ resolved
@@ -22,6 +22,7 @@
 from matplotlib.patches import Circle
 
 from yt.funcs import *
+from yt.extern.six import add_metaclass
 from _mpl_imports import *
 from yt.utilities.physical_constants import \
     sec_per_Gyr, sec_per_Myr, \
@@ -31,18 +32,17 @@
 from yt.visualization.image_writer import apply_colormap
 from yt.utilities.lib.geometry_utils import triangle_plane_intersect
 
-from matplotlib.colors import colorConverter
-
-import _MPL
+from . import _MPL
 
 callback_registry = {}
 
+class RegisteredCallback(type):
+    def __init__(cls, name, b, d):
+        type.__init__(cls, name, b, d)
+        callback_registry[name] = cls
+
+@add_metaclass(RegisteredCallback)
 class PlotCallback(object):
-    class __metaclass__(type):
-        def __init__(cls, name, b, d):
-            type.__init__(cls, name, b, d)
-            callback_registry[name] = cls
-
     def __init__(self, *args, **kwargs):
         pass
 
@@ -369,25 +369,20 @@
 class GridBoundaryCallback(PlotCallback):
     """
     annotate_grids(alpha=0.7, min_pix=1, min_pix_ids=20, draw_ids=False, periodic=True, 
-                 min_level=None, max_level=None, cmap='B-W LINEAR_r', edgecolors=None,
-                 linewidth=1.0):
+                 min_level=None, max_level=None, cmap='B-W LINEAR_r'):
 
     Draws grids on an existing PlotWindow object.
     Adds grid boundaries to a plot, optionally with alpha-blending. By default, 
     colors different levels of grids with different colors going from white to
-    black, but you can change to any arbitrary colormap with cmap keyword, to all black
-    grid edges for all levels with cmap=None and edgecolors=None, or to an arbitrary single
-    color for grid edges with edgecolors='YourChosenColor' defined in any of the standard ways
-    (e.g., edgecolors='white', edgecolors='r', edgecolors='#00FFFF', or edgecolor='0.3', where
-    the last is a float in 0-1 scale indicating gray).
-    Note that setting edgecolors overrides cmap if you have both set to non-None values.
-    Cutoff for display is at min_pix wide. draw_ids puts the grid id in the corner of the grid. 
+    black, but you can change to any arbitrary colormap with cmap keyword 
+    (or all black cells for all levels with cmap=None).  Cuttoff for display is at 
+    min_pix wide. draw_ids puts the grid id in the corner of the grid. 
     (Not so great in projections...).  One can set min and maximum level of
-    grids to display, and can change the linewidth of the displayed grids.
+    grids to display.
     """
     _type_name = "grids"
     def __init__(self, alpha=0.7, min_pix=1, min_pix_ids=20, draw_ids=False, periodic=True, 
-                 min_level=None, max_level=None, cmap='B-W LINEAR_r', edgecolors = None, linewidth=1.0):
+                 min_level=None, max_level=None, cmap='B-W LINEAR_r'):
         PlotCallback.__init__(self)
         self.alpha = alpha
         self.min_pix = min_pix
@@ -396,9 +391,7 @@
         self.periodic = periodic
         self.min_level = min_level
         self.max_level = max_level
-        self.linewidth = linewidth
         self.cmap = cmap
-        self.edgecolors = edgecolors
 
     def __call__(self, plot):
         x0, x1 = plot.xlim
@@ -440,19 +433,6 @@
                        ( levels >= min_level) & \
                        ( levels <= max_level)
 
-<<<<<<< HEAD
-            # Grids can either be set by edgecolors OR a colormap.
-            if self.edgecolors is not None: 
-                edgecolors = colorConverter.to_rgba(self.edgecolors, alpha=self.alpha)
-            else:  # use colormap if not explicity overridden by edgecolors
-                if self.cmap is not None: 
-                    edgecolors = apply_colormap(levels[(levels <= max_level) & (levels >= min_level)]*1.0,
-                                                color_bounds=[0,plot.data.pf.h.max_level],
-                                                cmap_name=self.cmap)[0,:,:]*1.0/255.
-                    edgecolors[:,3] = self.alpha
-                else:
-                    edgecolors = (0.0,0.0,0.0,self.alpha)
-=======
             if self.cmap is not None: 
                 edgecolors = apply_colormap(levels[(levels <= max_level) & (levels >= min_level)]*1.0,
                                   color_bounds=[0,plot.data.ds.index.max_level],
@@ -460,7 +440,6 @@
                 edgecolors[:,3] = self.alpha
             else:
                 edgecolors = (0.0,0.0,0.0,self.alpha)
->>>>>>> 3a31dcaf
 
             if visible.nonzero()[0].size == 0: continue
             verts = np.array(
@@ -469,7 +448,7 @@
             verts=verts.transpose()[visible,:,:]
             grid_collection = matplotlib.collections.PolyCollection(
                 verts, facecolors="none",
-                edgecolors=edgecolors, linewidth=self.linewidth)
+                edgecolors=edgecolors)
             plot._axes.hold(True)
             plot._axes.add_collection(grid_collection)
 
@@ -555,15 +534,9 @@
 def get_smallest_appropriate_unit(v, ds):
     max_nu = 1e30
     good_u = None
-<<<<<<< HEAD
-    for unit in ['mpc', 'kpc', 'pc', 'au', 'rsun', 'km', 'm', 'cm']:
-        vv = v*pf[unit]
-        if vv < max_nu and vv > 1.0:
-=======
     for unit in ['Mpc', 'kpc', 'pc', 'au', 'rsun', 'km', 'cm']:
         uq = YTQuantity(1.0, unit)
         if uq < v:
->>>>>>> 3a31dcaf
             good_u = unit
             break
     if good_u is None : good_u = 'cm'
@@ -872,183 +845,6 @@
             plot._axes.text(center_x, center_y, self.text,
                             **self.text_args)
 
-<<<<<<< HEAD
-class HopCircleCallback(PlotCallback):
-    """
-    annotate_hop_circles(hop_output, max_number=None,
-                         annotate=False, min_size=20, max_size=10000000,
-                         font_size=8, print_halo_size=False,
-                         print_halo_mass=False, width=None)
-
-    Accepts a :class:`yt.HopList` *hop_output* and plots up to
-    *max_number* (None for unlimited) halos as circles.
-    """
-    _type_name = "hop_circles"
-    def __init__(self, hop_output, max_number=None,
-                 annotate=False, min_size=20, max_size=10000000,
-                 font_size=8, print_halo_size=False,
-                 print_halo_mass=False, width=None):
-        self.hop_output = hop_output
-        self.max_number = max_number
-        self.annotate = annotate
-        self.min_size = min_size
-        self.max_size = max_size
-        self.font_size = font_size
-        self.print_halo_size = print_halo_size
-        self.print_halo_mass = print_halo_mass
-        self.width = width
-
-    def __call__(self, plot):
-        from matplotlib.patches import Circle
-        num = len(self.hop_output[:self.max_number])
-        for halo in self.hop_output[:self.max_number]:
-            size = halo.get_size()
-            if size < self.min_size or size > self.max_size: continue
-            # This could use halo.maximum_radius() instead of width
-            if self.width is not None and \
-                np.abs(halo.center_of_mass() - 
-                       plot.data.center)[plot.data.axis] > \
-                   self.width:
-                continue
-            
-            radius = halo.maximum_radius() * self.pixel_scale(plot)[0]
-            center = halo.center_of_mass()
-            
-            (xi, yi) = (x_dict[plot.data.axis], y_dict[plot.data.axis])
-
-            (center_x,center_y) = self.convert_to_plot(plot,(center[xi], center[yi]))
-            color = np.ones(3) * (0.4 * (num - halo.id)/ num) + 0.6
-            cir = Circle((center_x, center_y), radius, fill=False, color=color)
-            plot._axes.add_patch(cir)
-            if self.annotate:
-                if self.print_halo_size:
-                    plot._axes.text(center_x+radius, center_y+radius, "%s" % size,
-                    fontsize=self.font_size, color=color)
-                elif self.print_halo_mass:
-                    plot._axes.text(center_x+radius, center_y+radius, "%s" % halo.total_mass(),
-                    fontsize=self.font_size, color=color)
-                else:
-                    plot._axes.text(center_x+radius, center_y+radius, "%s" % halo.id,
-                    fontsize=self.font_size, color=color)
-
-class HopParticleCallback(PlotCallback):
-    """
-    annotate_hop_particles(hop_output, max_number, p_size=1.0,
-                           min_size=20, alpha=0.2):
-
-    Adds particle positions for the members of each halo as identified
-    by HOP. Along *axis* up to *max_number* groups in *hop_output* that are
-    larger than *min_size* are plotted with *p_size* pixels per particle; 
-    *alpha* determines the opacity of each particle.
-    """
-    _type_name = "hop_particles"
-    def __init__(self, hop_output, max_number=None, p_size=1.0,
-                min_size=20, alpha=0.2):
-        self.hop_output = hop_output
-        self.p_size = p_size
-        self.max_number = max_number
-        self.min_size = min_size
-        self.alpha = alpha
-    
-    def __call__(self,plot):
-        (dx,dy) = self.pixel_scale(plot)
-
-        (xi, yi) = (x_names[plot.data.axis], y_names[plot.data.axis])
-
-        # now we loop over the haloes
-        for halo in self.hop_output[:self.max_number]:
-            size = halo.get_size()
-
-            if size < self.min_size: continue
-
-            (px,py) = self.convert_to_plot(plot,(halo["particle_position_%s" % xi],
-                                                 halo["particle_position_%s" % yi]))
-            
-            # Need to get the plot limits and set the hold state before scatter
-            # and then restore the limits and turn off the hold state afterwards
-            # because scatter will automatically adjust the plot window which we
-            # do not want
-            
-            xlim = plot._axes.get_xlim()
-            ylim = plot._axes.get_ylim()
-            plot._axes.hold(True)
-
-            plot._axes.scatter(px, py, edgecolors="None",
-                s=self.p_size, c='black', alpha=self.alpha)
-            
-            plot._axes.set_xlim(xlim)
-            plot._axes.set_ylim(ylim)
-            plot._axes.hold(False)
-
-
-class CoordAxesCallback(PlotCallback):
-    """
-    Creates x and y axes for a VMPlot. In the future, it will
-    attempt to guess the proper units to use.
-    """
-    _type_name = "coord_axes"
-    def __init__(self,unit=None,coords=False):
-        PlotCallback.__init__(self)
-        self.unit = unit
-        self.coords = coords
-
-    def __call__(self,plot):
-        # 1. find out what the domain is
-        # 2. pick a unit for it
-        # 3. run self._axes.set_xlabel & self._axes.set_ylabel to actually lay things down.
-        # 4. adjust extent information to make sure labels are visable.
-
-        # put the plot into data coordinates
-        nx,ny = plot.image._A.shape
-        dx = (plot.xlim[1] - plot.xlim[0])/nx
-        dy = (plot.ylim[1] - plot.ylim[0])/ny
-
-        unit_conversion = plot.pf[plot.im["Unit"]]
-        aspect = (plot.xlim[1]-plot.xlim[0])/(plot.ylim[1]-plot.ylim[0])
-
-        print "aspect ratio = ", aspect
-
-        # if coords is False, label axes relative to the center of the
-        # display. if coords is True, label axes with the absolute
-        # coordinates of the region.
-        xcenter = 0.
-        ycenter = 0.
-        if not self.coords:
-            center = plot.data.center
-            if plot.data.axis == 0:
-                xcenter = center[1]
-                ycenter = center[2]
-            elif plot.data.axis == 1:
-                xcenter = center[0]
-                ycenter = center[2]
-            else:
-                xcenter = center[0]
-                ycenter = center[1]
-
-
-            xformat_function = lambda a,b: '%7.1e' %((a*dx + plot.xlim[0] - xcenter)*unit_conversion)
-            yformat_function = lambda a,b: '%7.1e' %((a*dy + plot.ylim[0] - ycenter)*unit_conversion)
-        else:
-            xformat_function = lambda a,b: '%7.1e' %((a*dx + plot.xlim[0])*unit_conversion)
-            yformat_function = lambda a,b: '%7.1e' %((a*dy + plot.ylim[0])*unit_conversion)
-            
-        xticker = matplotlib.ticker.FuncFormatter(xformat_function)
-        yticker = matplotlib.ticker.FuncFormatter(yformat_function)
-        plot._axes.xaxis.set_major_formatter(xticker)
-        plot._axes.yaxis.set_major_formatter(yticker)
-        
-        xlabel = '%s (%s)' % (axis_labels[plot.data.axis][0],plot.im["Unit"])
-        ylabel = '%s (%s)' % (axis_labels[plot.data.axis][1],plot.im["Unit"])
-        xticksize = nx/4.
-        yticksize = ny/4.
-        plot._axes.xaxis.set_major_locator(matplotlib.ticker.FixedLocator([i*xticksize for i in range(0,5)]))
-        plot._axes.yaxis.set_major_locator(matplotlib.ticker.FixedLocator([i*yticksize for i in range(0,5)]))
-        
-        plot._axes.set_xlabel(xlabel,visible=True)
-        plot._axes.set_ylabel(ylabel,visible=True)
-        plot._figure.subplots_adjust(left=0.1,right=0.8)
-=======
->>>>>>> 3a31dcaf
 
 class TextLabelCallback(PlotCallback):
     """
@@ -1192,35 +988,21 @@
     """
     annotate_particles(width, p_size=1.0, col='k', marker='o', stride=1.0,
                        ptype=None, stars_only=False, dm_only=False,
-                       minimum_mass=None, alpha=1.0, min_star_age=None,
-                       max_star_age=None)
+                       minimum_mass=None, alpha=1.0)
 
     Adds particle positions, based on a thick slab along *axis* with a
     *width* along the line of sight.  *p_size* controls the number of
     pixels per particle, and *col* governs the color.  *ptype* will
     restrict plotted particles to only those that are of a given type.
-<<<<<<< HEAD
-    *minimum_mass* will require that the particles be of a given mass,
-    calculated via ParticleMassMsun, to be plotted. *alpha* determines
-    each particle's opacity. If stars are plotted, min_star_age and
-    max_star_age filter them (in years).
-=======
     Particles with masses below *minimum_mass* will not be plotted.
     *alpha* determines the opacity of the marker symbol used in the scatter
     plot.
->>>>>>> 3a31dcaf
     """
     _type_name = "particles"
     region = None
     _descriptor = None
     def __init__(self, width, p_size=1.0, col='k', marker='o', stride=1.0,
-<<<<<<< HEAD
-                 ptype=None, stars_only=False, dm_only=False,
-                 minimum_mass=None, alpha=1.0, min_star_age=None,
-                 max_star_age=None):
-=======
                  ptype='all', minimum_mass=None, alpha=1.0):
->>>>>>> 3a31dcaf
         PlotCallback.__init__(self)
         self.width = width
         self.p_size = p_size
@@ -1230,18 +1012,12 @@
         self.ptype = ptype
         self.minimum_mass = minimum_mass
         self.alpha = alpha
-        self.min_star_age = min_star_age
-        self.max_star_age = max_star_age
 
     def __call__(self, plot):
         data = plot.data
-<<<<<<< HEAD
-        # we construct a rectangular prism
-=======
         if iterable(self.width):
             self.width = np.float64(plot.data.ds.quan(self.width[0], self.width[1]))
         # we construct a recantangular prism
->>>>>>> 3a31dcaf
         x0, x1 = plot.xlim
         y0, y1 = plot.ylim
         xx0, xx1 = plot._axes.get_xlim()
@@ -1258,16 +1034,6 @@
            &   ( reg[pt, field_y] >= y0 ) & ( reg[pt, field_y] <= y1 ) )
         if self.minimum_mass is not None:
             gg &= (reg[pt, "particle_mass"] >= self.minimum_mass)
-            if gg.sum() == 0: return
-        if self.min_star_age is not None:
-            current_time = plot.pf.current_time
-            age_in_years = (current_time - reg["creation_time"]) * (plot.pf['Time'] / 3.155e7)
-            gg &= (age_in_years >= self.min_star_age)
-            if gg.sum() == 0: return
-        if self.max_star_age is not None:
-            current_time = plot.pf.current_time
-            age_in_years = (current_time - reg["creation_time"]) * (plot.pf['Time'] / 3.155e7)
-            gg &= (age_in_years <= self.max_star_age)
             if gg.sum() == 0: return
         plot._axes.hold(True)
         px, py = self.convert_to_plot(plot,
