--- conflicted
+++ resolved
@@ -870,24 +870,17 @@
     region = None
     _descriptor = None
 
-<<<<<<< HEAD
     def __init__(self, halo_catalog, col='white', alpha =1, 
             width = None, annotate_field = False, font_kwargs = None):
 
-=======
-    def __init__(self, halo_catalog, col='white', alpha =1, width = None):
->>>>>>> fba9cdc8
         PlotCallback.__init__(self)
         self.halo_catalog = halo_catalog
         self.color = col
         self.alpha = alpha
         self.width = width
-<<<<<<< HEAD
         self.annotate_field = annotate_field
         self.format_spec = text_format_spec
         self.font_kwargs = font_kwargs
-=======
->>>>>>> fba9cdc8
 
     def __call__(self, plot):
         data = plot.data
@@ -897,16 +890,11 @@
         yy0, yy1 = plot._axes.get_ylim()
         
         halo_data= self.halo_catalog.halos_pf.all_data()
-<<<<<<< HEAD
         axis_names = plot.data.pf.coordinates.axis_name
         xax = plot.data.pf.coordinates.x_axis[data.axis]
         yax = plot.data.pf.coordinates.y_axis[data.axis]
         field_x = "particle_position_%s" % axis_names[xax]
         field_y = "particle_position_%s" % axis_names[yax]
-=======
-        field_x = "particle_position_%s" % axis_names[x_dict[data.axis]]
-        field_y = "particle_position_%s" % axis_names[y_dict[data.axis]]
->>>>>>> fba9cdc8
         field_z = "particle_position_%s" % axis_names[data.axis]
         plot._axes.hold(True)
 
@@ -946,15 +934,12 @@
         plot._axes.set_ylim(yy0,yy1)
         plot._axes.hold(False)
 
-<<<<<<< HEAD
         if self.annotate_field:
             annotate_dat = halo_data[self.annotate_field]
             texts = ['{0}'.format(dat) for dat in annotate_dat]
             for pos_x, pos_y, t in zip(px, py, texts): 
                 plot._axes.text(pos_x, pos_y, t, **self.font_kwargs)
  
-=======
->>>>>>> fba9cdc8
 
 class ParticleCallback(PlotCallback):
     """
