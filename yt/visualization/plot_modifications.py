"""
Callbacks to add additional functionality on to plots.

Author: Matthew Turk <matthewturk@gmail.com>
Affiliation: KIPAC/SLAC/Stanford
Author: J. S. Oishi <jsoishi@astro.berkeley.edu>
Affiliation: UC Berkeley
Author: Stephen Skory <s@skory.us>
Affiliation: UC San Diego
Author: Anthony Scopatz <scopatz@gmail.com>
Affiliation: The University of Chicago
Homepage: http://yt-project.org/
Author: Nathan Goldbaum <goldbaum@ucolick.org>
Affiliation: UC Santa Cruz
License:
  Copyright (C) 2008-2011 Matthew Turk, JS Oishi, Stephen Skory.  All Rights Reserved.

  This file is part of yt.

  yt is free software; you can redistribute it and/or modify
  it under the terms of the GNU General Public License as published by
  the Free Software Foundation; either version 3 of the License, or
  (at your option) any later version.

  This program is distributed in the hope that it will be useful,
  but WITHOUT ANY WARRANTY; without even the implied warranty of
  MERCHANTABILITY or FITNESS FOR A PARTICULAR PURPOSE.  See the
  GNU General Public License for more details.

  You should have received a copy of the GNU General Public License
  along with this program.  If not, see <http://www.gnu.org/licenses/>.
"""

import numpy as np

from yt.funcs import *
from _mpl_imports import *
from yt.utilities.definitions import \
    x_dict, x_names, \
    y_dict, y_names, \
    axis_names, \
    axis_labels
from yt.utilities.physical_constants import \
    sec_per_Gyr, sec_per_Myr, \
    sec_per_kyr, sec_per_year, \
    sec_per_day, sec_per_hr

import _MPL

callback_registry = {}

class PlotCallback(object):
    class __metaclass__(type):
        def __init__(cls, name, b, d):
            type.__init__(cls, name, b, d)
            callback_registry[name] = cls

    def __init__(self, *args, **kwargs):
        pass

    def convert_to_plot(self, plot, coord, offset = True):
        # coord should be a 2 x ncoord array-like datatype.
        try:
            ncoord = np.array(coord).shape[1]
        except IndexError:
            ncoord = 1

        # Convert the data and plot limits to tiled numpy arrays so that
        # convert_to_plot is automatically vectorized.

        x0 = np.tile(plot.xlim[0],ncoord)
        x1 = np.tile(plot.xlim[1],ncoord)
        xx0 = np.tile(plot._axes.get_xlim()[0],ncoord)
        xx1 = np.tile(plot._axes.get_xlim()[1],ncoord)
        
        y0 = np.tile(plot.ylim[0],ncoord)
        y1 = np.tile(plot.ylim[1],ncoord)
        yy0 = np.tile(plot._axes.get_ylim()[0],ncoord)
        yy1 = np.tile(plot._axes.get_ylim()[1],ncoord)
        
        # We need a special case for when we are only given one coordinate.
        if np.array(coord).shape == (2,):
            return ((coord[0]-x0)/(x1-x0)*(xx1-xx0) + xx0,
                    (coord[1]-y0)/(y1-y0)*(yy1-yy0) + yy0)
        else:
            return ((coord[0][:]-x0)/(x1-x0)*(xx1-xx0) + xx0,
                    (coord[1][:]-y0)/(y1-y0)*(yy1-yy0) + yy0)

    def pixel_scale(self,plot):
        x0, x1 = plot.xlim
        xx0, xx1 = plot._axes.get_xlim()
        dx = (xx1 - xx0)/(x1 - x0)
        
        y0, y1 = plot.ylim
        yy0, yy1 = plot._axes.get_ylim()
        dy = (yy1 - yy0)/(y1 - y0)

        return (dx,dy)


class VelocityCallback(PlotCallback):
    """
    annotate_velocity(factor=16, scale=None, scale_units=None, normalize=False):
    
    Adds a 'quiver' plot of velocity to the plot, skipping all but
    every *factor* datapoint. *scale* is the data units per arrow
    length unit using *scale_units* (see
    matplotlib.axes.Axes.quiver for more info). if *normalize* is
    True, the velocity fields will be scaled by their local
    (in-plane) length, allowing morphological features to be more
    clearly seen for fields with substantial variation in field
    strength (normalize is not implemented and thus ignored for
    Cutting Planes).
    """
    _type_name = "velocity"
    def __init__(self, factor=16, scale=None, scale_units=None, normalize=False):
        PlotCallback.__init__(self)
        self.factor = factor
        self.scale  = scale
        self.scale_units = scale_units
        self.normalize = normalize

    def __call__(self, plot):
        # Instantiation of these is cheap
        if plot._type_name == "CuttingPlane":
            qcb = CuttingQuiverCallback("CuttingPlaneVelocityX",
                                        "CuttingPlaneVelocityY",
                                        self.factor)
        else:
            xv = "%s-velocity" % (x_names[plot.data.axis])
            yv = "%s-velocity" % (y_names[plot.data.axis])
            qcb = QuiverCallback(xv, yv, self.factor, scale=self.scale, scale_units=self.scale_units, normalize=self.normalize)
        return qcb(plot)

class MagFieldCallback(PlotCallback):
    """
    annotate_magnetic_field(factor=16, scale=None, scale_units=None, normalize=False):

    Adds a 'quiver' plot of magnetic field to the plot, skipping all but
    every *factor* datapoint. *scale* is the data units per arrow
    length unit using *scale_units* (see
    matplotlib.axes.Axes.quiver for more info). if *normalize* is
    True, the magnetic fields will be scaled by their local
    (in-plane) length, allowing morphological features to be more
    clearly seen for fields with substantial variation in field strength.
    """
    _type_name = "magnetic_field"
    def __init__(self, factor=16, scale=None, scale_units=None, normalize=False):
        PlotCallback.__init__(self)
        self.factor = factor
        self.scale  = scale
        self.scale_units = scale_units
        self.normalize = normalize

    def __call__(self, plot):
        # Instantiation of these is cheap
        if plot._type_name == "CuttingPlane":
            qcb = CuttingQuiverCallback("CuttingPlaneBx",
                                        "CuttingPlaneBy",
                                        self.factor)
        else:
            xv = "B%s" % (x_names[plot.data.axis])
            yv = "B%s" % (y_names[plot.data.axis])
            qcb = QuiverCallback(xv, yv, self.factor, scale=self.scale, scale_units=self.scale_units, normalize=self.normalize)
        return qcb(plot)

class QuiverCallback(PlotCallback):
    """
    annotate_quiver(field_x, field_y, factor, scale=None, scale_units=None, normalize=False):

    Adds a 'quiver' plot to any plot, using the *field_x* and *field_y*
    from the associated data, skipping every *factor* datapoints
    *scale* is the data units per arrow length unit using *scale_units* 
    (see matplotlib.axes.Axes.quiver for more info)
    """
    _type_name = "quiver"
    def __init__(self, field_x, field_y, factor=16, scale=None, scale_units=None, normalize=False):
        PlotCallback.__init__(self)
        self.field_x = field_x
        self.field_y = field_y
        self.bv_x = self.bv_y = 0
        self.factor = factor
        self.scale = scale
        self.scale_units = scale_units
        self.normalize = normalize

    def __call__(self, plot):
        x0, x1 = plot.xlim
        y0, y1 = plot.ylim
        xx0, xx1 = plot._axes.get_xlim()
        yy0, yy1 = plot._axes.get_ylim()
        plot._axes.hold(True)
        nx = plot.image._A.shape[0] / self.factor
        ny = plot.image._A.shape[1] / self.factor
        pixX = _MPL.Pixelize(plot.data['px'],
                             plot.data['py'],
                             plot.data['pdx'],
                             plot.data['pdy'],
                             plot.data[self.field_x] - self.bv_x,
                             int(nx), int(ny),
                           (x0, x1, y0, y1),).transpose()
        pixY = _MPL.Pixelize(plot.data['px'],
                             plot.data['py'],
                             plot.data['pdx'],
                             plot.data['pdy'],
                             plot.data[self.field_y] - self.bv_y,
                             int(nx), int(ny),
                           (x0, x1, y0, y1),).transpose()
        X,Y = np.meshgrid(np.linspace(xx0,xx1,nx,endpoint=True),
                          np.linspace(yy0,yy1,ny,endpoint=True))
        if self.normalize:
            nn = np.sqrt(pixX**2 + pixY**2)
            pixX /= nn
            pixY /= nn
        plot._axes.quiver(X,Y, pixX, pixY, scale=self.scale, scale_units=self.scale_units)
        plot._axes.set_xlim(xx0,xx1)
        plot._axes.set_ylim(yy0,yy1)
        plot._axes.hold(False)

class ContourCallback(PlotCallback):
    """
    annotate_contour(self, field, ncont=5, factor=4, take_log=False, clim=None,
                     plot_args = None):

    Add contours in *field* to the plot.  *ncont* governs the number of
    contours generated, *factor* governs the number of points used in the
    interpolation, *take_log* governs how it is contoured and *clim* gives
    the (upper, lower) limits for contouring.
    """
    _type_name = "contour"
    def __init__(self, field, ncont=5, factor=4, clim=None,
                 plot_args = None, label = False, label_args = None):
        PlotCallback.__init__(self)
        self.ncont = ncont
        self.field = field
        self.factor = factor
        from yt.utilities.delaunay.triangulate import Triangulation as triang
        self.triang = triang
        self.clim = clim
        if plot_args is None: plot_args = {'colors':'k'}
        self.plot_args = plot_args
        self.label = label
        if label_args is None:
            label_args = {}
        self.label_args = label_args

    def __call__(self, plot):
        x0, x1 = plot.xlim
        y0, y1 = plot.ylim
        
        xx0, xx1 = plot._axes.get_xlim()
        yy0, yy1 = plot._axes.get_ylim()
        
        plot._axes.hold(True)
        
        numPoints_x = plot.image._A.shape[0]
        numPoints_y = plot.image._A.shape[1]
        
        # Multiply by dx and dy to go from data->plot
        dx = (xx1 - xx0) / (x1-x0)
        dy = (yy1 - yy0) / (y1-y0)

        # We want xi, yi in plot coordinates
        xi, yi = np.mgrid[xx0:xx1:numPoints_x/(self.factor*1j),
                          yy0:yy1:numPoints_y/(self.factor*1j)]

        if plot._type_name in ['CuttingPlane','Projection','Slice']:
            if plot._type_name == 'CuttingPlane':
                x = plot.data["px"]*dx
                y = plot.data["py"]*dy
                z = plot.data[self.field]
            elif plot._type_name in ['Projection','Slice']:
                #Makes a copy of the position fields "px" and "py" and adds the
                #appropriate shift to the copied field.  

                AllX = np.zeros(plot.data["px"].size, dtype='bool')
                AllY = np.zeros(plot.data["py"].size, dtype='bool')
                XShifted = plot.data["px"].copy()
                YShifted = plot.data["py"].copy()
                dom_x, dom_y = plot._period
                for shift in np.mgrid[-1:1:3j]:
                    xlim = ((plot.data["px"] + shift*dom_x >= x0) &
                            (plot.data["px"] + shift*dom_x <= x1))
                    ylim = ((plot.data["py"] + shift*dom_y >= y0) &
                            (plot.data["py"] + shift*dom_y <= y1))
                    XShifted[xlim] += shift * dom_x
                    YShifted[ylim] += shift * dom_y
                    AllX |= xlim
                    AllY |= ylim
            
                # At this point XShifted and YShifted are the shifted arrays of
                # position data in data coordinates
                wI = (AllX & AllY)

                # This converts XShifted and YShifted into plot coordinates
                x = (XShifted[wI]-x0)*dx + xx0
                y = (YShifted[wI]-y0)*dy + yy0
                z = plot.data[self.field][wI]
        
            # Both the input and output from the triangulator are in plot
            # coordinates
            zi = self.triang(x,y).nn_interpolator(z)(xi,yi)
        elif plot._type_name == 'OffAxisProjection':
            zi = plot.frb[self.field][::self.factor,::self.factor].transpose()
        
        if plot.pf.field_info[self.field].take_log: zi=np.log10(zi)

        if plot.pf.field_info[self.field].take_log and self.clim is not None: 
            self.clim = (np.log10(self.clim[0]), np.log10(self.clim[1]))
        
        if self.clim is not None: 
            self.ncont = np.linspace(self.clim[0], self.clim[1], self.ncont)
        
        cset = plot._axes.contour(xi,yi,zi,self.ncont, **self.plot_args)
        plot._axes.set_xlim(xx0,xx1)
        plot._axes.set_ylim(yy0,yy1)
        plot._axes.hold(False)
        
        if self.label:
            plot._axes.clabel(cset, **self.label_args)
        

class GridBoundaryCallback(PlotCallback):
    """
    annotate_grids(alpha=1.0, min_pix=1, draw_ids=False, periodic=True)

    Adds grid boundaries to a plot, optionally with *alpha*-blending.
    Cuttoff for display is at *min_pix* wide.
    *draw_ids* puts the grid id in the corner of the grid.  (Not so great in projections...)
    Grids must be wider than *min_pix_ids* otherwise the ID will not be drawn.  If *min_level* 
    is specified, only draw grids at or above min_level.  If *max_level* is specified, only 
    draw grids at or below max_level.
    """
    _type_name = "grids"
    def __init__(self, alpha=1.0, min_pix=1, min_pix_ids=20, draw_ids=False, periodic=True, 
                 min_level=None, max_level=None):
        PlotCallback.__init__(self)
        self.alpha = alpha
        self.min_pix = min_pix
        self.min_pix_ids = min_pix_ids
        self.draw_ids = draw_ids # put grid numbers in the corner.
        self.periodic = periodic
        self.min_level = min_level
        self.max_level = max_level

    def __call__(self, plot):
        x0, x1 = plot.xlim
        y0, y1 = plot.ylim
        xx0, xx1 = plot._axes.get_xlim()
        yy0, yy1 = plot._axes.get_ylim()
        xi = x_dict[plot.data.axis]
        yi = y_dict[plot.data.axis]
        (dx, dy) = self.pixel_scale(plot)
        (xpix, ypix) = plot.image._A.shape
        px_index = x_dict[plot.data.axis]
        py_index = y_dict[plot.data.axis]
        dom = plot.data.pf.domain_right_edge - plot.data.pf.domain_left_edge
        if self.periodic:
            pxs, pys = np.mgrid[-1:1:3j,-1:1:3j]
        else:
            pxs, pys = np.mgrid[0:0:1j,0:0:1j]
        GLE = plot.data.grid_left_edge
        GRE = plot.data.grid_right_edge
<<<<<<< HEAD
        grid_levels = plot.data.grid_levels[:,0]
=======
        grid_levels = plot.data.grid_levels
>>>>>>> 748857ee
        min_level = self.min_level
        max_level = self.max_level
        if min_level is None:
            min_level = 0
        if max_level is None:
            max_level = plot.data.pf.h.max_level

        for px_off, py_off in zip(pxs.ravel(), pys.ravel()):
            pxo = px_off * dom[px_index]
            pyo = py_off * dom[py_index]
            left_edge_x = (GLE[:,px_index]+pxo-x0)*dx + xx0
            left_edge_y = (GLE[:,py_index]+pyo-y0)*dy + yy0
            right_edge_x = (GRE[:,px_index]+pxo-x0)*dx + xx0
            right_edge_y = (GRE[:,py_index]+pyo-y0)*dy + yy0
            visible =  ( xpix * (right_edge_x - left_edge_x) / (xx1 - xx0) > self.min_pix ) & \
                       ( ypix * (right_edge_y - left_edge_y) / (yy1 - yy0) > self.min_pix ) & \
                       ( grid_levels >= min_level) & \
                       ( grid_levels <= max_level)
            if visible.nonzero()[0].size == 0: continue
            verts = np.array(
                [(left_edge_x, left_edge_x, right_edge_x, right_edge_x),
                 (left_edge_y, right_edge_y, right_edge_y, left_edge_y)])
            verts=verts.transpose()[visible,:,:]
            edgecolors = (0.0,0.0,0.0,self.alpha)
            grid_collection = matplotlib.collections.PolyCollection(
                verts, facecolors="none",
                edgecolors=edgecolors)
            plot._axes.hold(True)
            plot._axes.add_collection(grid_collection)
            if self.draw_ids:
                visible_ids =  ( xpix * (right_edge_x - left_edge_x) / (xx1 - xx0) > self.min_pix_ids ) & \
                               ( ypix * (right_edge_y - left_edge_y) / (yy1 - yy0) > self.min_pix_ids )
                active_ids = np.unique(plot.data['GridIndices'])
                for i in np.where(visible_ids)[0]:
                    plot._axes.text(
                        left_edge_x[i] + (2 * (xx1 - xx0) / xpix),
                        left_edge_y[i] + (2 * (yy1 - yy0) / ypix),
                        "%d" % active_ids[i], clip_on=True)
            plot._axes.hold(False)

class StreamlineCallback(PlotCallback):
    """
    annotate_streamlines(field_x, field_y, factor = 16,
                         density = 1, plot_args=None):

    Add streamlines to any plot, using the *field_x* and *field_y*
    from the associated data, skipping every *factor* datapoints like
    'quiver'. *density* is the index of the amount of the streamlines.
    """
    _type_name = "streamlines"
    def __init__(self, field_x, field_y, factor = 16,
                 density = 1, plot_args=None):
        PlotCallback.__init__(self)
        self.field_x = field_x
        self.field_y = field_y
        self.bv_x = self.bv_y = 0
        self.factor = factor
        self.dens = density
        if plot_args is None: plot_args = {}
        self.plot_args = plot_args
        
    def __call__(self, plot):
        x0, x1 = plot.xlim
        y0, y1 = plot.ylim
        xx0, xx1 = plot._axes.get_xlim()
        yy0, yy1 = plot._axes.get_ylim()
        plot._axes.hold(True)
        nx = plot.image._A.shape[0] / self.factor
        ny = plot.image._A.shape[1] / self.factor
        pixX = _MPL.Pixelize(plot.data['px'],
                             plot.data['py'],
                             plot.data['pdx'],
                             plot.data['pdy'],
                             plot.data[self.field_x] - self.bv_x,
                             int(nx), int(ny),
                             (x0, x1, y0, y1),).transpose()
        pixY = _MPL.Pixelize(plot.data['px'],
                             plot.data['py'],
                             plot.data['pdx'],
                             plot.data['pdy'],
                             plot.data[self.field_y] - self.bv_y,
                             int(nx), int(ny),
                             (x0, x1, y0, y1),).transpose()
        X,Y = (np.linspace(xx0,xx1,nx,endpoint=True),
               np.linspace(yy0,yy1,ny,endpoint=True))
        plot._axes.streamplot(X,Y, pixX, pixY, density = self.dens,
                              **self.plot_args)
        plot._axes.set_xlim(xx0,xx1)
        plot._axes.set_ylim(yy0,yy1)
        plot._axes.hold(False)

class LabelCallback(PlotCallback):
    """
    This adds a label to the plot.
    """
    _type_name = "axis_label"
    def __init__(self, label):
        PlotCallback.__init__(self)
        self.label = label

    def __call__(self, plot):
        plot._figure.subplots_adjust(hspace=0, wspace=0,
                                     bottom=0.1, top=0.9,
                                     left=0.0, right=1.0)
        plot._axes.set_xlabel(self.label)
        plot._axes.set_ylabel(self.label)

def get_smallest_appropriate_unit(v, pf):
    max_nu = 1e30
    good_u = None
    for unit in ['mpc','kpc','pc','au','rsun','cm']:
        vv = v*pf[unit]
        if vv < max_nu and vv > 1.0:
            good_u = unit
            max_nu = v*pf[unit]
    if good_u is None : good_u = 'cm'
    return good_u

class UnitBoundaryCallback(PlotCallback):
    """
    Add on a plot indicating where *factor*s of *unit* are shown.
    Optionally *text_annotate* on the *text_which*-indexed box on display.
    """
    _type_name = "units"
    def __init__(self, unit = "au", factor=4, text_annotate=True, text_which=-2):
        PlotCallback.__init__(self)
        self.unit = unit
        self.factor = factor
        self.text_annotate = text_annotate
        self.text_which = -2

    def __call__(self, plot):
        x0, x1 = plot.xlim
        y0, y1 = plot.ylim
        l, b, width, height = mpl_get_bounds(plot._axes.bbox)
        xi = x_dict[plot.data.axis]
        yi = y_dict[plot.data.axis]
        dx = plot.image._A.shape[0] / (x1-x0)
        dy = plot.image._A.shape[1] / (y1-y0)
        center = plot.data.center
        min_dx = plot.data['pdx'].min()
        max_dx = plot.data['pdx'].max()
        w_min_x = 250.0 * min_dx
        w_max_x = 1.0 / self.factor
        min_exp_x = np.ceil(np.log10(w_min_x*plot.data.pf[self.unit])
                           /np.log10(self.factor))
        max_exp_x = np.floor(np.log10(w_max_x*plot.data.pf[self.unit])
                            /np.log10(self.factor))
        n_x = max_exp_x - min_exp_x + 1
        widths = np.logspace(min_exp_x, max_exp_x, num = n_x, base=self.factor)
        widths /= plot.data.pf[self.unit]
        left_edge_px = (center[xi] - widths/2.0 - x0)*dx
        left_edge_py = (center[yi] - widths/2.0 - y0)*dy
        right_edge_px = (center[xi] + widths/2.0 - x0)*dx
        right_edge_py = (center[yi] + widths/2.0 - y0)*dy
        verts = np.array(
                [(left_edge_px, left_edge_px, right_edge_px, right_edge_px),
                 (left_edge_py, right_edge_py, right_edge_py, left_edge_py)])
        visible =  ( right_edge_px - left_edge_px > 25 ) & \
                   ( right_edge_px - left_edge_px > 25 ) & \
                   ( (right_edge_px < width) & (left_edge_px > 0) ) & \
                   ( (right_edge_py < height) & (left_edge_py > 0) )
        verts=verts.transpose()[visible,:,:]
        grid_collection = matplotlib.collections.PolyCollection(
                verts, facecolors="none",
                       edgecolors=(0.0,0.0,0.0,1.0),
                       linewidths=2.5)
        plot._axes.hold(True)
        plot._axes.add_collection(grid_collection)
        if self.text_annotate:
            ti = max(self.text_which, -1*len(widths[visible]))
            if ti < len(widths[visible]): 
                w = widths[visible][ti]
                good_u = get_smallest_appropriate_unit(w, plot.data.pf)
                w *= plot.data.pf[good_u]
                plot._axes.annotate("%0.3e %s" % (w,good_u), verts[ti,1,:]+5)
        plot._axes.hold(False)

class LinePlotCallback(PlotCallback):
    """
    annotate_line(x, y, plot_args = None)

    Over plot *x* and *y* with *plot_args* fed into the plot.
    """
    _type_name = "line"
    def __init__(self, x, y, plot_args = None):
        PlotCallback.__init__(self)
        self.x = x
        self.y = y
        if plot_args is None: plot_args = {}
        self.plot_args = plot_args

    def __call__(self, plot):
        plot._axes.hold(True)
        plot._axes.plot(self.x, self.y, **self.plot_args)
        plot._axes.hold(False)

class ImageLineCallback(LinePlotCallback):
    """
    annotate_image_line(p1, p2, data_coords=False, plot_args = None)

    Plot from *p1* to *p2* (image plane coordinates)
    with *plot_args* fed into the plot.
    """
    _type_name = "image_line"
    def __init__(self, p1, p2, data_coords=False, plot_args = None):
        PlotCallback.__init__(self)
        self.p1 = p1
        self.p2 = p2
        if plot_args is None: plot_args = {}
        self.plot_args = plot_args
        self._ids = []
        self.data_coords = data_coords

    def __call__(self, plot):
        # We manually clear out any previous calls to this callback:
        plot._axes.lines = [l for l in plot._axes.lines if id(l) not in self._ids]
        kwargs = self.plot_args.copy()
        if self.data_coords and len(plot.image._A.shape) == 2:
            p1 = self.convert_to_plot(plot, self.p1)
            p2 = self.convert_to_plot(plot, self.p2)
        else:
            p1, p2 = self.p1, self.p2
            if not self.data_coords:
                kwargs["transform"] = plot._axes.transAxes

        px, py = (p1[0], p2[0]), (p1[1], p2[1])

        # Save state
        xx0, xx1 = plot._axes.get_xlim()
        yy0, yy1 = plot._axes.get_ylim()
        plot._axes.hold(True)
        ii = plot._axes.plot(px, py, **kwargs)
        self._ids.append(id(ii[0]))
        # Reset state
        plot._axes.set_xlim(xx0,xx1)
        plot._axes.set_ylim(yy0,yy1)
        plot._axes.hold(False)

class CuttingQuiverCallback(PlotCallback):
    """
    annotate_cquiver(field_x, field_y, factor)

    Get a quiver plot on top of a cutting plane, using *field_x* and
    *field_y*, skipping every *factor* datapoint in the discretization.
    """
    _type_name = "cquiver"
    def __init__(self, field_x, field_y, factor):
        PlotCallback.__init__(self)
        self.field_x = field_x
        self.field_y = field_y
        self.factor = factor

    def __call__(self, plot):
        x0, x1 = plot.xlim
        y0, y1 = plot.ylim
        xx0, xx1 = plot._axes.get_xlim()
        yy0, yy1 = plot._axes.get_ylim()
        plot._axes.hold(True)
        nx = plot.image._A.shape[0] / self.factor
        ny = plot.image._A.shape[1] / self.factor
        indices = np.argsort(plot.data['dx'])[::-1]
        pixX = _MPL.CPixelize( plot.data['x'], plot.data['y'], plot.data['z'],
                               plot.data['px'], plot.data['py'],
                               plot.data['pdx'], plot.data['pdy'], plot.data['pdz'],
                               plot.data.center, plot.data._inv_mat, indices,
                               plot.data[self.field_x],
                               int(nx), int(ny),
                               (x0, x1, y0, y1),).transpose()
        pixY = _MPL.CPixelize( plot.data['x'], plot.data['y'], plot.data['z'],
                               plot.data['px'], plot.data['py'],
                               plot.data['pdx'], plot.data['pdy'], plot.data['pdz'],
                               plot.data.center, plot.data._inv_mat, indices,
                               plot.data[self.field_y],
                               int(nx), int(ny),
                               (x0, x1, y0, y1),).transpose()
        X,Y = np.meshgrid(np.linspace(xx0,xx1,nx,endpoint=True),
                          np.linspace(yy0,yy1,ny,endpoint=True))
        plot._axes.quiver(X,Y, pixX, pixY)
        plot._axes.set_xlim(xx0,xx1)
        plot._axes.set_ylim(yy0,yy1)
        plot._axes.hold(False)

class ClumpContourCallback(PlotCallback):
    """
    annotate_clumps(clumps, plot_args = None)

    Take a list of *clumps* and plot them as a set of contours.
    """
    _type_name = "clumps"
    def __init__(self, clumps, plot_args = None):
        self.clumps = clumps
        if plot_args is None: plot_args = {}
        self.plot_args = plot_args

    def __call__(self, plot):
        x0, x1 = plot.xlim
        y0, y1 = plot.ylim
        xx0, xx1 = plot._axes.get_xlim()
        yy0, yy1 = plot._axes.get_ylim()

        extent = [xx0,xx1,yy0,yy1]

        plot._axes.hold(True)

        px_index = x_dict[plot.data.axis]
        py_index = y_dict[plot.data.axis]

        xf = axis_names[px_index]
        yf = axis_names[py_index]
        dxf = "d%s" % xf
        dyf = "d%s" % yf

        DomainRight = plot.data.pf.domain_right_edge
        DomainLeft = plot.data.pf.domain_left_edge
        DomainWidth = DomainRight - DomainLeft

        nx, ny = plot.image._A.shape
        buff = np.zeros((nx,ny),dtype='float64')
        for i,clump in enumerate(reversed(self.clumps)):
            mylog.debug("Pixelizing contour %s", i)

            xf_copy = clump[xf].copy()
            yf_copy = clump[yf].copy()

            temp = _MPL.Pixelize(xf_copy, yf_copy,
                                 clump[dxf]/2.0,
                                 clump[dyf]/2.0,
                                 clump[dxf]*0.0+i+1, # inits inside Pixelize
                                 int(nx), int(ny),
                             (x0, x1, y0, y1), 0).transpose()
            buff = np.maximum(temp, buff)
        self.rv = plot._axes.contour(buff, len(self.clumps)+1,
                                     extent=extent,**self.plot_args)
        plot._axes.hold(False)

class ArrowCallback(PlotCallback):
    """
    annotate_arrow(pos, code_size, plot_args = None)

    This adds an arrow pointing at *pos* with size *code_size* in code
    units.  *plot_args* is a dict fed to matplotlib with arrow properties.
    """
    _type_name = "arrow"
    def __init__(self, pos, code_size, plot_args = None):
        self.pos = pos
        if not iterable(code_size):
            code_size = (code_size, code_size)
        self.code_size = code_size
        if plot_args is None: plot_args = {}
        self.plot_args = plot_args

    def __call__(self, plot):
        if len(self.pos) == 3:
            pos = (self.pos[x_dict[plot.data.axis]],
                   self.pos[y_dict[plot.data.axis]])
        else: pos = self.pos
        from matplotlib.patches import Arrow
        # Now convert the pixels to code information
        x, y = self.convert_to_plot(plot, pos)
        dx, dy = self.convert_to_plot(plot, self.code_size, False)
        arrow = Arrow(x, y, dx, dy, **self.plot_args)
        plot._axes.add_patch(arrow)

class PointAnnotateCallback(PlotCallback):
    """
    annotate_point(pos, text, text_args = None)

    This adds *text* at position *pos*, where *pos* is in code-space.
    *text_args* is a dict fed to the text placement code.
    """
    _type_name = "point"
    def __init__(self, pos, text, text_args = None):
        self.pos = pos
        self.text = text
        if text_args is None: text_args = {}
        self.text_args = text_args

    def __call__(self, plot):
        if len(self.pos) == 3:
            pos = (self.pos[x_dict[plot.data.axis]],
                   self.pos[y_dict[plot.data.axis]])
        else: pos = self.pos
        width,height = plot.image._A.shape
        x,y = self.convert_to_plot(plot, pos)
        
        plot._axes.text(x, y, self.text, **self.text_args)

class MarkerAnnotateCallback(PlotCallback):
    """
    annotate_marker(pos, marker='x', plot_args=None)

    Adds text *marker* at *pos* in code units.  *plot_args* is a dict
    that will be forwarded to the plot command.
    """
    _type_name = "marker"
    def __init__(self, pos, marker='x', plot_args=None):
        self.pos = pos
        self.marker = marker
        if plot_args is None: plot_args = {}
        self.plot_args = plot_args

    def __call__(self, plot):
        xx0, xx1 = plot._axes.get_xlim()
        yy0, yy1 = plot._axes.get_ylim()
        if len(self.pos) == 3:
            pos = (self.pos[x_dict[plot.data.axis]],
                   self.pos[y_dict[plot.data.axis]])
        elif len(self.pos) == 2:
            pos = self.pos
        x,y = self.convert_to_plot(plot, pos)
        plot._axes.hold(True)
        plot._axes.scatter(x,y, marker = self.marker, **self.plot_args)
        plot._axes.set_xlim(xx0,xx1)
        plot._axes.set_ylim(yy0,yy1)
        plot._axes.hold(False)

class SphereCallback(PlotCallback):
    """
    annotate_sphere(center, radius, circle_args = None,
                    text = None, text_args = None)
    
    A sphere centered at *center* in code units with radius *radius* in
    code units will be created, with optional *circle_args*, *text*, and
    *text_args*.
    """
    _type_name = "sphere"
    def __init__(self, center, radius, circle_args = None,
                 text = None, text_args = None):
        self.center = center
        self.radius = radius
        if circle_args is None: circle_args = {}
        if 'fill' not in circle_args: circle_args['fill'] = False
        self.circle_args = circle_args
        self.text = text
        self.text_args = text_args
        if self.text_args is None: self.text_args = {}

    def __call__(self, plot):
        from matplotlib.patches import Circle
        
        radius = self.radius * self.pixel_scale(plot)[0]

        if plot.data.axis == 4:
            (xi, yi) = (0, 1)
        else:
            (xi, yi) = (x_dict[plot.data.axis], y_dict[plot.data.axis])

        (center_x,center_y) = self.convert_to_plot(plot,(self.center[xi], self.center[yi]))
        
        cir = Circle((center_x, center_y), radius, **self.circle_args)
        plot._axes.add_patch(cir)
        if self.text is not None:
            plot._axes.text(center_x, center_y, self.text,
                            **self.text_args)

class HopCircleCallback(PlotCallback):
    """
    annotate_hop_circles(hop_output, max_number=None,
                         annotate=False, min_size=20, max_size=10000000,
                         font_size=8, print_halo_size=False,
                         print_halo_mass=False, width=None)

    Accepts a :class:`yt.HopList` *hop_output* and plots up to
    *max_number* (None for unlimited) halos as circles.
    """
    _type_name = "hop_circles"
    def __init__(self, hop_output, max_number=None,
                 annotate=False, min_size=20, max_size=10000000,
                 font_size=8, print_halo_size=False,
                 print_halo_mass=False, width=None):
        self.hop_output = hop_output
        self.max_number = max_number
        self.annotate = annotate
        self.min_size = min_size
        self.max_size = max_size
        self.font_size = font_size
        self.print_halo_size = print_halo_size
        self.print_halo_mass = print_halo_mass
        self.width = width

    def __call__(self, plot):
        from matplotlib.patches import Circle
        num = len(self.hop_output[:self.max_number])
        for halo in self.hop_output[:self.max_number]:
            size = halo.get_size()
            if size < self.min_size or size > self.max_size: continue
            # This could use halo.maximum_radius() instead of width
            if self.width is not None and \
                np.abs(halo.center_of_mass() - 
                       plot.data.center)[plot.data.axis] > \
                   self.width:
                continue
            
            radius = halo.maximum_radius() * self.pixel_scale(plot)[0]
            center = halo.center_of_mass()
            
            (xi, yi) = (x_dict[plot.data.axis], y_dict[plot.data.axis])

            (center_x,center_y) = self.convert_to_plot(plot,(center[xi], center[yi]))
            color = np.ones(3) * (0.4 * (num - halo.id)/ num) + 0.6
            cir = Circle((center_x, center_y), radius, fill=False, color=color)
            plot._axes.add_patch(cir)
            if self.annotate:
                if self.print_halo_size:
                    plot._axes.text(center_x+radius, center_y+radius, "%s" % size,
                    fontsize=self.font_size, color=color)
                elif self.print_halo_mass:
                    plot._axes.text(center_x+radius, center_y+radius, "%s" % halo.total_mass(),
                    fontsize=self.font_size, color=color)
                else:
                    plot._axes.text(center_x+radius, center_y+radius, "%s" % halo.id,
                    fontsize=self.font_size, color=color)

class HopParticleCallback(PlotCallback):
    """
    annotate_hop_particles(hop_output, max_number, p_size=1.0,
                           min_size=20, alpha=0.2):

    Adds particle positions for the members of each halo as identified
    by HOP. Along *axis* up to *max_number* groups in *hop_output* that are
    larger than *min_size* are plotted with *p_size* pixels per particle; 
    *alpha* determines the opacity of each particle.
    """
    _type_name = "hop_particles"
    def __init__(self, hop_output, max_number=None, p_size=1.0,
                min_size=20, alpha=0.2):
        self.hop_output = hop_output
        self.p_size = p_size
        self.max_number = max_number
        self.min_size = min_size
        self.alpha = alpha
    
    def __call__(self,plot):
        (dx,dy) = self.pixel_scale(plot)

        (xi, yi) = (x_names[plot.data.axis], y_names[plot.data.axis])

        # now we loop over the haloes
        for halo in self.hop_output[:self.max_number]:
            size = halo.get_size()

            if size < self.min_size: continue

            (px,py) = self.convert_to_plot(plot,(halo["particle_position_%s" % xi],
                                                 halo["particle_position_%s" % yi]))
            
            # Need to get the plot limits and set the hold state before scatter
            # and then restore the limits and turn off the hold state afterwards
            # because scatter will automatically adjust the plot window which we
            # do not want
            
            xlim = plot._axes.get_xlim()
            ylim = plot._axes.get_ylim()
            plot._axes.hold(True)

            plot._axes.scatter(px, py, edgecolors="None",
                s=self.p_size, c='black', alpha=self.alpha)
            
            plot._axes.set_xlim(xlim)
            plot._axes.set_ylim(ylim)
            plot._axes.hold(False)


class CoordAxesCallback(PlotCallback):
    """
    Creates x and y axes for a VMPlot. In the future, it will
    attempt to guess the proper units to use.
    """
    _type_name = "coord_axes"
    def __init__(self,unit=None,coords=False):
        PlotCallback.__init__(self)
        self.unit = unit
        self.coords = coords

    def __call__(self,plot):
        # 1. find out what the domain is
        # 2. pick a unit for it
        # 3. run self._axes.set_xlabel & self._axes.set_ylabel to actually lay things down.
        # 4. adjust extent information to make sure labels are visable.

        # put the plot into data coordinates
        nx,ny = plot.image._A.shape
        dx = (plot.xlim[1] - plot.xlim[0])/nx
        dy = (plot.ylim[1] - plot.ylim[0])/ny

        unit_conversion = plot.pf[plot.im["Unit"]]
        aspect = (plot.xlim[1]-plot.xlim[0])/(plot.ylim[1]-plot.ylim[0])

        print "aspect ratio = ", aspect

        # if coords is False, label axes relative to the center of the
        # display. if coords is True, label axes with the absolute
        # coordinates of the region.
        xcenter = 0.
        ycenter = 0.
        if not self.coords:
            center = plot.data.center
            if plot.data.axis == 0:
                xcenter = center[1]
                ycenter = center[2]
            elif plot.data.axis == 1:
                xcenter = center[0]
                ycenter = center[2]
            else:
                xcenter = center[0]
                ycenter = center[1]


            xformat_function = lambda a,b: '%7.1e' %((a*dx + plot.xlim[0] - xcenter)*unit_conversion)
            yformat_function = lambda a,b: '%7.1e' %((a*dy + plot.ylim[0] - ycenter)*unit_conversion)
        else:
            xformat_function = lambda a,b: '%7.1e' %((a*dx + plot.xlim[0])*unit_conversion)
            yformat_function = lambda a,b: '%7.1e' %((a*dy + plot.ylim[0])*unit_conversion)
            
        xticker = matplotlib.ticker.FuncFormatter(xformat_function)
        yticker = matplotlib.ticker.FuncFormatter(yformat_function)
        plot._axes.xaxis.set_major_formatter(xticker)
        plot._axes.yaxis.set_major_formatter(yticker)
        
        xlabel = '%s (%s)' % (axis_labels[plot.data.axis][0],plot.im["Unit"])
        ylabel = '%s (%s)' % (axis_labels[plot.data.axis][1],plot.im["Unit"])
        xticksize = nx/4.
        yticksize = ny/4.
        plot._axes.xaxis.set_major_locator(matplotlib.ticker.FixedLocator([i*xticksize for i in range(0,5)]))
        plot._axes.yaxis.set_major_locator(matplotlib.ticker.FixedLocator([i*yticksize for i in range(0,5)]))
        
        plot._axes.set_xlabel(xlabel,visible=True)
        plot._axes.set_ylabel(ylabel,visible=True)
        plot._figure.subplots_adjust(left=0.1,right=0.8)

class TextLabelCallback(PlotCallback):
    """
    annotate_text(pos, text, data_coords=False, text_args = None)

    Accepts a position in (0..1, 0..1) of the image, some text and
    optionally some text arguments. If data_coords is True,
    position will be in code units instead of image coordinates.
    """
    _type_name = "text"
    def __init__(self, pos, text, data_coords=False, text_args = None):
        self.pos = pos
        self.text = text
        self.data_coords = data_coords
        if text_args is None: text_args = {}
        self.text_args = text_args

    def __call__(self, plot):
        kwargs = self.text_args.copy()
        if self.data_coords and len(plot.image._A.shape) == 2:
            if len(self.pos) == 3:
                pos = (self.pos[x_dict[plot.data.axis]],
                       self.pos[y_dict[plot.data.axis]])
            else: pos = self.pos
            x,y = self.convert_to_plot(plot, pos)
        else:
            x, y = self.pos
            if not self.data_coords:
                kwargs["transform"] = plot._axes.transAxes
        plot._axes.text(x, y, self.text, **kwargs)

class ParticleCallback(PlotCallback):
    """
    annotate_particles(width, p_size=1.0, col='k', marker='o', stride=1.0,
                       ptype=None, stars_only=False, dm_only=False,
                       minimum_mass=None, alpha=1.0)

    Adds particle positions, based on a thick slab along *axis* with a
    *width* along the line of sight.  *p_size* controls the number of
    pixels per particle, and *col* governs the color.  *ptype* will
    restrict plotted particles to only those that are of a given type.
    *minimum_mass* will require that the particles be of a given mass,
    calculated via ParticleMassMsun, to be plotted. *alpha* determines
    each particle's opacity.
    """
    _type_name = "particles"
    region = None
    _descriptor = None
    def __init__(self, width, p_size=1.0, col='k', marker='o', stride=1.0,
                 ptype=None, stars_only=False, dm_only=False,
                 minimum_mass=None, alpha=1.0):
        PlotCallback.__init__(self)
        self.width = width
        self.p_size = p_size
        self.color = col
        self.marker = marker
        self.stride = stride
        self.ptype = ptype
        self.stars_only = stars_only
        self.dm_only = dm_only
        self.minimum_mass = minimum_mass
        self.alpha = alpha

    def __call__(self, plot):
        data = plot.data
        # we construct a recantangular prism
        x0, x1 = plot.xlim
        y0, y1 = plot.ylim
        xx0, xx1 = plot._axes.get_xlim()
        yy0, yy1 = plot._axes.get_ylim()
        reg = self._get_region((x0,x1), (y0,y1), plot.data.axis, data)
        field_x = "particle_position_%s" % axis_names[x_dict[data.axis]]
        field_y = "particle_position_%s" % axis_names[y_dict[data.axis]]
        gg = ( ( reg[field_x] >= x0 ) & ( reg[field_x] <= x1 )
           &   ( reg[field_y] >= y0 ) & ( reg[field_y] <= y1 ) )
        if self.ptype is not None:
            gg &= (reg["particle_type"] == self.ptype)
            if gg.sum() == 0: return
        if self.stars_only:
            gg &= (reg["creation_time"] > 0.0)
            if gg.sum() == 0: return
        if self.dm_only:
            gg &= (reg["creation_time"] <= 0.0)
            if gg.sum() == 0: return
        if self.minimum_mass is not None:
            gg &= (reg["ParticleMassMsun"] >= self.minimum_mass)
            if gg.sum() == 0: return
        plot._axes.hold(True)
        px, py = self.convert_to_plot(plot,
                    [reg[field_x][gg][::self.stride],
                     reg[field_y][gg][::self.stride]])
        plot._axes.scatter(px, py, edgecolors='None', marker=self.marker,
                           s=self.p_size, c=self.color,alpha=self.alpha)
        plot._axes.set_xlim(xx0,xx1)
        plot._axes.set_ylim(yy0,yy1)
        plot._axes.hold(False)


    def _get_region(self, xlim, ylim, axis, data):
        LE, RE = [None]*3, [None]*3
        xax = x_dict[axis]
        yax = y_dict[axis]
        zax = axis
        LE[xax], RE[xax] = xlim
        LE[yax], RE[yax] = ylim
        LE[zax] = data.center[zax] - self.width*0.5
        RE[zax] = data.center[zax] + self.width*0.5
        if self.region is not None \
            and np.all(self.region.left_edge <= LE) \
            and np.all(self.region.right_edge >= RE):
            return self.region
        self.region = data.pf.h.periodic_region(
            data.center, LE, RE)
        return self.region

class TitleCallback(PlotCallback):
    """
    annotate_title(title)

    Accepts a *title* and adds it to the plot
    """
    _type_name = "title"
    def __init__(self, title):
        PlotCallback.__init__(self)
        self.title = title

    def __call__(self,plot):
        plot._axes.set_title(self.title)

class FlashRayDataCallback(PlotCallback):
    """ 
    annotate_flash_ray_data(cmap_name='bone', sample=None)

    Adds ray trace data to the plot.  *cmap_name* is the name of the color map 
    ('bone', 'jet', 'hot', etc).  *sample* dictates the amount of down sampling 
    to do to prevent all of the rays from being  plotted.  This may be None 
    (plot all rays, default), an integer (step size), or a slice object.
    """
    _type_name = "flash_ray_data"
    def __init__(self, cmap_name='bone', sample=None):
        self.cmap_name = cmap_name
        self.sample = sample if isinstance(sample, slice) else slice(None, None, sample)

    def __call__(self, plot):
        ray_data = plot.data.pf._handle["RayData"][:]
        idx = ray_data[:,0].argsort(kind="mergesort")
        ray_data = ray_data[idx]

        tags = ray_data[:,0]
        coords = ray_data[:,1:3]
        power = ray_data[:,4]
        power /= power.max()
        cx, cy = self.convert_to_plot(plot, coords.T)
        coords[:,0], coords[:,1] = cx, cy
        splitidx = np.argwhere(0 < (tags[1:] - tags[:-1])) + 1
        coords = np.split(coords, splitidx.flat)[self.sample]
        power = np.split(power, splitidx.flat)[self.sample]
        cmap = matplotlib.cm.get_cmap(self.cmap_name)

        plot._axes.hold(True)
        colors = [cmap(p.max()) for p in power]
        lc = matplotlib.collections.LineCollection(coords, colors=colors)
        plot._axes.add_collection(lc)
        plot._axes.hold(False)


class TimestampCallback(PlotCallback):
    """ 
    annotate_timestamp(x, y, units=None, format="{time:.3G} {units}", **kwargs,
                       normalized=False, bbox_dict=None)

    Adds the current time to the plot at point given by *x* and *y*.  If *units* 
    is given ('s', 'ms', 'ns', etc), it will covert the time to this basis.  If 
    *units* is None, it will attempt to figure out the correct value by which to 
    scale.  The *format* keyword is a template string that will be evaluated and 
    displayed on the plot.  If *normalized* is true, *x* and *y* are interpreted 
    as normalized plot coordinates (0,0 is lower-left and 1,1 is upper-right) 
    otherwise *x* and *y* are assumed to be in plot coordinates. The *bbox_dict* 
    is an optional dict of arguments for the bbox that frames the timestamp, see 
    matplotlib's text annotation guide for more details. All other *kwargs* will 
    be passed to the text() method on the plot axes.  See matplotlib's text() 
    functions for more information.
    """
    _type_name = "timestamp"
    _time_conv = {
          'as': 1e-18,
          'attosec': 1e-18,
          'attosecond': 1e-18,
          'attoseconds': 1e-18,
          'fs': 1e-15,
          'femtosec': 1e-15,
          'femtosecond': 1e-15,
          'femtoseconds': 1e-15,
          'ps': 1e-12,
          'picosec': 1e-12,
          'picosecond': 1e-12,
          'picoseconds': 1e-12,
          'ns': 1e-9,
          'nanosec': 1e-9,
          'nanosecond':1e-9,
          'nanoseconds' : 1e-9,
          'us': 1e-6,
          'microsec': 1e-6,
          'microsecond': 1e-6,
          'microseconds': 1e-6,
          'ms': 1e-3,
          'millisec': 1e-3,
          'millisecond': 1e-3,
          'milliseconds': 1e-3,
          's': 1.0,
          'sec': 1.0,
          'second':1.0,
          'seconds': 1.0,
          'm': 60.0,
          'min': 60.0,
          'minute': 60.0,
          'minutes': 60.0,
<<<<<<< HEAD
          'h': 3600.0,
          'hour': 3600.0,
          'hours': 3600.0,
          'd': 86400.0,
          'day': 86400.0,
          'days': 86400.0,
          'y': 86400.0*365.25,
          'year': 86400.0*365.25,
          'years': 86400.0*365.25,
=======
          'h': sec_per_hr,
          'hour': sec_per_hr,
          'hours': sec_per_hr,
          'd': sec_per_day,
          'day': sec_per_day,
          'days': sec_per_day,
          'y': sec_per_year,
          'year': sec_per_year,
          'years': sec_per_year,
          'kyr': sec_per_kyr,
          'myr': sec_per_Myr,
          'gyr': sec_per_Gyr,
>>>>>>> 748857ee
          'ev': 1e-9 * 7.6e-8 / 6.03,
          'kev': 1e-12 * 7.6e-8 / 6.03,
          'mev': 1e-15 * 7.6e-8 / 6.03,
          }
    _bbox_dict = {'boxstyle': 'square,pad=0.6', 'fc': 'white', 'ec': 'black', 'alpha': 1.0}

    def __init__(self, x, y, units=None, format="{time:.3G} {units}", normalized=False, 
                 bbox_dict=None, **kwargs):
        self.x = x
        self.y = y
        self.format = format
        self.units = units
        self.normalized = normalized
        if bbox_dict is not None:
            self.bbox_dict = bbox_dict
        else:
            self.bbox_dict = self._bbox_dict
<<<<<<< HEAD
        self.kwargs = {'color': 'w'}
=======
        self.kwargs = {'color': 'k'}
>>>>>>> 748857ee
        self.kwargs.update(kwargs)

    def __call__(self, plot):
        if self.units is None:
            t = plot.data.pf.current_time * plot.data.pf['Time']
<<<<<<< HEAD
            scale_keys = ['as', 'fs', 'ps', 'ns', 'us', 'ms', 's']
=======
            scale_keys = ['as', 'fs', 'ps', 'ns', 'us', 'ms', 's', 
                          'hour', 'day', 'year', 'kyr', 'myr', 'gyr']
>>>>>>> 748857ee
            self.units = 's'
            for k in scale_keys:
                if t < self._time_conv[k]:
                    break
                self.units = k
        t = plot.data.pf.current_time * plot.data.pf['Time'] 
        t /= self._time_conv[self.units.lower()]
        if self.units == 'us':
            self.units = '$\\mu s$'
        s = self.format.format(time=t, units=self.units)
        plot._axes.hold(True)
        if self.normalized:
            plot._axes.text(self.x, self.y, s, horizontalalignment='center',
                            verticalalignment='center', 
                            transform = plot._axes.transAxes, bbox=self.bbox_dict)
        else:
            plot._axes.text(self.x, self.y, s, bbox=self.bbox_dict, **self.kwargs)
        plot._axes.hold(False)


class MaterialBoundaryCallback(ContourCallback):
    """ 
    annotate_material_boundary(self, field='targ', ncont=1, factor=4, 
                               clim=(0.9, 1.0), **kwargs):

    Add the limiting contours of *field* to the plot.  Nominally, *field* is 
    the target material but may be any other field present in the hierarchy.
    The number of contours generated is given by *ncount*, *factor* governs 
    the number of points used in the interpolation, and *clim* gives the 
    (upper, lower) limits for contouring.  For this to truly be the boundary
    *clim* should be close to the edge.  For example the default is (0.9, 1.0)
    for 'targ' which is defined on the range [0.0, 1.0].  All other *kwargs* 
    will be passed to the contour() method on the plot axes.  See matplotlib
    for more information.
    """
    _type_name = "material_boundary"
    def __init__(self, field='targ', ncont=1, factor=4, clim=(0.9, 1.0), **kwargs):
        plot_args = {'colors': 'w'}
        plot_args.update(kwargs)
        super(MaterialBoundaryCallback, self).__init__(field=field, ncont=ncont,
                                                       factor=factor, clim=clim,
                                                       plot_args=plot_args)

    def __call__(self, plot):
        super(MaterialBoundaryCallback, self).__call__(plot)
<|MERGE_RESOLUTION|>--- conflicted
+++ resolved
@@ -361,11 +361,7 @@
             pxs, pys = np.mgrid[0:0:1j,0:0:1j]
         GLE = plot.data.grid_left_edge
         GRE = plot.data.grid_right_edge
-<<<<<<< HEAD
         grid_levels = plot.data.grid_levels[:,0]
-=======
-        grid_levels = plot.data.grid_levels
->>>>>>> 748857ee
         min_level = self.min_level
         max_level = self.max_level
         if min_level is None:
@@ -1213,17 +1209,6 @@
           'min': 60.0,
           'minute': 60.0,
           'minutes': 60.0,
-<<<<<<< HEAD
-          'h': 3600.0,
-          'hour': 3600.0,
-          'hours': 3600.0,
-          'd': 86400.0,
-          'day': 86400.0,
-          'days': 86400.0,
-          'y': 86400.0*365.25,
-          'year': 86400.0*365.25,
-          'years': 86400.0*365.25,
-=======
           'h': sec_per_hr,
           'hour': sec_per_hr,
           'hours': sec_per_hr,
@@ -1236,7 +1221,6 @@
           'kyr': sec_per_kyr,
           'myr': sec_per_Myr,
           'gyr': sec_per_Gyr,
->>>>>>> 748857ee
           'ev': 1e-9 * 7.6e-8 / 6.03,
           'kev': 1e-12 * 7.6e-8 / 6.03,
           'mev': 1e-15 * 7.6e-8 / 6.03,
@@ -1254,22 +1238,14 @@
             self.bbox_dict = bbox_dict
         else:
             self.bbox_dict = self._bbox_dict
-<<<<<<< HEAD
-        self.kwargs = {'color': 'w'}
-=======
         self.kwargs = {'color': 'k'}
->>>>>>> 748857ee
         self.kwargs.update(kwargs)
 
     def __call__(self, plot):
         if self.units is None:
             t = plot.data.pf.current_time * plot.data.pf['Time']
-<<<<<<< HEAD
-            scale_keys = ['as', 'fs', 'ps', 'ns', 'us', 'ms', 's']
-=======
             scale_keys = ['as', 'fs', 'ps', 'ns', 'us', 'ms', 's', 
                           'hour', 'day', 'year', 'kyr', 'myr', 'gyr']
->>>>>>> 748857ee
             self.units = 's'
             for k in scale_keys:
                 if t < self._time_conv[k]:
