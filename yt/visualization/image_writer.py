"""


"""

#-----------------------------------------------------------------------------
# Copyright (c) 2013, yt Development Team.
#
# Distributed under the terms of the Modified BSD License.
#
# The full license is in the file COPYING.txt, distributed with this software.
#-----------------------------------------------------------------------------

import types
import imp
import os
import numpy as np

from yt.funcs import *
from yt.utilities.exceptions import YTNotInsideNotebook
<<<<<<< HEAD
=======
from color_maps import mcm
>>>>>>> e25207e4
import _colormap_data as cmd
import yt.utilities.lib.image_utilities as au
import yt.utilities.png_writer as pw
from yt.extern.six.moves import builtins

def scale_image(image, mi=None, ma=None):
    r"""Scale an image ([NxNxM] where M = 1-4) to be uint8 and values scaled 
    from [0,255].

    Parameters
    ----------
    image : array_like or tuple of image info

    Examples
    --------

        >>> image = scale_image(image)

        >>> image = scale_image(image, min=0, max=1000)
    """
    if isinstance(image, np.ndarray) and image.dtype == np.uint8:
        return image
    if isinstance(image, (types.TupleType, types.ListType)):
        image, mi, ma = image
    if mi is None:
        mi = image.min()
    if ma is None:
        ma = image.max()
    image = (np.clip((image-mi)/(ma-mi) * 255, 0, 255)).astype('uint8')
    return image

def multi_image_composite(fn, red_channel, blue_channel,
                          green_channel = None, alpha_channel = None):
    r"""Write an image with different color channels corresponding to different
    quantities.

    Accepts at least a red and a blue array, of shape (N,N) each, that are
    optionally scaled and composited into a final image, written into `fn`.
    Can also accept green and alpha.

    Parameters
    ----------
    fn : string
        Filename to save
    red_channel : array_like or tuple of image info
        Array, of shape (N,N), to be written into the red channel of the output
        image.  If not already uint8, will be converted (and scaled) into
        uint8.  Optionally, you can also specify a tuple that includes scaling
        information, in the form of (array_to_plot, min_value_to_scale,
        max_value_to_scale).
    blue_channel : array_like or tuple of image info
        Array, of shape (N,N), to be written into the blue channel of the output
        image.  If not already uint8, will be converted (and scaled) into
        uint8.  Optionally, you can also specify a tuple that includes scaling
        information, in the form of (array_to_plot, min_value_to_scale,
        max_value_to_scale).
    green_channel : array_like or tuple of image info, optional
        Array, of shape (N,N), to be written into the green channel of the
        output image.  If not already uint8, will be converted (and scaled)
        into uint8.  If not supplied, will be left empty.  Optionally, you can
        also specify a tuple that includes scaling information, in the form of
        (array_to_plot, min_value_to_scale, max_value_to_scale).

    alpha_channel : array_like or tuple of image info, optional
        Array, of shape (N,N), to be written into the alpha channel of the output
        image.  If not already uint8, will be converted (and scaled) into uint8.
        If not supplied, will be made fully opaque.  Optionally, you can also
        specify a tuple that includes scaling information, in the form of
        (array_to_plot, min_value_to_scale, max_value_to_scale).

    Examples
    --------

        >>> red_channel = np.log10(frb["Temperature"])
        >>> blue_channel = np.log10(frb["Density"])
        >>> multi_image_composite("multi_channel1.png", red_channel, blue_channel)

    """
    red_channel = scale_image(red_channel)
    blue_channel = scale_image(blue_channel)
    if green_channel is None:
        green_channel = np.zeros(red_channel.shape, dtype='uint8')
    else:
        green_channel = scale_image(green_channel)
    if alpha_channel is None:
        alpha_channel = np.zeros(red_channel.shape, dtype='uint8') + 255
    else:
        alpha_channel = scale_image(alpha_channel) 
    image = np.array([red_channel, green_channel, blue_channel, alpha_channel])
    image = image.transpose().copy() # Have to make sure it's contiguous 
    pw.write_png(image, fn)

def write_bitmap(bitmap_array, filename, max_val = None, transpose=False):
    r"""Write out a bitmapped image directly to a PNG file.

    This accepts a three- or four-channel `bitmap_array`.  If the image is not
    already uint8, it will be scaled and converted.  If it is four channel,
    only the first three channels will be scaled, while the fourth channel is
    assumed to be in the range of [0,1]. If it is not four channel, a fourth
    alpha channel will be added and set to fully opaque.  The resultant image
    will be directly written to `filename` as a PNG with no colormap applied.
    `max_val` is a value used if the array is passed in as anything other than
    uint8; it will be the value used for scaling and clipping in the first
    three channels when the array is converted.  Additionally, the minimum is
    assumed to be zero; this makes it primarily suited for the results of
    volume rendered images, rather than misaligned projections.

    Parameters
    ----------
    bitmap_array : array_like
        Array of shape (N,M,3) or (N,M,4), to be written.  If it is not already
        a uint8 array, it will be scaled and converted to uint8.
    filename : string
        Filename to save to.  If None, PNG contents will be returned as a
        string.
    max_val : float, optional
        The upper limit to clip values to in the output, if converting to uint8.
        If `bitmap_array` is already uint8, this will be ignore.
    transpose : boolean, optional
        If transpose is False, we assume that the incoming bitmap_array is such
        that the first element resides in the upper-left corner.  If True, the
        first element will be placed in the lower-left corner.
    """
    if len(bitmap_array.shape) != 3 or bitmap_array.shape[-1] not in (3,4):
        raise RuntimeError
    if bitmap_array.dtype != np.uint8:
        s1, s2 = bitmap_array.shape[:2]
        if bitmap_array.shape[-1] == 3:
            alpha_channel = 255*np.ones((s1,s2,1), dtype='uint8')
        else:
            alpha_channel = (255*bitmap_array[:,:,3]).astype('uint8')
            alpha_channel.shape = s1, s2, 1
        if max_val is None: max_val = bitmap_array[:,:,:3].max()
        bitmap_array = np.clip(bitmap_array[:,:,:3] / max_val, 0.0, 1.0) * 255
        bitmap_array = np.concatenate([bitmap_array.astype('uint8'),
                                       alpha_channel], axis=-1)
    if transpose:
        bitmap_array = bitmap_array.swapaxes(0,1)
    if filename is not None:
        pw.write_png(bitmap_array, filename)
    else:
        return pw.write_png_to_string(bitmap_array.copy())
    return bitmap_array

def write_image(image, filename, color_bounds = None, cmap_name = "algae", func = lambda x: x):
    r"""Write out a floating point array directly to a PNG file, scaling it and
    applying a colormap.

    This function will scale an image and directly call libpng to write out a
    colormapped version of that image.  It is designed for rapid-fire saving of
    image buffers generated using `yt.visualization.api.FixedResolutionBuffers` and the like.

    Parameters
    ----------
    image : array_like
        This is an (unscaled) array of floating point values, shape (N,N,) to
        save in a PNG file.
    filename : string
        Filename to save as.
    color_bounds : tuple of floats, optional
        The min and max to scale between.  Outlying values will be clipped.
    cmap_name : string, optional
        An acceptable colormap.  See either yt.visualization.color_maps or
        http://www.scipy.org/Cookbook/Matplotlib/Show_colormaps .
    func : function, optional
        A function to transform the buffer before applying a colormap. 

    Returns
    -------
    scaled_image : uint8 image that has been saved

    Examples
    --------

    >>> sl = ds.slice(0, 0.5, "Density")
    >>> frb1 = FixedResolutionBuffer(sl, (0.2, 0.3, 0.4, 0.5),
                    (1024, 1024))
    >>> write_image(frb1["Density"], "saved.png")
    """
    if len(image.shape) == 3:
        mylog.info("Using only channel 1 of supplied image")
        image = image[:,:,0]
    to_plot = apply_colormap(image, color_bounds = color_bounds, cmap_name = cmap_name)
    pw.write_png(to_plot, filename)
    return to_plot

def apply_colormap(image, color_bounds = None, cmap_name = 'algae', func=lambda x: x):
    r"""Apply a colormap to a floating point image, scaling to uint8.

    This function will scale an image and directly call libpng to write out a
    colormapped version of that image.  It is designed for rapid-fire saving of
    image buffers generated using `yt.visualization.api.FixedResolutionBuffers` and the like.

    Parameters
    ----------
    image : array_like
        This is an (unscaled) array of floating point values, shape (N,N,) to
        save in a PNG file.
    color_bounds : tuple of floats, optional
        The min and max to scale between.  Outlying values will be clipped.
    cmap_name : string, optional
        An acceptable colormap.  See either yt.visualization.color_maps or
        http://www.scipy.org/Cookbook/Matplotlib/Show_colormaps .
    func : function, optional
        A function to transform the buffer before applying a colormap. 

    Returns
    -------
    to_plot : uint8 image with colorbar applied.

    """
    from yt.data_objects.image_array import ImageArray
    image = ImageArray(func(image))
    if color_bounds is None:
        mi = np.nanmin(image[~np.isinf(image)])*image.uq
        ma = np.nanmax(image[~np.isinf(image)])*image.uq
        color_bounds = mi, ma
    else:
        color_bounds = [YTQuantity(func(c), image.units) for c in color_bounds]
    image = (image - color_bounds[0])/(color_bounds[1] - color_bounds[0])
    to_plot = map_to_colors(image, cmap_name)
    to_plot = np.clip(to_plot, 0, 255)
    return to_plot

def map_to_colors(buff, cmap_name):
    try:
        lut = cmd.color_map_luts[cmap_name]
    except KeyError:
        try:
            cmap = mcm.get_cmap(cmap_name)
            dummy = cmap(0.0)
            lut = cmap._lut.T
        except ValueError:
            print "Your color map was not found in either the extracted" +\
                " colormap file or matplotlib colormaps"
            raise KeyError(cmap_name)

    x = np.mgrid[0.0:1.0:lut[0].shape[0]*1j]
    shape = buff.shape
    mapped = np.dstack(
            [(np.interp(buff, x, v)*255) for v in lut ]).astype("uint8")
    return mapped.copy("C")

def strip_colormap_data(fn = "color_map_data.py",
            cmaps = ("jet", "algae", "hot", "gist_stern", "RdBu",
                     "kamae")):
    import pprint
    import color_maps as rcm
    f = open(fn, "w")
    f.write("### Auto-generated colormap tables, taken from Matplotlib ###\n\n")
    f.write("from numpy import array\n")
    f.write("color_map_luts = {}\n\n\n")
    if cmaps is None: cmaps = rcm.ColorMaps
    for cmap_name in sorted(cmaps):
        print "Stripping", cmap_name
        vals = rcm._extract_lookup_table(cmap_name)
        f.write("### %s ###\n\n" % (cmap_name))
        f.write("color_map_luts['%s'] = \\\n" % (cmap_name))
        f.write("   (\n")
        for v in vals:
            f.write(pprint.pformat(v, indent=3))
            f.write(",\n")
        f.write("   )\n\n")
    f.close()

def splat_points(image, points_x, points_y,
                 contribution = None, transposed = False):
    if contribution is None:
        contribution = 100.0
    val = contribution * 1.0/points_x.size
    if transposed:
        points_y = 1.0 - points_y
        points_x = 1.0 - points_x
    im = image.copy()
    au.add_points_to_image(im, points_x, points_y, val)
    return im

def write_projection(data, filename, colorbar=True, colorbar_label=None, 
                     title=None, limits=None, take_log=True, figsize=(8,6),
                     dpi=100, cmap_name='algae', extent=None, xlabel=None,
                     ylabel=None):
    r"""Write a projection or volume rendering to disk with a variety of 
    pretty parameters such as limits, title, colorbar, etc.  write_projection
    uses the standard matplotlib interface to create the figure.  N.B. This code
    only works *after* you have created the projection using the standard 
    framework (i.e. the Camera interface or off_axis_projection).

    Accepts an NxM sized array representing the projection itself as well
    as the filename to which you will save this figure.  Note that the final
    resolution of your image will be a product of dpi/100 * figsize.

    Parameters
    ----------
    data : array_like 
        image array as output by off_axis_projection or camera.snapshot()
    filename : string 
        the filename where the data will be saved
    colorbar : boolean
        do you want a colorbar generated to the right of the image?
    colorbar_label : string
        the label associated with your colorbar
    title : string
        the label at the top of the figure
    limits : 2-element array_like
        the lower limit and the upper limit to be plotted in the figure 
        of the data array
    take_log : boolean
        plot the log of the data array (and take the log of the limits if set)?
    figsize : array_like
        width, height in inches of final image
    dpi : int
        final image resolution in pixels / inch
    cmap_name : string
        The name of the colormap.

    Examples
    --------

    >>> image = off_axis_projection(ds, c, L, W, N, "Density", no_ghost=False)
    >>> write_projection(image, 'test.png', 
                         colorbar_label="Column Density (cm$^{-2}$)", 
                         title="Offaxis Projection", limits=(1e-5,1e-3), 
                         take_log=True)
    """
    import matplotlib
    from ._mpl_imports import FigureCanvasAgg, FigureCanvasPdf, FigureCanvasPS

    # If this is rendered as log, then apply now.
    if take_log:
        norm = matplotlib.colors.LogNorm()
    else:
        norm = matplotlib.colors.Normalize()
    
    if limits is None:
        limits = [None, None]

    # Create the figure and paint the data on
    fig = matplotlib.figure.Figure(figsize=figsize)
    ax = fig.add_subplot(111)
    
<<<<<<< HEAD
    cax = ax.imshow(data, vmin=limits[0], vmax=limits[1], norm=norm,
=======
    cax = ax.imshow(data.to_ndarray(), vmin=limits[0], vmax=limits[1], norm=norm,
>>>>>>> e25207e4
                    extent=extent, cmap=cmap_name)
    
    if title:
        ax.set_title(title)

    if xlabel:
        ax.set_xlabel(xlabel)
    if ylabel:
        ax.set_ylabel(ylabel)

    # Suppress the x and y pixel counts
    if extent is None:
        ax.set_xticks(())
        ax.set_yticks(())

    # Add a color bar and label if requested
    if colorbar:
        cbar = fig.colorbar(cax)
        if colorbar_label:
            cbar.ax.set_ylabel(colorbar_label)

    fig.tight_layout()
        
    suffix = get_image_suffix(filename)

    if suffix == '':
        suffix = '.png'
        filename = "%s%s" % (filename, suffix)
    mylog.info("Saving plot %s", filename)
    if suffix == ".png":
        canvas = FigureCanvasAgg(fig)
    elif suffix == ".pdf":
        canvas = FigureCanvasPdf(fig)
    elif suffix in (".eps", ".ps"):
        canvas = FigureCanvasPS(fig)
    else:
        mylog.warning("Unknown suffix %s, defaulting to Agg", suffix)
        canvas = FigureCanvasAgg(fig)

    canvas.print_figure(filename, dpi=dpi)
    return filename

<<<<<<< HEAD

def write_fits(image, filename, clobber=True, coords=None,
               other_keys=None):
    r"""Write out floating point arrays directly to a FITS file, optionally
    adding coordinates and header keywords.
        
    Parameters
    ----------
    image : array_like, or dict of array_like objects
        This is either an (unscaled) array of floating point values, or a dict of
        such arrays, shape (N,N,) to save in a FITS file. 
    filename : string
        This name of the FITS file to be written.
    clobber : boolean
        If the file exists, this governs whether we will overwrite.
    coords : dictionary, optional
        A set of header keys and values to write to the FITS header to set up
        a coordinate system, which is assumed to be linear unless specified otherwise
        in *other_keys*
        "units": the length units
        "xctr","yctr": the center of the image
        "dx","dy": the pixel width in each direction                                                
    other_keys : dictionary, optional
        A set of header keys and values to write into the FITS header.    
    """

    try:
        import astropy.io.fits as pyfits
    except:
        mylog.error("You don't have AstroPy installed!")
        raise ImportError
    
    try:
        image.keys()
        image_dict = image
    except:
        image_dict = dict(yt_data=image)

    hdulist = [pyfits.PrimaryHDU()]

    for key in image_dict.keys():

        mylog.info("Writing image block \"%s\"" % (key))
        hdu = pyfits.ImageHDU(image_dict[key])
        hdu.update_ext_name(key)
        
        if coords is not None:
            nx, ny = image_dict[key].shape
            hdu.header.update('CUNIT1', coords["units"])
            hdu.header.update('CUNIT2', coords["units"])
            hdu.header.update('CRPIX1', 0.5*(nx+1))
            hdu.header.update('CRPIX2', 0.5*(ny+1))
            hdu.header.update('CRVAL1', coords["xctr"])
            hdu.header.update('CRVAL2', coords["yctr"])
            hdu.header.update('CDELT1', coords["dx"])
            hdu.header.update('CDELT2', coords["dy"])
            # These are the defaults, but will get overwritten if
            # the caller has specified them
            hdu.header.update('CTYPE1', "LINEAR")
            hdu.header.update('CTYPE2', "LINEAR")
                                    
        if other_keys is not None:
            for k,v in other_keys.items():
                hdu.header.update(k,v)

        hdulist.append(hdu)

    hdulist = pyfits.HDUList(hdulist)
    hdulist.writeto(filename, clobber=clobber)                    

=======
>>>>>>> e25207e4
def display_in_notebook(image, max_val=None):
    """
    A helper function to display images in an IPython notebook
    
    Must be run from within an IPython notebook, or else it will raise
    a YTNotInsideNotebook exception.
        
    Parameters
    ----------
    image : array_like
        This is an (unscaled) array of floating point values, shape (N,N,3) or
        (N,N,4) to display in the notebook. The first three channels will be
        scaled automatically.  
    max_val : float, optional
        The upper limit to clip values of the image.  Only applies to the first
        three channels.
    """
 
    if "__IPYTHON__" in dir(builtins):
        from IPython.core.displaypub import publish_display_data
        data = write_bitmap(image, None, max_val=max_val)
        publish_display_data(
            data={'image/png': data},
            source='yt.visualization.image_writer.display_in_notebook',
        )
    else:
        raise YTNotInsideNotebook
<|MERGE_RESOLUTION|>--- conflicted
+++ resolved
@@ -18,10 +18,7 @@
 
 from yt.funcs import *
 from yt.utilities.exceptions import YTNotInsideNotebook
-<<<<<<< HEAD
-=======
 from color_maps import mcm
->>>>>>> e25207e4
 import _colormap_data as cmd
 import yt.utilities.lib.image_utilities as au
 import yt.utilities.png_writer as pw
@@ -362,11 +359,7 @@
     fig = matplotlib.figure.Figure(figsize=figsize)
     ax = fig.add_subplot(111)
     
-<<<<<<< HEAD
-    cax = ax.imshow(data, vmin=limits[0], vmax=limits[1], norm=norm,
-=======
     cax = ax.imshow(data.to_ndarray(), vmin=limits[0], vmax=limits[1], norm=norm,
->>>>>>> e25207e4
                     extent=extent, cmap=cmap_name)
     
     if title:
@@ -409,79 +402,6 @@
     canvas.print_figure(filename, dpi=dpi)
     return filename
 
-<<<<<<< HEAD
-
-def write_fits(image, filename, clobber=True, coords=None,
-               other_keys=None):
-    r"""Write out floating point arrays directly to a FITS file, optionally
-    adding coordinates and header keywords.
-        
-    Parameters
-    ----------
-    image : array_like, or dict of array_like objects
-        This is either an (unscaled) array of floating point values, or a dict of
-        such arrays, shape (N,N,) to save in a FITS file. 
-    filename : string
-        This name of the FITS file to be written.
-    clobber : boolean
-        If the file exists, this governs whether we will overwrite.
-    coords : dictionary, optional
-        A set of header keys and values to write to the FITS header to set up
-        a coordinate system, which is assumed to be linear unless specified otherwise
-        in *other_keys*
-        "units": the length units
-        "xctr","yctr": the center of the image
-        "dx","dy": the pixel width in each direction                                                
-    other_keys : dictionary, optional
-        A set of header keys and values to write into the FITS header.    
-    """
-
-    try:
-        import astropy.io.fits as pyfits
-    except:
-        mylog.error("You don't have AstroPy installed!")
-        raise ImportError
-    
-    try:
-        image.keys()
-        image_dict = image
-    except:
-        image_dict = dict(yt_data=image)
-
-    hdulist = [pyfits.PrimaryHDU()]
-
-    for key in image_dict.keys():
-
-        mylog.info("Writing image block \"%s\"" % (key))
-        hdu = pyfits.ImageHDU(image_dict[key])
-        hdu.update_ext_name(key)
-        
-        if coords is not None:
-            nx, ny = image_dict[key].shape
-            hdu.header.update('CUNIT1', coords["units"])
-            hdu.header.update('CUNIT2', coords["units"])
-            hdu.header.update('CRPIX1', 0.5*(nx+1))
-            hdu.header.update('CRPIX2', 0.5*(ny+1))
-            hdu.header.update('CRVAL1', coords["xctr"])
-            hdu.header.update('CRVAL2', coords["yctr"])
-            hdu.header.update('CDELT1', coords["dx"])
-            hdu.header.update('CDELT2', coords["dy"])
-            # These are the defaults, but will get overwritten if
-            # the caller has specified them
-            hdu.header.update('CTYPE1', "LINEAR")
-            hdu.header.update('CTYPE2', "LINEAR")
-                                    
-        if other_keys is not None:
-            for k,v in other_keys.items():
-                hdu.header.update(k,v)
-
-        hdulist.append(hdu)
-
-    hdulist = pyfits.HDUList(hdulist)
-    hdulist.writeto(filename, clobber=clobber)                    
-
-=======
->>>>>>> e25207e4
 def display_in_notebook(image, max_val=None):
     """
     A helper function to display images in an IPython notebook
