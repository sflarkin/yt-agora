"""
Author: Matthew Turk <matthewturk@gmail.com>
Affiliation:  UCSD
License:
  Copyright (C) 2010-2011 Matthew Turk  All Rights Reserved.

  This file is part of yt.

  yt is free software; you can redistribute it and/or modify
  it under the terms of the GNU General Public License as published by
  the Free Software Foundation; either version 3 of the License, or
  (at your option) any later version.

  This program is distributed in the hope that it will be useful,
  but WITHOUT ANY WARRANTY; without even the implied warranty of
  MERCHANTABILITY or FITNESS FOR A PARTICULAR PURPOSE.  See the
  GNU General Public License for more details.

  You should have received a copy of the GNU General Public License
  along with this program.  If not, see <http://www.gnu.org/licenses/>.
"""

import types
import imp
import os
import numpy as na

from yt.funcs import *
import _colormap_data as cmd
import yt.utilities.amr_utils as au

def scale_image(image, mi=None, ma=None):
    r"""Scale an image ([NxNxM] where M = 1-4) to be uint8 and values scaled 
    from [0,255].

    Parameters
    ----------
    image : array_like or tuple of image info

    Examples
    --------

        >>> image = scale_image(image)

        >>> image = scale_image(image, min=0, max=1000)
    """
    if isinstance(image, na.ndarray) and image.dtype == na.uint8:
        return image
    if isinstance(image, (types.TupleType, types.ListType)):
        image, mi, ma = image
    if mi is None:
        mi = image.min()
    if ma is None:
        ma = image.max()
    image = (na.clip((image-mi)/(ma-mi) * 255, 0, 255)).astype('uint8')
    return image

def multi_image_composite(fn, red_channel, blue_channel,
                          green_channel = None, alpha_channel = None):
    r"""Write an image with different color channels corresponding to different
    quantities.

    Accepts at least a red and a blue array, of shape (N,N) each, that are
    optionally scaled and composited into a final image, written into `fn`.
    Can also accept green and alpha.

    Parameters
    ----------
    fn : string
        Filename to save
    red_channel : array_like or tuple of image info
        Array, of shape (N,N), to be written into the red channel of the output
        image.  If not already uint8, will be converted (and scaled) into
        uint8.  Optionally, you can also specify a tuple that includes scaling
        information, in the form of (array_to_plot, min_value_to_scale,
        max_value_to_scale).
    blue_channel : array_like or tuple of image info
        Array, of shape (N,N), to be written into the blue channel of the output
        image.  If not already uint8, will be converted (and scaled) into
        uint8.  Optionally, you can also specify a tuple that includes scaling
        information, in the form of (array_to_plot, min_value_to_scale,
        max_value_to_scale).
    green_channel : array_like or tuple of image info, optional
        Array, of shape (N,N), to be written into the green channel of the
        output image.  If not already uint8, will be converted (and scaled)
        into uint8.  If not supplied, will be left empty.  Optionally, you can
        also specify a tuple that includes scaling information, in the form of
        (array_to_plot, min_value_to_scale, max_value_to_scale).

    alpha_channel : array_like or tuple of image info, optional
        Array, of shape (N,N), to be written into the alpha channel of the output
        image.  If not already uint8, will be converted (and scaled) into uint8.
        If not supplied, will be made fully opaque.  Optionally, you can also
        specify a tuple that includes scaling information, in the form of
        (array_to_plot, min_value_to_scale, max_value_to_scale).

    Examples
    --------

        >>> red_channel = na.log10(frb["Temperature"])
        >>> blue_channel = na.log10(frb["Density"])
        >>> multi_image_composite("multi_channel1.png", red_channel, blue_channel)

    """
    red_channel = scale_image(red_channel)
    blue_channel = scale_image(blue_channel)
    if green_channel is None:
        green_channel = na.zeros(red_channel.shape, dtype='uint8')
    else:
        green_channel = scale_image(green_channel)
    if alpha_channel is None:
        alpha_channel = na.zeros(red_channel.shape, dtype='uint8') + 255
    else:
        alpha_channel = scale_image(alpha_channel) 
    image = na.array([red_channel, green_channel, blue_channel, alpha_channel])
    image = image.transpose().copy() # Have to make sure it's contiguous 
    au.write_png(image, fn)

def write_bitmap(bitmap_array, filename, max_val = None):
    r"""Write out a bitmapped image directly to a PNG file.

    This accepts a three- or four-channel `bitmap_array`.  If the image is not
    already uint8, it will be scaled and converted.  If it is not four channel, a
    fourth alpha channel will be added and set to fully opaque.  The resultant
    image will be directly written to `filename` as a PNG with no colormap
    applied.  `max_val` is a value used if the array is passed in as anything
    other than uint8; it will be the value used for scaling and clipping when the
    array is converted.  Additionally, the minimum is assumed to be zero; this
    makes it primarily suited for the results of volume rendered images, rather
    than misaligned projections.

    Parameters
    ----------
    bitmap_array : array_like
        Array of shape (N,M,3) or (N,M,4), to be written.  If it is not already
        a uint8 array, it will be scaled and converted to uint8.
    filename : string
        Filename to save to
    max_val : float, optional
        The upper limit to clip values to in the output, if converting to uint8.
        If `bitmap_array` is already uint8, this will be ignore.
    """
    if bitmap_array.dtype != na.uint8:
        if max_val is None: max_val = bitmap_array.max()
        bitmap_array = na.clip(bitmap_array / max_val, 0.0, 1.0) * 255
        bitmap_array = bitmap_array.astype("uint8")
    if len(bitmap_array.shape) != 3 or bitmap_array.shape[-1] not in (3,4):
        raise RuntimeError
    if bitmap_array.shape[-1] == 3:
        s1, s2 = bitmap_array.shape[:2]
        alpha_channel = 255*na.ones((s1,s2,1), dtype='uint8')
        bitmap_array = na.concatenate([bitmap_array, alpha_channel], axis=-1)
    au.write_png(bitmap_array.copy(), filename)
    return bitmap_array

def write_image(image, filename, color_bounds = None, cmap_name = "algae", func = lambda x: x):
    r"""Write out a floating point array directly to a PNG file, scaling it and
    applying a colormap.

    This function will scale an image and directly call libpng to write out a
    colormapped version of that image.  It is designed for rapid-fire saving of
    image buffers generated using `yt.visualization.api.FixedResolutionBuffers` and the like.

    Parameters
    ----------
    image : array_like
        This is an (unscaled) array of floating point values, shape (N,N,) to
        save in a PNG file.
    filename : string
        Filename to save as.
    color_bounds : tuple of floats, optional
        The min and max to scale between.  Outlying values will be clipped.
    cmap_name : string, optional
        An acceptable colormap.  See either yt.visualization.color_maps or
        http://www.scipy.org/Cookbook/Matplotlib/Show_colormaps .
    func : function, optional
        A function to transform the buffer before applying a colormap. 

    Returns
    -------
    scaled_image : uint8 image that has been saved

    Examples
    --------

    >>> sl = pf.h.slice(0, 0.5, "Density")
    >>> frb1 = FixedResolutionBuffer(sl, (0.2, 0.3, 0.4, 0.5),
                    (1024, 1024))
    >>> write_image(frb1["Density"], "saved.png")
    """
    if len(image.shape) == 3:
        mylog.info("Using only channel 1 of supplied image")
        image = image[:,:,0]
    to_plot = apply_colormap(image, color_bounds = color_bounds, cmap_name = cmap_name)
    au.write_png(to_plot, filename)
    return to_plot

def apply_colormap(image, color_bounds = None, cmap_name = 'algae', func=lambda x: x):
    r"""Apply a colormap to a floating point image, scaling to uint8.

    This function will scale an image and directly call libpng to write out a
    colormapped version of that image.  It is designed for rapid-fire saving of
    image buffers generated using `yt.visualization.api.FixedResolutionBuffers` and the like.

    Parameters
    ----------
    image : array_like
        This is an (unscaled) array of floating point values, shape (N,N,) to
        save in a PNG file.
    color_bounds : tuple of floats, optional
        The min and max to scale between.  Outlying values will be clipped.
    cmap_name : string, optional
        An acceptable colormap.  See either yt.visualization.color_maps or
        http://www.scipy.org/Cookbook/Matplotlib/Show_colormaps .
    func : function, optional
        A function to transform the buffer before applying a colormap. 

    Returns
    -------
    to_plot : uint8 image with colorbar applied.

    """
    image = func(image)
    if color_bounds is None:
        mi = na.nanmin(image[~na.isinf(image)])
        ma = na.nanmax(image[~na.isinf(image)])
        color_bounds = mi, ma
    else:
        color_bounds = [func(c) for c in color_bounds]
    image = (image - color_bounds[0])/(color_bounds[1] - color_bounds[0])
    to_plot = map_to_colors(image, cmap_name)
    to_plot = na.clip(to_plot, 0, 255)
    return to_plot

def annotate_image(image, text, xpos, ypos, font_name = "Vera",
                   font_size = 24, dpi = 100):
    r"""Add text on to an existing uint8 bitmap array.

    This function accepts an image array and then directly calls freetype to
    add text on top of that array.  No array is returned.

    Parameters
    ----------
    image : array_like
        This is a (scaled) array of UINT8 values, shape (N,N,[3,4]) to
        overplot text on.
    text : string
        Text to place
    xpos : int
        The starting point, in pixels, of the text along the x axis.
    ypos : int
        The starting point, in pixels, of the text along the y axis.  Note that
        0 will be the top of the image, not the bottom.
    font_name : string (optional)
        The font to load.
    font_size : int (optional)
        Font size in points of the overlaid text.
    dpi : int (optional)
        Dots per inch for calculating the font size in pixels.
        
    Returns
    -------
    Nothing

    Examples
    --------

    >>> sl = pf.h.slice(0, 0.5, "Density")
    >>> frb1 = FixedResolutionBuffer(sl, (0.2, 0.3, 0.4, 0.5),
                    (1024, 1024))
    >>> bitmap = write_image(frb1["Density"], "saved.png")
    >>> annotate_image(bitmap, "Hello!", 0, 100)
    >>> write_bitmap(bitmap, "saved.png")
    """
    if len(image.shape) != 3 or image.dtype != na.uint8:
        raise RuntimeError("This routine requires a UINT8 bitmapped image.")
    font_path = os.path.join(imp.find_module("matplotlib")[1],
                             "mpl-data/fonts/ttf/",
                             "%s.ttf" % font_name)
    if not os.path.isfile(font_path):
        mylog.error("Could not locate %s", font_path)
        raise IOError(font_path)
    # The hard-coded 0 is the font face index.
    au.simple_writing(font_path, 0, dpi, font_size, text, image, xpos, ypos)

def map_to_colors(buff, cmap_name):
    if cmap_name not in cmd.color_map_luts:
        print "Your color map was not found in the extracted colormap file."
        raise KeyError(cmap_name)
    lut = cmd.color_map_luts[cmap_name]
    x = na.mgrid[0.0:1.0:lut[0].shape[0]*1j]
    shape = buff.shape
    mapped = na.dstack(
            [(na.interp(buff, x, v)*255) for v in lut ]).astype("uint8")
    return mapped.copy("C")

def strip_colormap_data(fn = "color_map_data.py",
            cmaps = ("jet", "algae", "hot", "gist_stern", "RdBu",
                     "kamae")):
    import pprint
    import color_maps as rcm
    f = open(fn, "w")
    f.write("### Auto-generated colormap tables, taken from Matplotlib ###\n\n")
    f.write("from numpy import array\n")
    f.write("color_map_luts = {}\n\n\n")
    if cmaps is None: cmaps = rcm.ColorMaps
    for cmap_name in sorted(cmaps):
        print "Stripping", cmap_name
        vals = rcm._extract_lookup_table(cmap_name)
        f.write("### %s ###\n\n" % (cmap_name))
        f.write("color_map_luts['%s'] = \\\n" % (cmap_name))
        f.write("   (\n")
        for v in vals:
            f.write(pprint.pformat(v, indent=3))
            f.write(",\n")
        f.write("   )\n\n")
    f.close()

def splat_points(image, points_x, points_y,
                 contribution = None, transposed = False):
    if contribution is None:
        contribution = 100.0
    val = contribution * 1.0/points_x.size
    if transposed:
        points_y = 1.0 - points_y
        points_x = 1.0 - points_x
    im = image.copy()
    au.add_points_to_image(im, points_x, points_y, val)
    return im

def write_projection(data, filename, colorbar=True, colorbar_label=None, 
                    title=None, limits=None, take_log=True, var_fig_size=False):
    r"""Write a projection or volume rendering to disk with a variety of 
    pretty parameters such as limits, title, colorbar, etc.  write_projection
    uses the standard matplotlib interface to create the figure.  N.B. This code
    only works *after* you have created the projection using the standard 
    framework (i.e. the Camera interface or off_axis_projection).

    Accepts an NxM sized array representing the projection itself as well
    as the filename to which you will save this figure.  

    Parameters
    ----------
    data : array_like 
        image array as output by off_axis_projection or camera.snapshot()
    filename : string 
        the filename where the data will be saved
    colorbar : boolean
        do you want a colorbar generated to the right of the image?
    colorbar_label : string
        the label associated with your colorbar
    title : string
        the label at the top of the figure
    limits : 2-element array_like
        the lower limit and the upper limit to be plotted in the figure 
        of the data array
    take_log : boolean
        plot the log of the data array (and take the log of the limits if set)?
    var_fig_size : boolean
        If we want the resolution (and size) of the output image to scale 
        with the resolution of the image array.  

    Examples
    --------

    >>> image = off_axis_projection(pf, c, L, W, N, "Density", no_ghost=False)
    >>> write_projection(image, 'test.png', 
                         colorbar_label="Column Density (cm$^{-2}$)", 
                         title="Offaxis Projection", limits=(1e-3,1e-5), 
                         take_log=True)
    """
    import pylab as pl

    # If this is rendered as log, then apply now.
    if take_log:
        data = na.log10(data)
        if limits is not None:
            limits = na.log10(limits)


    # Create the figure and paint the data on
    fig = pl.figure()
    ax = fig.add_subplot(111)

    if limits is not None:
        cax = ax.imshow(data, vmin=limits[0], vmax=limits[1])
    else:
        cax = ax.imshow(data)

    if title:
        ax.set_title(title)

    # Suppress the x and y pixel counts
    ax.set_xticks(())
    ax.set_yticks(())

    # Add a color bar and label if requested
    if colorbar:
        cbar = fig.colorbar(cax)
        if colorbar_label:
            cbar.ax.set_ylabel(colorbar_label)

    # If we want the resolution of the image to scale with the resolution
    # of the image array. we increase the dpi value accordingly
    if var_fig_size:
        N = data.shape[0]
        mag_factor = N/480.
        pl.savefig(filename, dpi=100*mag_factor)
    else:
        pl.savefig(filename)

    pl.clf()
<<<<<<< HEAD
    pl.close()
=======
    pl.close()

def write_fits(image, filename_prefix, clobber=True, coords=None, gzip_file=False) :

    """
    This will export a FITS image of a floating point array. The output filename is
    *filename_prefix*. If clobber is set to True, this will overwrite any existing
    FITS file.
    
    This requires the *pyfits* module, which is a standalone module
    provided by STSci to interface with FITS-format files.
    """
    r"""Write out a floating point array directly to a FITS file, optionally
    adding coordinates. 
        
    Parameters
    ----------
    image : array_like
        This is an (unscaled) array of floating point values, shape (N,N,) to save
        in a FITS file.
    filename_prefix : string
        This prefix will be prepended to every FITS file name.
    clobber : boolean
        If the file exists, this governs whether we will overwrite.
    coords : dictionary, optional
        A set of header keys and values to write to the FITS header to set up
        a coordinate system. 
    gzip_file : boolean, optional
        gzip the file after writing, default False
    """
    
    import pyfits
    from os import system
    
    if filename_prefix.endswith('.fits'): filename_prefix=filename_prefix[:-5]
    
    hdu = pyfits.PrimaryHDU(image)

    if (coords is not None) :

        hdu.header.update('WCSNAMEP', "PHYSICAL")
        hdu.header.update('CTYPE1P', "LINEAR")
        hdu.header.update('CTYPE2P', "LINEAR")
        hdu.header.update('CRPIX1P', 0.5)
        hdu.header.update('CRPIX2P', 0.5)
        hdu.header.update('CRVAL1P', coords["xmin"])
        hdu.header.update('CRVAL2P', coords["ymin"])
        hdu.header.update('CDELT1P', coords["dx"])
        hdu.header.update('CDELT2P', coords["dy"])
        
        hdu.header.update('CTYPE1', "LINEAR")
        hdu.header.update('CTYPE2', "LINEAR")
        hdu.header.update('CUNIT1', coords["units"])
        hdu.header.update('CUNIT2', coords["units"])
        hdu.header.update('CRPIX1', 0.5)
        hdu.header.update('CRPIX2', 0.5)
        hdu.header.update('CRVAL1', coords["xmin"])
        hdu.header.update('CRVAL2', coords["ymin"])
        hdu.header.update('CDELT1', coords["dx"])
        hdu.header.update('CDELT2', coords["dy"])

    hdu.writeto("%s.fits" % (filename_prefix), clobber=clobber)

    if (gzip_file) :
        clob = ""
        if (clobber) : clob="-f"
        system("gzip "+clob+" %s.fits" % (filename_prefix))
    
>>>>>>> 88c3f851
<|MERGE_RESOLUTION|>--- conflicted
+++ resolved
@@ -410,9 +410,6 @@
         pl.savefig(filename)
 
     pl.clf()
-<<<<<<< HEAD
-    pl.close()
-=======
     pl.close()
 
 def write_fits(image, filename_prefix, clobber=True, coords=None, gzip_file=False) :
@@ -480,5 +477,4 @@
         clob = ""
         if (clobber) : clob="-f"
         system("gzip "+clob+" %s.fits" % (filename_prefix))
-    
->>>>>>> 88c3f851
+    