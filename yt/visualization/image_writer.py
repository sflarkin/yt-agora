"""


"""

#-----------------------------------------------------------------------------
# Copyright (c) 2013, yt Development Team.
#
# Distributed under the terms of the Modified BSD License.
#
# The full license is in the file COPYING.txt, distributed with this software.
#-----------------------------------------------------------------------------

import types
import imp
import os
import numpy as np

from yt.funcs import *
import _colormap_data as cmd
<<<<<<< HEAD
import yt.utilities.lib.png_writer as au
=======
import yt.utilities.lib as au
import yt.utilities.png_writer as pw
>>>>>>> 38e027ff
import __builtin__

def scale_image(image, mi=None, ma=None):
    r"""Scale an image ([NxNxM] where M = 1-4) to be uint8 and values scaled 
    from [0,255].

    Parameters
    ----------
    image : array_like or tuple of image info

    Examples
    --------

        >>> image = scale_image(image)

        >>> image = scale_image(image, min=0, max=1000)
    """
    if isinstance(image, np.ndarray) and image.dtype == np.uint8:
        return image
    if isinstance(image, (types.TupleType, types.ListType)):
        image, mi, ma = image
    if mi is None:
        mi = image.min()
    if ma is None:
        ma = image.max()
    image = (np.clip((image-mi)/(ma-mi) * 255, 0, 255)).astype('uint8')
    return image

def multi_image_composite(fn, red_channel, blue_channel,
                          green_channel = None, alpha_channel = None):
    r"""Write an image with different color channels corresponding to different
    quantities.

    Accepts at least a red and a blue array, of shape (N,N) each, that are
    optionally scaled and composited into a final image, written into `fn`.
    Can also accept green and alpha.

    Parameters
    ----------
    fn : string
        Filename to save
    red_channel : array_like or tuple of image info
        Array, of shape (N,N), to be written into the red channel of the output
        image.  If not already uint8, will be converted (and scaled) into
        uint8.  Optionally, you can also specify a tuple that includes scaling
        information, in the form of (array_to_plot, min_value_to_scale,
        max_value_to_scale).
    blue_channel : array_like or tuple of image info
        Array, of shape (N,N), to be written into the blue channel of the output
        image.  If not already uint8, will be converted (and scaled) into
        uint8.  Optionally, you can also specify a tuple that includes scaling
        information, in the form of (array_to_plot, min_value_to_scale,
        max_value_to_scale).
    green_channel : array_like or tuple of image info, optional
        Array, of shape (N,N), to be written into the green channel of the
        output image.  If not already uint8, will be converted (and scaled)
        into uint8.  If not supplied, will be left empty.  Optionally, you can
        also specify a tuple that includes scaling information, in the form of
        (array_to_plot, min_value_to_scale, max_value_to_scale).

    alpha_channel : array_like or tuple of image info, optional
        Array, of shape (N,N), to be written into the alpha channel of the output
        image.  If not already uint8, will be converted (and scaled) into uint8.
        If not supplied, will be made fully opaque.  Optionally, you can also
        specify a tuple that includes scaling information, in the form of
        (array_to_plot, min_value_to_scale, max_value_to_scale).

    Examples
    --------

        >>> red_channel = np.log10(frb["Temperature"])
        >>> blue_channel = np.log10(frb["Density"])
        >>> multi_image_composite("multi_channel1.png", red_channel, blue_channel)

    """
    red_channel = scale_image(red_channel)
    blue_channel = scale_image(blue_channel)
    if green_channel is None:
        green_channel = np.zeros(red_channel.shape, dtype='uint8')
    else:
        green_channel = scale_image(green_channel)
    if alpha_channel is None:
        alpha_channel = np.zeros(red_channel.shape, dtype='uint8') + 255
    else:
        alpha_channel = scale_image(alpha_channel) 
    image = np.array([red_channel, green_channel, blue_channel, alpha_channel])
    image = image.transpose().copy() # Have to make sure it's contiguous 
    pw.write_png(image, fn)

def write_bitmap(bitmap_array, filename, max_val = None, transpose=False):
    r"""Write out a bitmapped image directly to a PNG file.

    This accepts a three- or four-channel `bitmap_array`.  If the image is not
    already uint8, it will be scaled and converted.  If it is four channel,
    only the first three channels will be scaled, while the fourth channel is
    assumed to be in the range of [0,1]. If it is not four channel, a fourth
    alpha channel will be added and set to fully opaque.  The resultant image
    will be directly written to `filename` as a PNG with no colormap applied.
    `max_val` is a value used if the array is passed in as anything other than
    uint8; it will be the value used for scaling and clipping in the first
    three channels when the array is converted.  Additionally, the minimum is
    assumed to be zero; this makes it primarily suited for the results of
    volume rendered images, rather than misaligned projections.

    Parameters
    ----------
    bitmap_array : array_like
        Array of shape (N,M,3) or (N,M,4), to be written.  If it is not already
        a uint8 array, it will be scaled and converted to uint8.
    filename : string
        Filename to save to.  If None, PNG contents will be returned as a
        string.
    max_val : float, optional
        The upper limit to clip values to in the output, if converting to uint8.
        If `bitmap_array` is already uint8, this will be ignore.
    """
    if len(bitmap_array.shape) != 3 or bitmap_array.shape[-1] not in (3,4):
        raise RuntimeError
    if bitmap_array.dtype != np.uint8:
        s1, s2 = bitmap_array.shape[:2]
        if bitmap_array.shape[-1] == 3:
            alpha_channel = 255*np.ones((s1,s2,1), dtype='uint8')
        else:
            alpha_channel = (255*bitmap_array[:,:,3]).astype('uint8')
            alpha_channel.shape = s1, s2, 1
        if max_val is None: max_val = bitmap_array[:,:,:3].max()
        bitmap_array = np.clip(bitmap_array[:,:,:3] / max_val, 0.0, 1.0) * 255
        bitmap_array = np.concatenate([bitmap_array.astype('uint8'),
                                       alpha_channel], axis=-1)
    if transpose:
        bitmap_array = bitmap_array.swapaxes(0,1)
    if filename is not None:
        pw.write_png(bitmap_array.copy(), filename)
    else:
        return pw.write_png_to_string(bitmap_array.copy())
    return bitmap_array

def write_image(image, filename, color_bounds = None, cmap_name = "algae", func = lambda x: x):
    r"""Write out a floating point array directly to a PNG file, scaling it and
    applying a colormap.

    This function will scale an image and directly call libpng to write out a
    colormapped version of that image.  It is designed for rapid-fire saving of
    image buffers generated using `yt.visualization.api.FixedResolutionBuffers` and the like.

    Parameters
    ----------
    image : array_like
        This is an (unscaled) array of floating point values, shape (N,N,) to
        save in a PNG file.
    filename : string
        Filename to save as.
    color_bounds : tuple of floats, optional
        The min and max to scale between.  Outlying values will be clipped.
    cmap_name : string, optional
        An acceptable colormap.  See either yt.visualization.color_maps or
        http://www.scipy.org/Cookbook/Matplotlib/Show_colormaps .
    func : function, optional
        A function to transform the buffer before applying a colormap. 

    Returns
    -------
    scaled_image : uint8 image that has been saved

    Examples
    --------

    >>> sl = pf.h.slice(0, 0.5, "Density")
    >>> frb1 = FixedResolutionBuffer(sl, (0.2, 0.3, 0.4, 0.5),
                    (1024, 1024))
    >>> write_image(frb1["Density"], "saved.png")
    """
    if len(image.shape) == 3:
        mylog.info("Using only channel 1 of supplied image")
        image = image[:,:,0]
    to_plot = apply_colormap(image, color_bounds = color_bounds, cmap_name = cmap_name)
    pw.write_png(to_plot, filename)
    return to_plot

def apply_colormap(image, color_bounds = None, cmap_name = 'algae', func=lambda x: x):
    r"""Apply a colormap to a floating point image, scaling to uint8.

    This function will scale an image and directly call libpng to write out a
    colormapped version of that image.  It is designed for rapid-fire saving of
    image buffers generated using `yt.visualization.api.FixedResolutionBuffers` and the like.

    Parameters
    ----------
    image : array_like
        This is an (unscaled) array of floating point values, shape (N,N,) to
        save in a PNG file.
    color_bounds : tuple of floats, optional
        The min and max to scale between.  Outlying values will be clipped.
    cmap_name : string, optional
        An acceptable colormap.  See either yt.visualization.color_maps or
        http://www.scipy.org/Cookbook/Matplotlib/Show_colormaps .
    func : function, optional
        A function to transform the buffer before applying a colormap. 

    Returns
    -------
    to_plot : uint8 image with colorbar applied.

    """
    image = func(image)
    if color_bounds is None:
        mi = np.nanmin(image[~np.isinf(image)])
        ma = np.nanmax(image[~np.isinf(image)])
        color_bounds = mi, ma
    else:
        color_bounds = [func(c) for c in color_bounds]
    image = (image - color_bounds[0])/(color_bounds[1] - color_bounds[0])
    to_plot = map_to_colors(image, cmap_name)
    to_plot = np.clip(to_plot, 0, 255)
    return to_plot

def map_to_colors(buff, cmap_name):
    if cmap_name not in cmd.color_map_luts:
        print "Your color map was not found in the extracted colormap file."
        raise KeyError(cmap_name)
    lut = cmd.color_map_luts[cmap_name]
    x = np.mgrid[0.0:1.0:lut[0].shape[0]*1j]
    shape = buff.shape
    mapped = np.dstack(
            [(np.interp(buff, x, v)*255) for v in lut ]).astype("uint8")
    return mapped.copy("C")

def strip_colormap_data(fn = "color_map_data.py",
            cmaps = ("jet", "algae", "hot", "gist_stern", "RdBu",
                     "kamae")):
    import pprint
    import color_maps as rcm
    f = open(fn, "w")
    f.write("### Auto-generated colormap tables, taken from Matplotlib ###\n\n")
    f.write("from numpy import array\n")
    f.write("color_map_luts = {}\n\n\n")
    if cmaps is None: cmaps = rcm.ColorMaps
    for cmap_name in sorted(cmaps):
        print "Stripping", cmap_name
        vals = rcm._extract_lookup_table(cmap_name)
        f.write("### %s ###\n\n" % (cmap_name))
        f.write("color_map_luts['%s'] = \\\n" % (cmap_name))
        f.write("   (\n")
        for v in vals:
            f.write(pprint.pformat(v, indent=3))
            f.write(",\n")
        f.write("   )\n\n")
    f.close()

def splat_points(image, points_x, points_y,
                 contribution = None, transposed = False):
    if contribution is None:
        contribution = 100.0
    val = contribution * 1.0/points_x.size
    if transposed:
        points_y = 1.0 - points_y
        points_x = 1.0 - points_x
    im = image.copy()
    au.add_points_to_image(im, points_x, points_y, val)
    return im

def write_projection(data, filename, colorbar=True, colorbar_label=None, 
                     title=None, limits=None, take_log=True, figsize=(8,6),
                     dpi=100, cmap_name='algae', extent=None, xlabel=None,
                     ylabel=None):
    r"""Write a projection or volume rendering to disk with a variety of 
    pretty parameters such as limits, title, colorbar, etc.  write_projection
    uses the standard matplotlib interface to create the figure.  N.B. This code
    only works *after* you have created the projection using the standard 
    framework (i.e. the Camera interface or off_axis_projection).

    Accepts an NxM sized array representing the projection itself as well
    as the filename to which you will save this figure.  Note that the final
    resolution of your image will be a product of dpi/100 * figsize.

    Parameters
    ----------
    data : array_like 
        image array as output by off_axis_projection or camera.snapshot()
    filename : string 
        the filename where the data will be saved
    colorbar : boolean
        do you want a colorbar generated to the right of the image?
    colorbar_label : string
        the label associated with your colorbar
    title : string
        the label at the top of the figure
    limits : 2-element array_like
        the lower limit and the upper limit to be plotted in the figure 
        of the data array
    take_log : boolean
        plot the log of the data array (and take the log of the limits if set)?
    figsize : array_like
        width, height in inches of final image
    dpi : int
        final image resolution in pixels / inch
    cmap_name : string
        The name of the colormap.

    Examples
    --------

    >>> image = off_axis_projection(pf, c, L, W, N, "Density", no_ghost=False)
    >>> write_projection(image, 'test.png', 
                         colorbar_label="Column Density (cm$^{-2}$)", 
                         title="Offaxis Projection", limits=(1e-5,1e-3), 
                         take_log=True)
    """
    import matplotlib
    from ._mpl_imports import FigureCanvasAgg, FigureCanvasPdf, FigureCanvasPS

    # If this is rendered as log, then apply now.
    if take_log:
        norm = matplotlib.colors.LogNorm()
    else:
        norm = matplotlib.colors.Normalize()
    
    if limits is None:
        limits = [None, None]

    # Create the figure and paint the data on
    fig = matplotlib.figure.Figure(figsize=figsize)
    ax = fig.add_subplot(111)
    
    cax = ax.imshow(data.to_ndarray(), vmin=limits[0], vmax=limits[1], norm=norm,
                    extent=extent, cmap=cmap_name)
    
    if title:
        ax.set_title(title)

    if xlabel:
        ax.set_xlabel(xlabel)
    if ylabel:
        ax.set_ylabel(ylabel)

    # Suppress the x and y pixel counts
    if extent is None:
        ax.set_xticks(())
        ax.set_yticks(())

    # Add a color bar and label if requested
    if colorbar:
        cbar = fig.colorbar(cax)
        if colorbar_label:
            cbar.ax.set_ylabel(colorbar_label)

    fig.tight_layout()
        
    suffix = get_image_suffix(filename)

    if suffix == '':
        suffix = '.png'
        filename = "%s%s" % (filename, suffix)
    mylog.info("Saving plot %s", filename)
    if suffix == ".png":
        canvas = FigureCanvasAgg(fig)
    elif suffix == ".pdf":
        canvas = FigureCanvasPdf(fig)
    elif suffix in (".eps", ".ps"):
        canvas = FigureCanvasPS(fig)
    else:
        mylog.warning("Unknown suffix %s, defaulting to Agg", suffix)
        canvas = FigureCanvasAgg(fig)

    canvas.print_figure(filename, dpi=dpi)
    return filename

def display_in_notebook(image, max_val=None):
    """
    A helper function to display images in an IPython notebook
    
    Must be run from within an IPython notebook, or else it will raise
    a YTNotInsideNotebook exception.
        
    Parameters
    ----------
    image : array_like
        This is an (unscaled) array of floating point values, shape (N,N,3) or
        (N,N,4) to display in the notebook. The first three channels will be
        scaled automatically.  
    max_val : float, optional
        The upper limit to clip values of the image.  Only applies to the first
        three channels.
    """
 
    if "__IPYTHON__" in dir(__builtin__):
        from IPython.core.displaypub import publish_display_data
        data = write_bitmap(image, None, max_val=max_val)
        publish_display_data(
            'yt.visualization.image_writer.display_in_notebook',
            {'image/png' : data}
        )
    else:
        raise YTNotInsideNotebook
<|MERGE_RESOLUTION|>--- conflicted
+++ resolved
@@ -18,12 +18,8 @@
 
 from yt.funcs import *
 import _colormap_data as cmd
-<<<<<<< HEAD
-import yt.utilities.lib.png_writer as au
-=======
-import yt.utilities.lib as au
+import yt.utilities.lib.image_utilities as au
 import yt.utilities.png_writer as pw
->>>>>>> 38e027ff
 import __builtin__
 
 def scale_image(image, mi=None, ma=None):
