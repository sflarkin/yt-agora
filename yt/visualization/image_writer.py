--- conflicted
+++ resolved
@@ -23,15 +23,12 @@
 import yt.utilities.lib.image_utilities as au
 import yt.utilities.png_writer as pw
 from yt.extern.six.moves import builtins
-<<<<<<< HEAD
-=======
 try:
     import brewer2mpl
     has_brewer = True
 except:
     has_brewer = False
 
->>>>>>> 7d567f32
 
 def scale_image(image, mi=None, ma=None):
     r"""Scale an image ([NxNxM] where M = 1-4) to be uint8 and values scaled 
@@ -257,9 +254,6 @@
         lut = cmd.color_map_luts[cmap_name]
     except KeyError:
         try:
-<<<<<<< HEAD
-            cmap = mcm.get_cmap(cmap_name)
-=======
             if isinstance(cmap_name, tuple):
                 if has_brewer:
                     bmap = brewer2mpl.get_map(*cmap_name)
@@ -268,7 +262,6 @@
                     raise RuntimeError("Please install brewer2mpl to use colorbrewer colormaps")
             else:
                 cmap = mcm.get_cmap(cmap_name)
->>>>>>> 7d567f32
             dummy = cmap(0.0)
             lut = cmap._lut.T
         except ValueError:
@@ -276,12 +269,6 @@
                 " colormap file or matplotlib colormaps"
             raise KeyError(cmap_name)
 
-<<<<<<< HEAD
-    x = np.mgrid[0.0:1.0:lut[0].shape[0]*1j]
-    shape = buff.shape
-    mapped = np.dstack(
-            [(np.interp(buff, x, v)*255) for v in lut ]).astype("uint8")
-=======
     if isinstance(cmap_name, tuple) and has_brewer:
         # If we are using the colorbrewer maps, don't interpolate
         shape = buff.shape
@@ -295,7 +282,6 @@
         x = np.mgrid[0.0:1.0:lut[0].shape[0]*1j]
         mapped = np.dstack(
                 [(np.interp(buff, x, v)*255).astype('uint8') for v in lut ])
->>>>>>> 7d567f32
     return mapped.copy("C")
 
 def strip_colormap_data(fn = "color_map_data.py",
