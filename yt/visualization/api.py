"""
API for yt.visualization



"""

#-----------------------------------------------------------------------------
# Copyright (c) 2013, yt Development Team.
#
# Distributed under the terms of the Modified BSD License.
#
# The full license is in the file COPYING.txt, distributed with this software.
#-----------------------------------------------------------------------------

from .color_maps import \
    add_cmap, \
    show_colormaps

from .fixed_resolution import \
    FixedResolutionBuffer, \
    ObliqueFixedResolutionBuffer

from .image_writer import \
    multi_image_composite, \
    write_bitmap, \
    write_image, \
    map_to_colors, \
    splat_points, \
    apply_colormap, \
    scale_image, \
    write_projection

from .plot_modifications import \
    PlotCallback, \
    callback_registry

from .easy_plots import \
    plot_type_registry

from .streamlines import \
    Streamlines

from .plot_window import \
    SlicePlot, \
    AxisAlignedSlicePlot, \
    OffAxisSlicePlot, \
    ProjectionPlot, \
    OffAxisProjectionPlot

from .profile_plotter import \
<<<<<<< HEAD
     ProfilePlot, \
     PhasePlot
    
=======
    ProfilePlot, \
    PhasePlot

>>>>>>> 7d567f32
from .base_plot_types import \
    get_multi_plot
<|MERGE_RESOLUTION|>--- conflicted
+++ resolved
@@ -49,14 +49,8 @@
     OffAxisProjectionPlot
 
 from .profile_plotter import \
-<<<<<<< HEAD
-     ProfilePlot, \
-     PhasePlot
-    
-=======
     ProfilePlot, \
     PhasePlot
 
->>>>>>> 7d567f32
 from .base_plot_types import \
     get_multi_plot
