"""
API for yt.visualization



"""

#-----------------------------------------------------------------------------
# Copyright (c) 2013, yt Development Team.
#
# Distributed under the terms of the Modified BSD License.
#
# The full license is in the file COPYING.txt, distributed with this software.
#-----------------------------------------------------------------------------

from color_maps import \
    add_cmap, \
    show_colormaps

<<<<<<< HEAD
from plot_collection import \
    PlotCollection, \
    PlotCollectionInteractive, \
    concatenate_pdfs

from fixed_resolution import \
=======
from .fixed_resolution import \
>>>>>>> 3a31dcaf
    FixedResolutionBuffer, \
    ObliqueFixedResolutionBuffer

from image_writer import \
    multi_image_composite, \
    write_bitmap, \
    write_image, \
    map_to_colors, \
    splat_points, \
    apply_colormap, \
    scale_image, \
    write_projection

from plot_modifications import \
    PlotCallback, \
    callback_registry

from easy_plots import \
    plot_type_registry

from streamlines import \
    Streamlines

from plot_window import \
    SlicePlot, \
    AxisAlignedSlicePlot, \
    OffAxisSlicePlot, \
    ProjectionPlot, \
    OffAxisProjectionPlot

from profile_plotter import \
     ProfilePlot, \
     PhasePlot
    
from base_plot_types import \
    get_multi_plot
<|MERGE_RESOLUTION|>--- conflicted
+++ resolved
@@ -13,24 +13,15 @@
 # The full license is in the file COPYING.txt, distributed with this software.
 #-----------------------------------------------------------------------------
 
-from color_maps import \
+from .color_maps import \
     add_cmap, \
     show_colormaps
 
-<<<<<<< HEAD
-from plot_collection import \
-    PlotCollection, \
-    PlotCollectionInteractive, \
-    concatenate_pdfs
-
-from fixed_resolution import \
-=======
 from .fixed_resolution import \
->>>>>>> 3a31dcaf
     FixedResolutionBuffer, \
     ObliqueFixedResolutionBuffer
 
-from image_writer import \
+from .image_writer import \
     multi_image_composite, \
     write_bitmap, \
     write_image, \
@@ -40,26 +31,26 @@
     scale_image, \
     write_projection
 
-from plot_modifications import \
+from .plot_modifications import \
     PlotCallback, \
     callback_registry
 
-from easy_plots import \
+from .easy_plots import \
     plot_type_registry
 
-from streamlines import \
+from .streamlines import \
     Streamlines
 
-from plot_window import \
+from .plot_window import \
     SlicePlot, \
     AxisAlignedSlicePlot, \
     OffAxisSlicePlot, \
     ProjectionPlot, \
     OffAxisProjectionPlot
 
-from profile_plotter import \
+from .profile_plotter import \
      ProfilePlot, \
      PhasePlot
     
-from base_plot_types import \
+from .base_plot_types import \
     get_multi_plot
