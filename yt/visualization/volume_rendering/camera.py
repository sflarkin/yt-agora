--- conflicted
+++ resolved
@@ -13,7 +13,7 @@
 # The full license is in the file COPYING.txt, distributed with this software.
 #-----------------------------------------------------------------------------
 
-import __builtin__
+from yt.extern.six.moves import builtins
 import numpy as np
 
 from yt.funcs import *
@@ -774,7 +774,7 @@
         >>> cam.show()
 
         """
-        if "__IPYTHON__" in dir(__builtin__):
+        if "__IPYTHON__" in dir(builtins):
             from IPython.core.displaypub import publish_display_data
             image = self.snapshot()[:,:,:3]
             if clip_ratio is not None: clip_ratio *= image.std()
@@ -1183,13 +1183,7 @@
                  sub_samples = 5, log_fields = None, volume = None,
                  ds = None, use_kd=True, no_ghost=False, use_light=False,
                  inner_radius = 10):
-<<<<<<< HEAD
-        print "Because of recent relicensing, we currently cannot provide"
-        print "HEALpix functionality.  Please visit yt-users for more"
-        print "information."
-=======
         mylog.error('I am sorry, HEALpix Camera does not work yet in 3.0')
->>>>>>> 3a31dcaf
         raise NotImplementedError
         ParallelAnalysisInterface.__init__(self)
         if ds is not None: self.ds = ds
