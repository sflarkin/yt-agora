--- conflicted
+++ resolved
@@ -1147,13 +1147,7 @@
                  sub_samples = 5, log_fields = None, volume = None,
                  pf = None, use_kd=True, no_ghost=False, use_light=False,
                  inner_radius = 10):
-<<<<<<< HEAD
         mylog.error('I am sorry, HEALpix Camera does not work yet in 3.0')
-=======
-        print ("Because of recent relicensing, we currently cannot provide")
-        print ("HEALpix functionality.  Please visit yt-users for more")
-        print ("information.")
->>>>>>> 0f661198
         raise NotImplementedError
         ParallelAnalysisInterface.__init__(self)
         if pf is not None: self.pf = pf
