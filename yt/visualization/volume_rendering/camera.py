--- conflicted
+++ resolved
@@ -644,21 +644,9 @@
 class InteractiveCamera(Camera):
     frames = []
 
-<<<<<<< HEAD
     def snapshot(self, fn = None, clip_ratio = None, enhance=True):
         im = Camera.snapshot(self, fn, clip_ratio)
         self.show(im, enhance)
-=======
-    def snapshot(self, fn = None, clip_ratio = None):
-        from matplotlib import pylab
-        pylab.figure(2)
-        self.transfer_function.show()
-        pylab.draw()
-        im = Camera.snapshot(self, fn, clip_ratio)
-        pylab.figure(1)
-        pylab.imshow(im/im.max())
-        pylab.draw()
->>>>>>> 6ae04975
         self.frames.append(im)
         
     def rotation(self, theta, n_steps, rot_vector=None):
