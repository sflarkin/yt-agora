"""
Import the components of the volume rendering extension



"""

#-----------------------------------------------------------------------------
# Copyright (c) 2013, yt Development Team.
#
# Distributed under the terms of the Modified BSD License.
#
# The full license is in the file COPYING.txt, distributed with this software.
#-----------------------------------------------------------------------------

from yt.extern.six.moves import builtins
import numpy as np

from yt.funcs import *
from yt.utilities.math_utils import *
from yt.units.yt_array import YTArray
from yt.utilities.exceptions import YTNotInsideNotebook
from copy import deepcopy

from .transfer_functions import ProjectionTransferFunction

from yt.utilities.lib.grid_traversal import \
    arr_vec2pix_nest, arr_pix2vec_nest, \
    arr_ang2pix_nest, arr_fisheye_vectors, \
    PartitionedGrid, ProjectionSampler, VolumeRenderSampler, \
    LightSourceRenderSampler, InterpolatedProjectionSampler, \
    arr_vec2pix_nest, arr_pix2vec_nest, arr_ang2pix_nest, \
    pixelize_healpix, arr_fisheye_vectors
from yt.utilities.lib.misc_utilities import \
    lines, rotate_vectors

from yt.utilities.math_utils import get_rotation_matrix
from yt.utilities.orientation import Orientation
from yt.data_objects.api import ImageArray
from yt.visualization.image_writer import write_bitmap, write_image, apply_colormap
from yt.data_objects.data_containers import data_object_registry
from yt.utilities.parallel_tools.parallel_analysis_interface import \
    ParallelAnalysisInterface, ProcessorPool, parallel_objects
from yt.utilities.amr_kdtree.api import AMRKDTree
from .blenders import  enhance_rgba
from numpy import pi

def get_corners(le, re):
    return np.array([
      [le[0], le[1], le[2]],
      [re[0], le[1], le[2]],
      [re[0], re[1], le[2]],
      [le[0], re[1], le[2]],
      [le[0], le[1], re[2]],
      [re[0], le[1], re[2]],
      [re[0], re[1], re[2]],
      [le[0], re[1], re[2]],
    ], dtype='float64')

class Camera(ParallelAnalysisInterface):
    r"""A viewpoint into a volume, for volume rendering.

    The camera represents the eye of an observer, which will be used to
    generate ray-cast volume renderings of the domain.

    Parameters
    ----------
    center : array_like
        The current "center" of the view port -- the focal point for the
        camera.
    normal_vector : array_like
        The vector between the camera position and the center.
    width : float or list of floats
        The current width of the image.  If a single float, the volume is
        cubical, but if not, it is left/right, top/bottom, front/back.
    resolution : int or list of ints
        The number of pixels in each direction.
    transfer_function : `yt.visualization.volume_rendering.TransferFunction`
        The transfer function used to map values to colors in an image.  If
        not specified, defaults to a ProjectionTransferFunction.
    north_vector : array_like, optional
        The 'up' direction for the plane of rays.  If not specific, calculated
        automatically.
    steady_north : bool, optional
        Boolean to control whether to normalize the north_vector
        by subtracting off the dot product of it and the normal
        vector.  Makes it easier to do rotations along a single
        axis.  If north_vector is specified, is switched to
        True. Default: False
    volume : `yt.extensions.volume_rendering.AMRKDTree`, optional
        The volume to ray cast through.  Can be specified for finer-grained
        control, but otherwise will be automatically generated.
    fields : list of fields, optional
        This is the list of fields we want to volume render; defaults to
        Density.
    log_fields : list of bool, optional
        Whether we should take the log of the fields before supplying them to
        the volume rendering mechanism.
    sub_samples : int, optional
        The number of samples to take inside every cell per ray.
    ds : `~yt.data_objects.api.Dataset`
        For now, this is a require parameter!  But in the future it will become
        optional.  This is the dataset to volume render.
    use_kd: bool, optional
        Specifies whether or not to use a kd-Tree framework for
        the Homogenized Volume and ray-casting.  Default to True.
    max_level: int, optional
        Specifies the maximum level to be rendered.  Also
        specifies the maximum level used in the kd-Tree
        construction.  Defaults to None (all levels), and only
        applies if use_kd=True.
    no_ghost: bool, optional
        Optimization option.  If True, homogenized bricks will
        extrapolate out from grid instead of interpolating from
        ghost zones that have to first be calculated.  This can
        lead to large speed improvements, but at a loss of
        accuracy/smoothness in resulting image.  The effects are
        less notable when the transfer function is smooth and
        broad. Default: True
    data_source: data container, optional
        Optionally specify an arbitrary data source to the volume rendering.
        All cells not included in the data source will be ignored during ray
        casting. By default this will get set to ds.all_data().

    Examples
    --------

    >>> from yt.mods import *
    >>> import yt.visualization.volume_rendering.api as vr

    >>> ds = load('DD1701') # Load a dataset
    >>> c = [0.5]*3 # Center
    >>> L = [1.0,1.0,1.0] # Viewpoint
    >>> W = np.sqrt(3) # Width
    >>> N = 1024 # Pixels (1024^2)

    # Get density min, max
    >>> mi, ma = ds.all_data().quantities['Extrema']('Density')[0]
    >>> mi, ma = np.log10(mi), np.log10(ma)

    # Construct transfer function
    >>> tf = vr.ColorTransferFunction((mi-2, ma+2))
    # Sample transfer function with 5 gaussians.  Use new col_bounds keyword.
    >>> tf.add_layers(5,w=0.05, col_bounds = (mi+1,ma), colormap='spectral')
    
    # Create the camera object
    >>> cam = vr.Camera(c, L, W, (N,N), transfer_function=tf, ds=ds)
    
    # Ray cast, and save the image.
    >>> image = cam.snapshot(fn='my_rendering.png')

    """
    _sampler_object = VolumeRenderSampler
    _pylab = None
    _tf_figure = None
    _render_figure = None
    def __init__(self, center, normal_vector, width,
                 resolution, transfer_function = None,
                 north_vector = None, steady_north=False,
                 volume = None, fields = None,
                 log_fields = None,
                 sub_samples = 5, ds = None,
                 min_level=None, max_level=None, no_ghost=True,
                 data_source=None,
                 use_light=False):
        ParallelAnalysisInterface.__init__(self)
        if ds is not None: self.ds = ds
        if not iterable(resolution):
            resolution = (resolution, resolution)
        self.resolution = resolution
        self.sub_samples = sub_samples
        self.rotation_vector = north_vector
        if iterable(width) and len(width) > 1 and isinstance(width[1], str):
            width = self.ds.quan(width[0], input_units=width[1])
            # Now convert back to code length for subsequent manipulation
            width = width.in_units("code_length").value
        if not iterable(width):
            width = (width, width, width) # left/right, top/bottom, front/back 
        if not isinstance(width, YTArray):
            width = self.ds.arr(width, input_units="code_length")
        if not isinstance(center, YTArray):
            center = self.ds.arr(center, input_units="code_length")
        self.orienter = Orientation(normal_vector, north_vector=north_vector, steady_north=steady_north)
        if not steady_north:
            self.rotation_vector = self.orienter.unit_vectors[1]
        self._setup_box_properties(width, center, self.orienter.unit_vectors)
        if fields is None: fields = ["density"]
        self.fields = fields
        if transfer_function is None:
            transfer_function = ProjectionTransferFunction()
        self.transfer_function = transfer_function
        self.log_fields = log_fields
        dd = self.ds.all_data()
        efields = dd._determine_fields(self.fields)
        if self.log_fields is None:
            self.log_fields = [self.ds._get_field_info(*f).take_log for f in efields]
        self.no_ghost = no_ghost
        self.use_light = use_light
        self.light_dir = None
        self.light_rgba = None
        if self.no_ghost:
            mylog.info('Warning: no_ghost is currently True (default). This may lead to artifacts at grid boundaries.')

        if data_source is None:
            data_source = self.ds.all_data()
        self.data_source = data_source

        if volume is None:
            volume = AMRKDTree(self.ds, min_level=min_level, 
                               max_level=max_level, data_source=self.data_source)
        self.volume = volume        

    def _setup_box_properties(self, width, center, unit_vectors):
        self.width = width
        self.center = center
        self.box_vectors = YTArray([unit_vectors[0]*width[0],
                                    unit_vectors[1]*width[1],
                                    unit_vectors[2]*width[2]])
        self.origin = center - 0.5*width.dot(YTArray(unit_vectors, ""))
        self.back_center =  center - 0.5*width[2]*unit_vectors[2]
        self.front_center = center + 0.5*width[2]*unit_vectors[2]         

    def update_view_from_matrix(self, mat):
        pass

    def project_to_plane(self, pos, res=None):
        if res is None: 
            res = self.resolution
        dx = np.dot(pos - self.origin, self.orienter.unit_vectors[1])
        dy = np.dot(pos - self.origin, self.orienter.unit_vectors[0])
        dz = np.dot(pos - self.center, self.orienter.unit_vectors[2])
        # Transpose into image coords.
        py = (res[0]*(dx/self.width[0])).astype('int')
        px = (res[1]*(dy/self.width[1])).astype('int')
        return px, py, dz

    def draw_grids(self, im, alpha=0.3, cmap='algae', min_level=None, 
                   max_level=None):
        r"""Draws Grids on an existing volume rendering.

        By mapping grid level to a color, draws edges of grids on 
        a volume rendering using the camera orientation.

        Parameters
        ----------
        im: Numpy ndarray
            Existing image that has the same resolution as the Camera, 
            which will be painted by grid lines.
        alpha : float, optional
            The alpha value for the grids being drawn.  Used to control
            how bright the grid lines are with respect to the image.
            Default : 0.3
        cmap : string, optional
            Colormap to be used mapping grid levels to colors.
        min_level, max_level : int, optional
            Optional parameters to specify the min and max level grid boxes 
            to overplot on the image.  
        
        Returns
        -------
        None

        Examples
        --------
        >>> im = cam.snapshot() 
        >>> cam.add_grids(im)
        >>> write_bitmap(im, 'render_with_grids.png')

        """
        region = self.data_source
        corners = []
        levels = []
        for block, mask in region.blocks:
            block_corners = np.array([
                    [block.LeftEdge[0], block.LeftEdge[1], block.LeftEdge[2]],
                    [block.RightEdge[0], block.LeftEdge[1], block.LeftEdge[2]],
                    [block.RightEdge[0], block.RightEdge[1], block.LeftEdge[2]],
                    [block.LeftEdge[0], block.RightEdge[1], block.LeftEdge[2]],
                    [block.LeftEdge[0], block.LeftEdge[1], block.RightEdge[2]],
                    [block.RightEdge[0], block.LeftEdge[1], block.RightEdge[2]],
                    [block.RightEdge[0], block.RightEdge[1], block.RightEdge[2]],
                    [block.LeftEdge[0], block.RightEdge[1], block.RightEdge[2]],
                ], dtype='float64')
            corners.append(block_corners)
            levels.append(block.Level)
        corners = np.dstack(corners)
        levels = np.array(levels)

        if max_level is not None:
            subset = levels <= max_level
            levels = levels[subset]
            corners = corners[:,:,subset]
        if min_level is not None:
            subset = levels >= min_level
            levels = levels[subset]
            corners = corners[:,:,subset]
            
        colors = apply_colormap(levels*1.0,
                                color_bounds=[0,self.ds.index.max_level],
                                cmap_name=cmap)[0,:,:]*1.0/255.
        colors[:,3] = alpha

                
        order  = [0, 1, 1, 2, 2, 3, 3, 0]
        order += [4, 5, 5, 6, 6, 7, 7, 4]
        order += [0, 4, 1, 5, 2, 6, 3, 7]
        
        vertices = np.empty([corners.shape[2]*2*12,3])
        vertices = self.ds.arr(vertices, "code_length")
        for i in xrange(3):
            vertices[:,i] = corners[order,i,...].ravel(order='F')

        px, py, dz = self.project_to_plane(vertices, res=im.shape[:2])
        
        # Must normalize the image
        nim = im.rescale(inline=False)
        enhance_rgba(nim)
        nim.add_background_color('black', inline=True)
       
        lines(nim, px, py, colors, 24)
        return nim

    def draw_coordinate_vectors(self, im, length=0.05, thickness=1):
        r"""Draws three coordinate vectors in the corner of a rendering.

        Modifies an existing image to have three lines corresponding to the
        coordinate directions colored by {x,y,z} = {r,g,b}.  Currently only
        functional for plane-parallel volume rendering.

        Parameters
        ----------
        im: Numpy ndarray
            Existing image that has the same resolution as the Camera,
            which will be painted by grid lines.
        length: float, optional
            The length of the lines, as a fraction of the image size.
            Default : 0.05
        thickness : int, optional
            Thickness in pixels of the line to be drawn.

        Returns
        -------
        None

        Modifies
        --------
        im: The original image.

        Examples
        --------
        >>> im = cam.snapshot()
        >>> cam.draw__coordinate_vectors(im)
        >>> im.write_png('render_with_grids.png')

        """
        length_pixels = length * self.resolution[0]
        # Put the starting point in the lower left
        px0 = int(length * self.resolution[0])
        # CS coordinates!
        py0 = int((1.0-length) * self.resolution[1])

        alpha = im[:, :, 3].max()
        if alpha == 0.0:
            alpha = 1.0

        coord_vectors = [np.array([length_pixels, 0.0, 0.0]),
                         np.array([0.0, length_pixels, 0.0]),
                         np.array([0.0, 0.0, length_pixels])]
        colors = [np.array([1.0, 0.0, 0.0, alpha]),
                  np.array([0.0, 1.0, 0.0, alpha]),
                  np.array([0.0, 0.0, 1.0, alpha])]

        for vec, color in zip(coord_vectors, colors):
            dx = int(np.dot(vec, self.orienter.unit_vectors[0]))
            dy = int(np.dot(vec, self.orienter.unit_vectors[1]))
            lines(im, np.array([px0, px0+dx]), np.array([py0, py0+dy]),
                  np.array([color, color]), 1, thickness)

    def draw_line(self, im, x0, x1, color=None):
        r"""Draws a line on an existing volume rendering.

        Given starting and ending positions x0 and x1, draws a line on 
        a volume rendering using the camera orientation.

        Parameters
        ----------
        im: Numpy ndarray
            Existing image that has the same resolution as the Camera, 
            which will be painted by grid lines.
        x0 : Numpy ndarray
            Starting coordinate, in simulation coordinates
        x1 : Numpy ndarray
            Ending coordinate, in simulation coordinates
        color : array like, optional
            Color of the line (r, g, b, a). Defaults to white. 
        
        Returns
        -------
        None

        Examples
        --------
        >>> im = cam.snapshot() 
        >>> cam.draw_line(im, np.array([0.1,0.2,0.3], np.array([0.5,0.6,0.7)))
        >>> write_bitmap(im, 'render_with_line.png')

        """
        if color is None: color = np.array([1.0,1.0,1.0,1.0])

        dx0 = ((x0-self.origin)*self.orienter.unit_vectors[1]).sum()
        dx1 = ((x1-self.origin)*self.orienter.unit_vectors[1]).sum()
        dy0 = ((x0-self.origin)*self.orienter.unit_vectors[0]).sum()
        dy1 = ((x1-self.origin)*self.orienter.unit_vectors[0]).sum()
        py0 = int(self.resolution[0]*(dx0/self.width[0]))
        py1 = int(self.resolution[0]*(dx1/self.width[0]))
        px0 = int(self.resolution[1]*(dy0/self.width[1]))
        px1 = int(self.resolution[1]*(dy1/self.width[1]))
        lines(im, np.array([px0,px1]), np.array([py0,py1]), color=np.array([color,color]))

    def draw_domain(self,im,alpha=0.3):
        r"""Draws domain edges on an existing volume rendering.

        Draws a white wireframe on the domain edges.

        Parameters
        ----------
        im: Numpy ndarray
            Existing image that has the same resolution as the Camera, 
            which will be painted by grid lines.
        alpha : float, optional
            The alpha value for the wireframe being drawn.  Used to control
            how bright the lines are with respect to the image.
            Default : 0.3
        
        Returns
        -------
        nim: Numpy ndarray
            A new image with the domain lines drawn

        Examples
        --------
        >>> im = cam.snapshot() 
        >>> nim = cam.draw_domain(im)
        >>> write_bitmap(nim, 'render_with_domain_boundary.png')

        """
        # Must normalize the image
        nim = im.rescale(inline=False)
        enhance_rgba(nim)
        nim.add_background_color('black', inline=True)
 
        self.draw_box(nim, self.ds.domain_left_edge, self.ds.domain_right_edge,
                        color=np.array([1.0,1.0,1.0,alpha]))
        return nim

    def draw_box(self, im, le, re, color=None):
        r"""Draws a box on an existing volume rendering.

        Draws a box defined by a left and right edge by modifying an
        existing volume rendering

        Parameters
        ----------
        im: Numpy ndarray
            Existing image that has the same resolution as the Camera, 
            which will be painted by grid lines.
        le: Numpy ndarray
            Left corner of the box 
        re : Numpy ndarray
            Right corner of the box 
        color : array like, optional
            Color of the box (r, g, b, a). Defaults to white. 
        
        Returns
        -------
        None

        Examples
        --------
        >>> im = cam.snapshot() 
        >>> cam.draw_box(im, np.array([0.1,0.2,0.3], np.array([0.5,0.6,0.7)))
        >>> write_bitmap(im, 'render_with_box.png')

        """

        if color is None:
            color = np.array([1.0,1.0,1.0,1.0]) 
        corners = get_corners(le,re)
        order  = [0, 1, 1, 2, 2, 3, 3, 0]
        order += [4, 5, 5, 6, 6, 7, 7, 4]
        order += [0, 4, 1, 5, 2, 6, 3, 7]
        
        vertices = np.empty([24,3])
        vertices = self.ds.arr(vertices, "code_length")
        for i in xrange(3):
            vertices[:,i] = corners[order,i,...].ravel(order='F')

        px, py, dz = self.project_to_plane(vertices, res=im.shape[:2])
       
        lines(im, px, py, color.reshape(1,4), 24)

    def look_at(self, new_center, north_vector = None):
        r"""Change the view direction based on a new focal point.

        This will recalculate all the necessary vectors and vector planes to orient
        the image plane so that it points at a new location.

        Parameters
        ----------
        new_center : array_like
            The new "center" of the view port -- the focal point for the
            camera.
        north_vector : array_like, optional
            The "up" direction for the plane of rays.  If not specific,
            calculated automatically.
        """
        normal_vector = self.front_center - new_center
        self.orienter.switch_orientation(normal_vector=normal_vector,
                                         north_vector = north_vector)

    def switch_view(self, normal_vector=None, width=None, center=None, north_vector=None):
        r"""Change the view based on any of the view parameters.

        This will recalculate the orientation and width based on any of
        normal_vector, width, center, and north_vector.

        Parameters
        ----------
        normal_vector: array_like, optional
            The new looking vector.
        width: float or array of floats, optional
            The new width.  Can be a single value W -> [W,W,W] or an
            array [W1, W2, W3] (left/right, top/bottom, front/back)
        center: array_like, optional
            Specifies the new center.
        north_vector : array_like, optional
            The 'up' direction for the plane of rays.  If not specific,
            calculated automatically.
        """
        if width is None:
            width = self.width
        if not iterable(width):
            width = (width, width, width) # left/right, tom/bottom, front/back 
        self.width = width
        if center is not None:
            self.center = center
        if north_vector is None:
            north_vector = self.orienter.north_vector
        if normal_vector is None:
            normal_vector = self.orienter.normal_vector
        self.orienter.switch_orientation(normal_vector = normal_vector,
                                         north_vector = north_vector)
        self._setup_box_properties(width, self.center, self.orienter.unit_vectors)
        
    def new_image(self):
        image = np.zeros((self.resolution[0], self.resolution[1], 4), dtype='float64', order='C')
        return image

    def get_sampler_args(self, image):
        rotp = np.concatenate([self.orienter.inv_mat.ravel('F'), self.back_center.ravel()])
        args = (rotp, self.box_vectors[2], self.back_center,
                (-self.width[0]/2.0, self.width[0]/2.0,
                 -self.width[1]/2.0, self.width[1]/2.0),
                image, self.orienter.unit_vectors[0], self.orienter.unit_vectors[1],
                np.array(self.width, dtype='float64'), self.transfer_function, self.sub_samples)
        return args

    star_trees = None
    def get_sampler(self, args):
        kwargs = {}
        if self.star_trees is not None:
            kwargs = {'star_list': self.star_trees}
        if self.use_light:
            if self.light_dir is None:
                self.set_default_light_dir()
            temp_dir = np.empty(3,dtype='float64')
            temp_dir = self.light_dir[0] * self.orienter.unit_vectors[1] + \
                    self.light_dir[1] * self.orienter.unit_vectors[2] + \
                    self.light_dir[2] * self.orienter.unit_vectors[0]
            if self.light_rgba is None:
                self.set_default_light_rgba()
            sampler = LightSourceRenderSampler(*args, light_dir=temp_dir,
                    light_rgba=self.light_rgba, **kwargs)
        else:
            sampler = self._sampler_object(*args, **kwargs)
        return sampler

    def finalize_image(self, image):
        view_pos = self.front_center + self.orienter.unit_vectors[2] * 1.0e6 * self.width[2]
        image = self.volume.reduce_tree_images(image, view_pos)
        if self.transfer_function.grey_opacity is False:
            image[:,:,3]=1.0
        return image

    def _render(self, double_check, num_threads, image, sampler):
        ncells = sum(b.source_mask.size for b in self.volume.bricks)
        pbar = get_pbar("Ray casting", ncells)
        total_cells = 0
        if double_check:
            for brick in self.volume.bricks:
                for data in brick.my_data:
                    if np.any(np.isnan(data)):
                        raise RuntimeError

        view_pos = self.front_center + self.orienter.unit_vectors[2] * 1.0e6 * self.width[2]
        for brick in self.volume.traverse(view_pos):
            sampler(brick, num_threads=num_threads)
            total_cells += brick.source_mask.size
            pbar.update(total_cells)

        pbar.finish()
        image = sampler.aimage
        image = self.finalize_image(image)
        return image

    def show_tf(self):
        if self._pylab is None: 
            import pylab
            self._pylab = pylab
        if self._tf_figure is None:
            self._tf_figure = self._pylab.figure(2)
            self.transfer_function.show(ax=self._tf_figure.axes)
        self._pylab.draw()

    def annotate(self, ax, enhance=True, label_fmt=None):
        ax.get_xaxis().set_visible(False)
        ax.get_xaxis().set_ticks([])
        ax.get_yaxis().set_visible(False)
        ax.get_yaxis().set_ticks([])
        cb = self._pylab.colorbar(ax.images[0], pad=0.0, fraction=0.05, drawedges=True, shrink=0.9)
        label = self.ds._get_field_info(self.fields[0]).get_label()
        if self.log_fields[0]:
            label = '$\\rm{log}\\/ $' + label
        self.transfer_function.vert_cbar(ax=cb.ax, label=label, label_fmt=label_fmt)

    def show_mpl(self, im, enhance=True, clear_fig=True):
        if self._pylab is None:
            import pylab
            self._pylab = pylab
        if self._render_figure is None:
            self._render_figure = self._pylab.figure(1)
        if clear_fig: self._render_figure.clf()

        if enhance:
            nz = im[im > 0.0]
            nim = im / (nz.mean() + 6.0 * np.std(nz))
            nim[nim > 1.0] = 1.0
            nim[nim < 0.0] = 0.0
            del nz
        else:
            nim = im
        ax = self._pylab.imshow(nim[:,:,:3]/nim[:,:,:3].max(), origin='upper')
        return ax

    def draw(self):
        self._pylab.draw()
    
    def save_annotated(self, fn, image, enhance=True, dpi=100, clear_fig=True, 
                       label_fmt=None):
        """
        Save an image with the transfer function represented as a colorbar.

        Parameters
        ----------
        fn : str
           The output filename
        image : ImageArray
           The image to annotate
        enhance : bool, optional
           Enhance the contrast (default: True)
        dpi : int, optional
           Dots per inch in the output image (default: 100)
        clear_fig : bool, optional
           Reset the figure (through pylab.clf()) before drawing.  Setting 
           this to false can allow us to overlay the image onto an 
           existing figure
        label_fmt : str, optional
           A format specifier (e.g., label_fmt="%.2g") to use in formatting 
           the data values that label the transfer function colorbar. 
        
        """
        image = image.swapaxes(0,1) 
        ax = self.show_mpl(image, enhance=enhance, clear_fig=clear_fig)
        self.annotate(ax.axes, enhance, label_fmt=label_fmt)
        self._pylab.savefig(fn, bbox_inches='tight', facecolor='black', dpi=dpi)
        
    def save_image(self, image, fn=None, clip_ratio=None, transparent=False):
        if self.comm.rank == 0 and fn is not None:
            if transparent:
                image.write_png(fn, clip_ratio=clip_ratio, rescale=True,
                                background=None)
            else:
                image.write_png(fn, clip_ratio=clip_ratio, rescale=True,
                                background='black')

    def initialize_source(self):
        return self.volume.initialize_source(self.fields, self.log_fields,
                                             self.no_ghost)

    def get_information(self):
        info_dict = {'fields':self.fields,
                     'type':self.__class__.__name__,
                     'east_vector':self.orienter.unit_vectors[0],
                     'north_vector':self.orienter.unit_vectors[1],
                     'normal_vector':self.orienter.unit_vectors[2],
                     'width':self.width,
                     'dataset':self.ds.fullpath}
        return info_dict

    def snapshot(self, fn = None, clip_ratio = None, double_check = False,
                 num_threads = 0, transparent=False):
        r"""Ray-cast the camera.

        This method instructs the camera to take a snapshot -- i.e., call the ray
        caster -- based on its current settings.

        Parameters
        ----------
        fn : string, optional
            If supplied, the image will be saved out to this before being
            returned.  Scaling will be to the maximum value.
        clip_ratio : float, optional
            If supplied, the 'max_val' argument to write_bitmap will be handed
            clip_ratio * image.std()
        double_check : bool, optional
            Optionally makes sure that the data contains only valid entries.
            Used for debugging.
        num_threads : int, optional
            If supplied, will use 'num_threads' number of OpenMP threads during
            the rendering.  Defaults to 0, which uses the environment variable
            OMP_NUM_THREADS.
        transparent: bool, optional
            Optionally saves out the 4-channel rgba image, which can appear 
            empty if the alpha channel is low everywhere. Default: False

        Returns
        -------
        image : array
            An (N,M,3) array of the final returned values, in float64 form.
        """
        if num_threads is None:
            num_threads=get_num_threads()
        image = self.new_image()
        args = self.get_sampler_args(image)
        sampler = self.get_sampler(args)
        self.initialize_source()
        image = ImageArray(self._render(double_check, num_threads, 
                                        image, sampler),
                           info=self.get_information())

        # flip it up/down to handle how the png orientation is donetest.png
        image = image[:,::-1,:]
        self.save_image(image, fn=fn, clip_ratio=clip_ratio, 
                       transparent=transparent)
        return image

    def show(self, clip_ratio = None):
        r"""This will take a snapshot and display the resultant image in the
        IPython notebook.

        If yt is being run from within an IPython session, and it is able to
        determine this, this function will snapshot and send the resultant
        image to the IPython notebook for display.

        If yt can't determine if it's inside an IPython session, it will raise
        YTNotInsideNotebook.

        Parameters
        ----------
        clip_ratio : float, optional
            If supplied, the 'max_val' argument to write_bitmap will be handed
            clip_ratio * image.std()

        Examples
        --------

        >>> cam.show()

        """
        if "__IPYTHON__" in dir(builtins):
            from IPython.core.displaypub import publish_display_data
            image = self.snapshot()[:,:,:3]
            if clip_ratio is not None: clip_ratio *= image.std()
            data = write_bitmap(image, None, clip_ratio)
            publish_display_data(
                data={'image/png': data},
                source='yt.visualization.volume_rendering.camera.Camera',
            )
        else:
            raise YTNotInsideNotebook


    def set_default_light_dir(self):
        self.light_dir = [1.,1.,1.]

    def set_default_light_rgba(self):
        self.light_rgba = [1.,1.,1.,1.]

    def zoom(self, factor):
        r"""Change the distance to the focal point.

        This will zoom the camera in by some `factor` toward the focal point,
        along the current view direction, modifying the left/right and up/down
        extents as well.

        Parameters
        ----------
        factor : float
            The factor by which to reduce the distance to the focal point.


        Notes
        -----

        You will need to call snapshot() again to get a new image.

        """
        self.width /= factor
        self._setup_box_properties(self.width, self.center, self.orienter.unit_vectors)

    def zoomin(self, final, n_steps, clip_ratio = None):
        r"""Loop over a zoomin and return snapshots along the way.

        This will yield `n_steps` snapshots until the current view has been
        zooming in to a final factor of `final`.

        Parameters
        ----------
        final : float
            The zoom factor, with respect to current, desired at the end of the
            sequence.
        n_steps : int
            The number of zoom snapshots to make.
        clip_ratio : float, optional
            If supplied, the 'max_val' argument to write_bitmap will be handed
            clip_ratio * image.std()


        Examples
        --------

        >>> for i, snapshot in enumerate(cam.zoomin(100.0, 10)):
        ...     iw.write_bitmap(snapshot, "zoom_%04i.png" % i)
        """
        f = final**(1.0/n_steps)
        for i in xrange(n_steps):
            self.zoom(f)
            yield self.snapshot(clip_ratio = clip_ratio)

    def move_to(self, final, n_steps, final_width=None, exponential=False, clip_ratio = None):
        r"""Loop over a look_at

        This will yield `n_steps` snapshots until the current view has been
        moved to a final center of `final` with a final width of final_width.

        Parameters
        ----------
        final : array_like
            The final center to move to after `n_steps`
        n_steps : int
            The number of look_at snapshots to make.
        final_width: float or array_like, optional
            Specifies the final width after `n_steps`.  Useful for
            moving and zooming at the same time.
        exponential : boolean
            Specifies whether the move/zoom transition follows an
            exponential path toward the destination or linear
        clip_ratio : float, optional
            If supplied, the 'max_val' argument to write_bitmap will be handed
            clip_ratio * image.std()
            
        Examples
        --------

        >>> for i, snapshot in enumerate(cam.move_to([0.2,0.3,0.6], 10)):
        ...     iw.write_bitmap(snapshot, "move_%04i.png" % i)
        """
        dW = None
        old_center = self.center.copy()
        if not isinstance(final, YTArray):
            final = self.ds.arr(final, input_units = "code_length")
        if exponential:
            if final_width is not None:
                if not iterable(final_width):
                    final_width = [final_width, final_width, final_width] 
                if not isinstance(final_width, YTArray):
                    final_width = self.ds.arr(final_width, input_units="code_length")
                    # left/right, top/bottom, front/back 
                if (self.center == 0.0).all():
                    self.center += (final - self.center) / (10. * n_steps)
                final_zoom = final_width/self.width
                dW = final_zoom**(1.0/n_steps)
            else:
                dW = self.ds.arr([1.0,1.0,1.0], "code_length")
            position_diff = final/self.center
            dx = position_diff**(1.0/n_steps)
        else:
            if final_width is not None:
                if not iterable(final_width):
                    width = [final_width, final_width, final_width] 
                if not isinstance(final_width, YTArray):
                    final_width = self.ds.arr(final_width, input_units="code_length")
                    # left/right, top/bottom, front/back
                dW = (1.0*final_width-self.width)/n_steps
            else:
                dW = self.ds.arr([0.0,0.0,0.0], "code_length")
            dx = (final-self.center)*1.0/n_steps
        for i in xrange(n_steps):
            if exponential:
                self.switch_view(center=self.center*dx, width=self.width*dW)
            else:
                self.switch_view(center=self.center+dx, width=self.width+dW)
            yield self.snapshot(clip_ratio = clip_ratio)

    def rotate(self, theta, rot_vector=None):
        r"""Rotate by a given angle

        Rotate the view.  If `rot_vector` is None, rotation will occur
        around the `north_vector`.

        Parameters
        ----------
        theta : float, in radians
             Angle (in radians) by which to rotate the view.
        rot_vector  : array_like, optional
            Specify the rotation vector around which rotation will
            occur.  Defaults to None, which sets rotation around
            `north_vector`

        Examples
        --------

        >>> cam.rotate(np.pi/4)
        """
        rotate_all = rot_vector is not None
        if rot_vector is None:
            rot_vector = self.rotation_vector
        else:
            rot_vector = ensure_numpy_array(rot_vector)
            rot_vector = rot_vector/np.linalg.norm(rot_vector)
          
        R = get_rotation_matrix(theta, rot_vector)

        normal_vector = self.front_center-self.center
        normal_vector = normal_vector/np.sqrt((normal_vector**2).sum())

        if rotate_all:
            self.switch_view(
                normal_vector=np.dot(R, normal_vector),
                north_vector=np.dot(R, self.orienter.unit_vectors[1]))
        else:
            self.switch_view(normal_vector=np.dot(R, normal_vector))


    def pitch(self, theta):
        r"""Rotate by a given angle about the horizontal axis

        Pitch the view.

        Parameters
        ----------
        theta : float, in radians
             Angle (in radians) by which to pitch the view.

        Examples
        --------

        >>> cam.roll(np.pi/4)
        """
        rot_vector = self.orienter.unit_vectors[0]
        R = get_rotation_matrix(theta, rot_vector)
        normal_vector = self.front_center-self.center
        self.switch_view(
                normal_vector=np.dot(R, self.orienter.unit_vectors[2]),
                north_vector=np.dot(R, self.orienter.unit_vectors[1]))
        if self.orienter.steady_north:
            self.orienter.north_vector = self.orienter.unit_vectors[1]
 
    def yaw(self, theta):
        r"""Rotate by a given angle about the vertical axis

        Yaw the view.

        Parameters
        ----------
        theta : float, in radians
             Angle (in radians) by which to yaw the view.

        Examples
        --------

        >>> cam.roll(np.pi/4)
        """
        rot_vector = self.orienter.unit_vectors[1]
        R = get_rotation_matrix(theta, rot_vector)
        normal_vector = self.front_center-self.center
        self.switch_view(
                normal_vector=np.dot(R, self.orienter.unit_vectors[2]))
 
    def roll(self, theta):
        r"""Rotate by a given angle about the view normal axis

        Roll the view.

        Parameters
        ----------
        theta : float, in radians
             Angle (in radians) by which to roll the view.

        Examples
        --------

        >>> cam.roll(np.pi/4)
        """
        rot_vector = self.orienter.unit_vectors[2]
        R = get_rotation_matrix(theta, rot_vector)
        self.switch_view(
                normal_vector=np.dot(R, self.orienter.unit_vectors[2]),
                north_vector=np.dot(R, self.orienter.unit_vectors[1]))
        if self.orienter.steady_north:
            self.orienter.north_vector = np.dot(R, self.orienter.north_vector)

    def rotation(self, theta, n_steps, rot_vector=None, clip_ratio = None):
        r"""Loop over rotate, creating a rotation

        This will yield `n_steps` snapshots until the current view has been
        rotated by an angle `theta`

        Parameters
        ----------
        theta : float, in radians
            Angle (in radians) by which to rotate the view.
        n_steps : int
            The number of look_at snapshots to make.
        rot_vector  : array_like, optional
            Specify the rotation vector around which rotation will
            occur.  Defaults to None, which sets rotation around the
            original `north_vector`
        clip_ratio : float, optional
            If supplied, the 'max_val' argument to write_bitmap will be handed
            clip_ratio * image.std()

        Examples
        --------

        >>> for i, snapshot in enumerate(cam.rotation(np.pi, 10)):
        ...     iw.write_bitmap(snapshot, 'rotation_%04i.png' % i)
        """

        dtheta = (1.0*theta)/n_steps
        for i in xrange(n_steps):
            self.rotate(dtheta, rot_vector=rot_vector)
            yield self.snapshot(clip_ratio = clip_ratio)

data_object_registry["camera"] = Camera

class InteractiveCamera(Camera):
    frames = []

    def snapshot(self, fn = None, clip_ratio = None):
        import matplotlib.pylab as pylab
        pylab.figure(2)
        self.transfer_function.show()
        pylab.draw()
        im = Camera.snapshot(self, fn, clip_ratio)
        pylab.figure(1)
        pylab.imshow(im / im.max())
        pylab.draw()
        self.frames.append(im)

    def rotation(self, theta, n_steps, rot_vector=None):
        for frame in Camera.rotation(self, theta, n_steps, rot_vector):
            if frame is not None:
                self.frames.append(frame)

    def zoomin(self, final, n_steps):
        for frame in Camera.zoomin(self, final, n_steps):
            if frame is not None:
                self.frames.append(frame)

    def clear_frames(self):
        del self.frames
        self.frames = []

    def save(self,fn):
        self._pylab.savefig(fn, bbox_inches='tight', facecolor='black')

    def save_frames(self, basename, clip_ratio=None):
        for i, frame in enumerate(self.frames):
            fn = basename + '_%04i.png'%i
            if clip_ratio is not None:
                write_bitmap(frame, fn, clip_ratio*image.std())
            else:
                write_bitmap(frame, fn)

data_object_registry["interactive_camera"] = InteractiveCamera

class PerspectiveCamera(Camera):
    expand_factor = 1.0
    def __init__(self, *args, **kwargs):
        self.expand_factor = kwargs.pop('expand_factor', 1.0)
        Camera.__init__(self, *args, **kwargs)

    def get_sampler_args(self, image):
        # We should move away from pre-generation of vectors like this and into
        # the usage of on-the-fly generation in the VolumeIntegrator module
        # We might have a different width and back_center
        dl = (self.back_center - self.front_center)
        self.front_center += self.expand_factor*dl
        self.back_center -= dl

        px = np.linspace(-self.width[0]/2.0, self.width[0]/2.0,
                         self.resolution[0])[:,None]
        py = np.linspace(-self.width[1]/2.0, self.width[1]/2.0,
                         self.resolution[1])[None,:]
        inv_mat = self.orienter.inv_mat
        positions = np.zeros((self.resolution[0], self.resolution[1], 3),
                          dtype='float64', order='C')
        positions = self.ds.arr(positions, "code_length")
        positions[:,:,0] = inv_mat[0,0]*px+inv_mat[0,1]*py+self.back_center[0]
        positions[:,:,1] = inv_mat[1,0]*px+inv_mat[1,1]*py+self.back_center[1]
        positions[:,:,2] = inv_mat[2,0]*px+inv_mat[2,1]*py+self.back_center[2]
        bounds = (px.min(), px.max(), py.min(), py.max())

        # We are likely adding on an odd cutting condition here
        vectors = self.front_center - positions
        vectors = vectors / (vectors**2).sum()**0.5
        positions = self.front_center - 1.0*(((self.back_center-self.front_center)**2).sum())**0.5*vectors
        vectors = (self.front_center - positions)

        uv = np.ones(3, dtype='float64')
        image.shape = (self.resolution[0]**2,1,4)
        vectors.shape = (self.resolution[0]**2,1,3)
        positions.shape = (self.resolution[0]**2,1,3)
        args = (positions, vectors, self.back_center, 
                (0.0,1.0,0.0,1.0),
                image, uv, uv,
                np.zeros(3, dtype='float64'), 
                self.transfer_function, self.sub_samples)
        return args

    def _render(self, double_check, num_threads, image, sampler):
        pbar = get_pbar("Ray casting", (self.volume.brick_dimensions + 1).prod(axis=-1).sum())
        total_cells = 0
        if double_check:
            for brick in self.volume.bricks:
                for data in brick.my_data:
                    if np.any(np.isnan(data)):
                        raise RuntimeError

        for brick in self.volume.traverse(self.front_center):
            sampler(brick, num_threads=num_threads)
            total_cells += np.prod(brick.my_data[0].shape)
            pbar.update(total_cells)

        pbar.finish()
        image = self.finalize_image(sampler.aimage)
        return image

    def finalize_image(self, image):
        view_pos = self.front_center
        image.shape = self.resolution[0], self.resolution[0], 4
        image = self.volume.reduce_tree_images(image, view_pos)
        if self.transfer_function.grey_opacity is False:
            image[:,:,3]=1.0
        return image

def corners(left_edge, right_edge):
    return np.array([
      [left_edge[:,0], left_edge[:,1], left_edge[:,2]],
      [right_edge[:,0], left_edge[:,1], left_edge[:,2]],
      [right_edge[:,0], right_edge[:,1], left_edge[:,2]],
      [right_edge[:,0], right_edge[:,1], right_edge[:,2]],
      [left_edge[:,0], right_edge[:,1], right_edge[:,2]],
      [left_edge[:,0], left_edge[:,1], right_edge[:,2]],
      [right_edge[:,0], left_edge[:,1], right_edge[:,2]],
      [left_edge[:,0], right_edge[:,1], left_edge[:,2]],
    ], dtype='float64')

class HEALpixCamera(Camera):

    _sampler_object = None 
    
    def __init__(self, center, radius, nside,
                 transfer_function = None, fields = None,
                 sub_samples = 5, log_fields = None, volume = None,
                 ds = None, use_kd=True, no_ghost=False, use_light=False,
                 inner_radius = 10):
        mylog.error('I am sorry, HEALpix Camera does not work yet in 3.0')
        raise NotImplementedError
        ParallelAnalysisInterface.__init__(self)
        if ds is not None: self.ds = ds
        self.center = np.array(center, dtype='float64')
        self.radius = radius
        self.inner_radius = inner_radius
        self.nside = nside
        self.use_kd = use_kd
        if transfer_function is None:
            transfer_function = ProjectionTransferFunction()
        self.transfer_function = transfer_function

        if isinstance(self.transfer_function, ProjectionTransferFunction):
            self._sampler_object = InterpolatedProjectionSampler
            self._needs_tf = 0
        else:
            self._sampler_object = VolumeRenderSampler
            self._needs_tf = 1

        if fields is None: fields = ["density"]
        self.fields = fields
        self.sub_samples = sub_samples
        self.log_fields = log_fields
        dd = ds.all_data()
        efields = dd._determine_fields(self.fields)
        if self.log_fields is None:
            self.log_fields = [self.ds._get_field_info(*f).take_log for f in efields]
        self.use_light = use_light
        self.light_dir = None
        self.light_rgba = None
        if volume is None:
            volume = AMRKDTree(self.ds, min_level=min_level,
                               max_level=max_level, data_source=self.data_source)
        self.use_kd = isinstance(volume, AMRKDTree)
        self.volume = volume

    def new_image(self):
        image = np.zeros((12 * self.nside ** 2, 1, 4), dtype='float64', order='C')
        return image

    def get_sampler_args(self, image):
        nv = 12 * self.nside ** 2
        vs = arr_pix2vec_nest(self.nside, np.arange(nv))
        vs.shape = (nv, 1, 3)
        vs += 1e-8
        uv = np.ones(3, dtype='float64')
        positions = np.ones((nv, 1, 3), dtype='float64') * self.center
        dx = min(g.dds.min() for g in self.ds.index.find_point(self.center)[0])
        positions += self.inner_radius * dx * vs
        vs *= self.radius
        args = (positions, vs, self.center,
                (0.0, 1.0, 0.0, 1.0),
                image, uv, uv,
                np.zeros(3, dtype='float64'))
        if self._needs_tf:
            args += (self.transfer_function,)
        args += (self.sub_samples,)
        return args

    def _render(self, double_check, num_threads, image, sampler):
        pbar = get_pbar("Ray casting", (self.volume.brick_dimensions + 1).prod(axis=-1).sum())
        total_cells = 0
        if double_check:
            for brick in self.volume.bricks:
                for data in brick.my_data:
                    if np.any(np.isnan(data)):
                        raise RuntimeError
        
        view_pos = self.center
        for brick in self.volume.traverse(view_pos):
            sampler(brick, num_threads=num_threads)
            total_cells += np.prod(brick.my_data[0].shape)
            pbar.update(total_cells)
        
        pbar.finish()
        image = sampler.aimage

        self.finalize_image(image)

        return image

    def finalize_image(self, image):
        view_pos = self.center
        image = self.volume.reduce_tree_images(image, view_pos)
        return image

    def get_information(self):
        info_dict = {'fields':self.fields,
                     'type':self.__class__.__name__,
                     'center':self.center,
                     'radius':self.radius,
                     'dataset':self.ds.fullpath}
        return info_dict


    def snapshot(self, fn = None, clip_ratio = None, double_check = False,
                 num_threads = 0, clim = None, label = None):
        r"""Ray-cast the camera.

        This method instructs the camera to take a snapshot -- i.e., call the ray
        caster -- based on its current settings.

        Parameters
        ----------
        fn : string, optional
            If supplied, the image will be saved out to this before being
            returned.  Scaling will be to the maximum value.
        clip_ratio : float, optional
            If supplied, the 'max_val' argument to write_bitmap will be handed
            clip_ratio * image.std()

        Returns
        -------
        image : array
            An (N,M,3) array of the final returned values, in float64 form.
        """
        if num_threads is None:
            num_threads=get_num_threads()
        image = self.new_image()
        args = self.get_sampler_args(image)
        sampler = self.get_sampler(args)
        self.volume.initialize_source()
        image = ImageArray(self._render(double_check, num_threads, 
                                        image, sampler),
                           info=self.get_information())
        self.save_image(image, fn=fn, clim=clim, label = label)
        return image

    def save_image(self, image, fn=None, clim=None, label = None):
        if self.comm.rank == 0 and fn is not None:
            # This assumes Density; this is a relatively safe assumption.
            if label is None:
                label = "Projected %s" % (self.fields[0])
            if clim is not None:
                cmin, cmax = clim
            else:
                cmin = cmax = None
            plot_allsky_healpix(image[:,0,0], self.nside, fn, label, 
                                cmin = cmin, cmax = cmax)

class AdaptiveHEALpixCamera(Camera):
    def __init__(self, center, radius, nside,
                 transfer_function = None, fields = None,
                 sub_samples = 5, log_fields = None, volume = None,
                 ds = None, use_kd=True, no_ghost=False,
                 rays_per_cell = 0.1, max_nside = 8192):
        ParallelAnalysisInterface.__init__(self)
        if ds is not None: self.ds = ds
        self.center = np.array(center, dtype='float64')
        self.radius = radius
        self.use_kd = use_kd
        if transfer_function is None:
            transfer_function = ProjectionTransferFunction()
        self.transfer_function = transfer_function
        if fields is None: fields = ["density"]
        self.fields = fields
        self.sub_samples = sub_samples
        self.log_fields = log_fields
        if volume is None:
            volume = AMRKDTree(self.ds, fields=self.fields, no_ghost=no_ghost,
                               log_fields=log_fields)
        self.use_kd = isinstance(volume, AMRKDTree)
        self.volume = volume
        self.initial_nside = nside
        self.rays_per_cell = rays_per_cell
        self.max_nside = max_nside

    def snapshot(self, fn = None):
        tfp = TransferFunctionProxy(self.transfer_function)
        tfp.ns = self.sub_samples
        self.volume.initialize_source()
        mylog.info("Adaptively rendering.")
        pbar = get_pbar("Ray casting",
                        (self.volume.brick_dimensions + 1).prod(axis=-1).sum())
        total_cells = 0
        bricks = [b for b in self.volume.traverse(None, self.center, None)][::-1]
        left_edges = np.array([b.LeftEdge for b in bricks])
        right_edges = np.array([b.RightEdge for b in bricks])
        min_dx = min(((b.RightEdge[0] - b.LeftEdge[0])/b.my_data[0].shape[0]
                     for b in bricks))
        # We jitter a bit if we're on a boundary of our initial grid
        for i in range(3):
            if bricks[0].LeftEdge[i] == self.center[i]:
                self.center += 1e-2 * min_dx
            elif bricks[0].RightEdge[i] == self.center[i]:
                self.center -= 1e-2 * min_dx
        ray_source = AdaptiveRaySource(self.center, self.rays_per_cell,
                                       self.initial_nside, self.radius,
                                       bricks, left_edges, right_edges, self.max_nside)
        for i,brick in enumerate(bricks):
            ray_source.integrate_brick(brick, tfp, i, left_edges, right_edges,
                                       bricks)
            total_cells += np.prod(brick.my_data[0].shape)
            pbar.update(total_cells)
        pbar.finish()
        info, values = ray_source.get_rays()
        return info, values

class StereoPairCamera(Camera):
    def __init__(self, original_camera, relative_separation = 0.005):
        ParallelAnalysisInterface.__init__(self)
        self.original_camera = original_camera
        self.relative_separation = relative_separation

    def split(self):
        oc = self.original_camera
        uv = oc.orienter.unit_vectors
        c = oc.center
        fc = oc.front_center
        wx, wy, wz = oc.width
        left_normal = fc + uv[1] * 0.5*self.relative_separation * wx - c
        right_normal = fc - uv[1] * 0.5*self.relative_separation * wx - c
        left_camera = Camera(c, left_normal, oc.width,
                             oc.resolution, oc.transfer_function, north_vector=uv[0],
                             volume=oc.volume, fields=oc.fields, log_fields=oc.log_fields,
                             sub_samples=oc.sub_samples, ds=oc.ds)
        right_camera = Camera(c, right_normal, oc.width,
                             oc.resolution, oc.transfer_function, north_vector=uv[0],
                             volume=oc.volume, fields=oc.fields, log_fields=oc.log_fields,
                             sub_samples=oc.sub_samples, ds=oc.ds)
        return (left_camera, right_camera)

class FisheyeCamera(Camera):
    def __init__(self, center, radius, fov, resolution,
                 transfer_function = None, fields = None,
                 sub_samples = 5, log_fields = None, volume = None,
                 ds = None, no_ghost=False, rotation = None, use_light=False):
        ParallelAnalysisInterface.__init__(self)
        self.use_light = use_light
        self.light_dir = None
        self.light_rgba = None
        if rotation is None: rotation = np.eye(3)
        self.rotation_matrix = rotation
        if ds is not None: self.ds = ds
        self.center = np.array(center, dtype='float64')
        self.radius = radius
        self.fov = fov
        if iterable(resolution):
            raise RuntimeError("Resolution must be a single int")
        self.resolution = resolution
        if transfer_function is None:
            transfer_function = ProjectionTransferFunction()
        self.transfer_function = transfer_function
        if fields is None: fields = ["density"]
        self.fields = fields
        self.sub_samples = sub_samples
        self.log_fields = log_fields
        if volume is None:
            volume = AMRKDTree(self.ds, fields=self.fields, no_ghost=no_ghost,
                               log_fields=log_fields)
        self.volume = volume

    def get_information(self):
        return {}

    def new_image(self):
        image = np.zeros((self.resolution**2,1,4), dtype='float64', order='C')
        return image
        
    def get_sampler_args(self, image):
        vp = arr_fisheye_vectors(self.resolution, self.fov)
        vp.shape = (self.resolution**2,1,3)
        vp2 = vp.copy()
        for i in range(3):
            vp[:,:,i] = (vp2 * self.rotation_matrix[:,i]).sum(axis=2)
        del vp2
        vp *= self.radius
        uv = np.ones(3, dtype='float64')
        positions = np.ones((self.resolution**2, 1, 3), dtype='float64') * self.center

        args = (positions, vp, self.center,
                (0.0, 1.0, 0.0, 1.0),
                image, uv, uv,
                np.zeros(3, dtype='float64'),
                self.transfer_function, self.sub_samples)
        return args


    def finalize_image(self, image):
        image.shape = self.resolution, self.resolution, 4

    def _render(self, double_check, num_threads, image, sampler):
        pbar = get_pbar("Ray casting", (self.volume.brick_dimensions + 1).prod(axis=-1).sum())
        total_cells = 0
        if double_check:
            for brick in self.volume.bricks:
                for data in brick.my_data:
                    if np.any(np.isnan(data)):
                        raise RuntimeError
        
        view_pos = self.center
        for brick in self.volume.traverse(view_pos):
            sampler(brick, num_threads=num_threads)
            total_cells += np.prod(brick.my_data[0].shape)
            pbar.update(total_cells)
        
        pbar.finish()
        image = sampler.aimage

        self.finalize_image(image)

        return image

class MosaicCamera(Camera):
    def __init__(self, center, normal_vector, width,
                 resolution, transfer_function = None,
                 north_vector = None, steady_north=False,
                 volume = None, fields = None,
                 log_fields = None,
                 sub_samples = 5, ds = None,
                 use_kd=True, l_max=None, no_ghost=True,
                 tree_type='domain',expand_factor=1.0,
                 le=None, re=None, nimx=1, nimy=1, procs_per_wg=None,
                 preload=True, use_light=False):

        ParallelAnalysisInterface.__init__(self)

        self.procs_per_wg = procs_per_wg
        if ds is not None: self.ds = ds
        if not iterable(resolution):
            resolution = (int(resolution/nimx), int(resolution/nimy))
        self.resolution = resolution
        self.nimx = nimx
        self.nimy = nimy
        self.sub_samples = sub_samples
        if not iterable(width):
            width = (width, width, width) # front/back, left/right, top/bottom
        self.width = np.array([width[0], width[1], width[2]])
        self.center = center
        self.steady_north = steady_north
        self.expand_factor = expand_factor
        # This seems to be necessary for now.  Not sure what goes wrong when not true.
        if north_vector is not None: self.steady_north=True
        self.north_vector = north_vector
        self.normal_vector = normal_vector
        if fields is None: fields = ["density"]
        self.fields = fields
        if transfer_function is None:
            transfer_function = ProjectionTransferFunction()
        self.transfer_function = transfer_function
        self.log_fields = log_fields
        self.use_kd = use_kd
        self.l_max = l_max
        self.no_ghost = no_ghost
        self.preload = preload
        
        self.use_light = use_light
        self.light_dir = None
        self.light_rgba = None
        self.le = le
        self.re = re
        self.width[0]/=self.nimx
        self.width[1]/=self.nimy
        
        self.orienter = Orientation(normal_vector, north_vector=north_vector, steady_north=steady_north)
        self.rotation_vector = self.orienter.north_vector
        # self._setup_box_properties(width, center, self.orienter.unit_vectors)
        
        if self.no_ghost:
            mylog.info('Warning: no_ghost is currently True (default). This may lead to artifacts at grid boundaries.')
        self.tree_type = tree_type
        self.volume = volume

        # self.cameras = np.empty(self.nimx*self.nimy)

    def build_volume(self, volume, fields, log_fields, l_max, no_ghost, tree_type, le, re):
        if volume is None:
            if self.use_kd: raise NotImplementedError
            volume = AMRKDTree(self.ds, l_max=l_max, fields=self.fields, 
                               no_ghost=no_ghost, tree_type=tree_type, 
                               log_fields=log_fields, le=le, re=re)
        else:
            self.use_kd = isinstance(volume, AMRKDTree)
        return volume

    def new_image(self):
        image = np.zeros((self.resolution[0], self.resolution[1], 4), dtype='float64', order='C')
        return image

    def _setup_box_properties(self, width, center, unit_vectors):
        owidth = deepcopy(width)
        self.width = width
        self.origin = self.center - 0.5*self.nimx*self.width[0]*self.orienter.unit_vectors[0] \
                                  - 0.5*self.nimy*self.width[1]*self.orienter.unit_vectors[1] \
                                  - 0.5*self.width[2]*self.orienter.unit_vectors[2]
        dx = self.width[0]
        dy = self.width[1]
        offi = (self.imi + 0.5)
        offj = (self.imj + 0.5)
        mylog.info("Mosaic offset: %f %f" % (offi,offj))
        global_center = self.center
        self.center = self.origin
        self.center += offi*dx*self.orienter.unit_vectors[0]
        self.center += offj*dy*self.orienter.unit_vectors[1]
        
        self.box_vectors = np.array([self.orienter.unit_vectors[0]*dx*self.nimx,
                                     self.orienter.unit_vectors[1]*dy*self.nimy,
                                     self.orienter.unit_vectors[2]*self.width[2]])
        self.back_center = self.center - 0.5*self.width[0]*self.orienter.unit_vectors[2]
        self.front_center = self.center + 0.5*self.width[0]*self.orienter.unit_vectors[2]
        self.center = global_center
        self.width = owidth

    def snapshot(self, fn = None, clip_ratio = None, double_check = False,
                 num_threads = 0):

        my_storage = {}
        offx,offy = np.meshgrid(range(self.nimx),range(self.nimy))
        offxy = zip(offx.ravel(), offy.ravel())

        for sto, xy in parallel_objects(offxy, self.procs_per_wg, storage = my_storage, 
                                        dynamic=True):
            self.volume = self.build_volume(self.volume, self.fields, self.log_fields, 
                                   self.l_max, self.no_ghost, 
                                   self.tree_type, self.le, self.re)
            self.initialize_source()

            self.imi, self.imj = xy
            mylog.debug('Working on: %i %i' % (self.imi, self.imj))
            self._setup_box_properties(self.width, self.center, self.orienter.unit_vectors)
            image = self.new_image()
            args = self.get_sampler_args(image)
            sampler = self.get_sampler(args)
            image = self._render(double_check, num_threads, image, sampler)
            sto.id = self.imj*self.nimx + self.imi
            sto.result = image
        image = self.reduce_images(my_storage)
        self.save_image(image, fn=fn, clip_ratio=clip_ratio)
        return image

    def reduce_images(self,im_dict):
        final_image = 0
        if self.comm.rank == 0:
            offx,offy = np.meshgrid(range(self.nimx),range(self.nimy))
            offxy = zip(offx.ravel(), offy.ravel())
            nx,ny = self.resolution
            final_image = np.empty((nx*self.nimx, ny*self.nimy, 4),
                        dtype='float64',order='C')
            for xy in offxy: 
                i, j = xy
                ind = j*self.nimx+i
                final_image[i*nx:(i+1)*nx, j*ny:(j+1)*ny,:] = im_dict[ind]
        return final_image

data_object_registry["mosaic_camera"] = MosaicCamera


class MosaicFisheyeCamera(Camera):
    r"""A fisheye lens camera, taking adantage of image plane decomposition
    for parallelism.

    The camera represents the eye of an observer, which will be used to
    generate ray-cast volume renderings of the domain. In this case, the
    rays are defined by a fisheye lens

    Parameters
    ----------
    center : array_like
        The current "center" of the observer, from which the rays will be
        cast
    radius : float
        The radial distance to cast to
    resolution : int
        The number of pixels in each direction.  Must be a single int.
    volume : `yt.extensions.volume_rendering.AMRKDTree`, optional
        The volume to ray cast through.  Can be specified for finer-grained
        control, but otherwise will be automatically generated.
    fields : list of fields, optional
        This is the list of fields we want to volume render; defaults to
        Density.
    log_fields : list of bool, optional
        Whether we should take the log of the fields before supplying them to
        the volume rendering mechanism.
    sub_samples : int, optional
        The number of samples to take inside every cell per ray.
    ds : `~yt.data_objects.api.Dataset`
        For now, this is a require parameter!  But in the future it will become
        optional.  This is the dataset to volume render.
    l_max: int, optional
        Specifies the maximum level to be rendered.  Also
        specifies the maximum level used in the AMRKDTree
        construction.  Defaults to None (all levels), and only
        applies if use_kd=True.
    no_ghost: bool, optional
        Optimization option.  If True, homogenized bricks will
        extrapolate out from grid instead of interpolating from
        ghost zones that have to first be calculated.  This can
        lead to large speed improvements, but at a loss of
        accuracy/smoothness in resulting image.  The effects are
        less notable when the transfer function is smooth and
        broad. Default: False
    nimx: int, optional
        The number by which to decompose the image plane into in the x
        direction.  Must evenly divide the resolution.
    nimy: int, optional
        The number by which to decompose the image plane into in the y 
        direction.  Must evenly divide the resolution.
    procs_per_wg: int, optional
        The number of processors to use on each sub-image. Within each
        subplane, the volume will be decomposed using the AMRKDTree with
        procs_per_wg processors.  

    Notes
    -----
        The product of nimx*nimy*procs_per_wg must be equal to or less than
        the total number of mpi processes.  

        Unlike the non-Mosaic camera, this will only return each sub-image
        to the root processor of each sub-image workgroup in order to save
        memory.  To save the final image, one must then call
        MosaicFisheyeCamera.save_image('filename')

    Examples
    --------

    >>> from yt.mods import *
    
    >>> ds = load('DD1717')
    
    >>> N = 512 # Pixels (1024^2)
    >>> c = (ds.domain_right_edge + ds.domain_left_edge)/2. # Center
    >>> radius = (ds.domain_right_edge - ds.domain_left_edge)/2.
    >>> fov = 180.0
    
    >>> field='Density'
    >>> mi,ma = ds.all_data().quantities['Extrema']('Density')[0]
    >>> mi,ma = np.log10(mi), np.log10(ma)
    
    # You may want to comment out the above lines and manually set the min and max
    # of the log of the Density field. For example:
    # mi,ma = -30.5,-26.5
    
    # Another good place to center the camera is close to the maximum density.
    # v,c = ds.find_max('Density')
    # c -= 0.1*radius
    
   
    # Construct transfer function
    >>> tf = ColorTransferFunction((mi-1, ma+1),nbins=1024)
    
    # Sample transfer function with Nc gaussians.  Use col_bounds keyword to limit
    # the color range to the min and max values, rather than the transfer function
    # bounds.
    >>> Nc = 5
    >>> tf.add_layers(Nc,w=0.005, col_bounds = (mi,ma), alpha=np.logspace(-2,0,Nc),
    >>>         colormap='RdBu_r')
    >>> 
    # Create the camera object. Use the keyword: no_ghost=True if a lot of time is
    # spent creating vertex-centered data. In this case I'm running with 8
    # processors, and am splitting the image plane into 4 pieces and using 2
    # processors on each piece.
    >>> cam = MosaicFisheyeCamera(c, radius, fov, N,
    >>>         transfer_function = tf, 
    >>>         sub_samples = 5, 
    >>>         ds=ds, 
    >>>         nimx=2,nimy=2,procs_per_wg=2)
    
    # Take a snapshot
    >>> im = cam.snapshot()
    
    # Save the image
    >>> cam.save_image('fisheye_mosaic.png')

    """
    def __init__(self, center, radius, fov, resolution, focal_center=None,
                 transfer_function=None, fields=None,
                 sub_samples=5, log_fields=None, volume=None,
                 ds=None, l_max=None, no_ghost=False,nimx=1, nimy=1, procs_per_wg=None,
                 rotation=None):

        ParallelAnalysisInterface.__init__(self)
        self.image_decomp = self.comm.size>1
        if self.image_decomp:
            PP = ProcessorPool()
            npatches = nimy*nimx
            if procs_per_wg is None:
                if (PP.size % npatches):
                    raise RuntimeError("Cannot evenly divide %i procs to %i patches" % (PP.size,npatches))
                else:
                    procs_per_wg = PP.size / npatches
            if (PP.size != npatches*procs_per_wg):
               raise RuntimeError("You need %i processors to utilize %i procs per one patch in [%i,%i] grid" 
                     % (npatches*procs_per_wg,procs_per_wg,nimx,nimy))
 
            for j in range(nimy):
                for i in range(nimx):
                    PP.add_workgroup(size=procs_per_wg, name='%04i_%04i'%(i,j))
                    
            for wg in PP.workgroups:
                if self.comm.rank in wg.ranks:
                    my_wg = wg
            
            self.global_comm = self.comm
            self.comm = my_wg.comm
            self.wg = my_wg
            self.imi = int(self.wg.name[0:4])
            self.imj = int(self.wg.name[5:9])
            mylog.info('My new communicator has the name %s' % self.wg.name)
            self.nimx = nimx
            self.nimy = nimy
        else:
            self.imi = 0
            self.imj = 0
            self.nimx = 1
            self.nimy = 1
        if ds is not None: self.ds = ds
        
        if rotation is None: rotation = np.eye(3)
        self.rotation_matrix = rotation
        
        self.normal_vector = np.array([0.,0.,1])
        self.north_vector = np.array([1.,0.,0.])
        self.east_vector = np.array([0.,1.,0.])
        self.rotation_vector = self.north_vector

        if iterable(resolution):
            raise RuntimeError("Resolution must be a single int")
        self.resolution = resolution
        self.center = np.array(center, dtype='float64')
        self.focal_center = focal_center
        self.radius = radius
        self.fov = fov
        if transfer_function is None:
            transfer_function = ProjectionTransferFunction()
        self.transfer_function = transfer_function
        if fields is None: fields = ["density"]
        self.fields = fields
        self.sub_samples = sub_samples
        self.log_fields = log_fields
        if volume is None:
            volume = AMRKDTree(self.ds, fields=self.fields, no_ghost=no_ghost,
                               log_fields=log_fields,l_max=l_max)
        self.volume = volume
        self.vp = None
        self.image = None 

    def get_vector_plane(self):
        if self.focal_center is not None:
            rvec =  np.array(self.focal_center) - np.array(self.center)
            rvec /= (rvec**2).sum()**0.5
            angle = np.arccos( (self.normal_vector*rvec).sum()/( (self.normal_vector**2).sum()**0.5 *
                (rvec**2).sum()**0.5))
            rot_vector = np.cross(rvec, self.normal_vector)
            rot_vector /= (rot_vector**2).sum()**0.5
            
            self.rotation_matrix = get_rotation_matrix(angle,rot_vector)
            self.normal_vector = np.dot(self.rotation_matrix,self.normal_vector)
            self.north_vector = np.dot(self.rotation_matrix,self.north_vector)
            self.east_vector = np.dot(self.rotation_matrix,self.east_vector)
        else:
            self.focal_center = self.center + self.radius*self.normal_vector  
        dist = ((self.focal_center - self.center)**2).sum()**0.5
        # We now follow figures 4-7 of:
        # http://paulbourke.net/miscellaneous/domefisheye/fisheye/
        # ...but all in Cython.
        
        self.vp = arr_fisheye_vectors(self.resolution, self.fov, self.nimx, 
                self.nimy, self.imi, self.imj)
        
        self.vp = rotate_vectors(self.vp, self.rotation_matrix)

        self.center = self.focal_center - dist*self.normal_vector
        self.vp *= self.radius
        nx, ny = self.vp.shape[0], self.vp.shape[1]
        self.vp.shape = (nx*ny,1,3)

    def snapshot(self):
        if self.vp is None:
            self.get_vector_plane()

        nx,ny = self.resolution/self.nimx, self.resolution/self.nimy
        image = np.zeros((nx*ny,1,3), dtype='float64', order='C')
        uv = np.ones(3, dtype='float64')
        positions = np.ones((nx*ny, 1, 3), dtype='float64') * self.center
        vector_plane = VectorPlane(positions, self.vp, self.center,
                        (0.0, 1.0, 0.0, 1.0), image, uv, uv)
        tfp = TransferFunctionProxy(self.transfer_function)
        tfp.ns = self.sub_samples
        self.volume.initialize_source()
        mylog.info("Rendering fisheye of %s^2", self.resolution)
        pbar = get_pbar("Ray casting",
                        (self.volume.brick_dimensions + 1).prod(axis=-1).sum())

        total_cells = 0
        for brick in self.volume.traverse(None, self.center, image):
            brick.cast_plane(tfp, vector_plane)
            total_cells += np.prod(brick.my_data[0].shape)
            pbar.update(total_cells)
        pbar.finish()
        image.shape = (nx, ny, 3)

        if self.image is not None:
            del self.image
        image = ImageArray(image,
                           info=self.get_information())
        self.image = image
        return image

    def save_image(self, fn, clip_ratio=None):
        if '.png' not in fn:
            fn = fn + '.png'
        
        try:
            image = self.image
        except:
            mylog.error('You must first take a snapshot')
            raise(UserWarning)
        
        image = self.image
        nx,ny = self.resolution/self.nimx, self.resolution/self.nimy
        if self.image_decomp:
            if self.comm.rank == 0:
                if self.global_comm.rank == 0:
                    final_image = np.empty((nx*self.nimx, 
                        ny*self.nimy, 3),
                        dtype='float64',order='C')
                    final_image[:nx, :ny, :] = image
                    for j in range(self.nimy):
                        for i in range(self.nimx):
                            if i==0 and j==0: continue
                            arr = self.global_comm.recv_array((self.wg.size)*(j*self.nimx + i), tag = (self.wg.size)*(j*self.nimx + i))

                            final_image[i*nx:(i+1)*nx, j*ny:(j+1)*ny,:] = arr
                            del arr
                    if clip_ratio is not None:
                        write_bitmap(final_image, fn, clip_ratio*final_image.std())
                    else:
                        write_bitmap(final_image, fn)
                else:
                    self.global_comm.send_array(image, 0, tag = self.global_comm.rank)
        else:
            if self.comm.rank == 0:
                if clip_ratio is not None:
                    write_bitmap(image, fn, clip_ratio*image.std())
                else:
                    write_bitmap(image, fn)
        return

    def rotate(self, theta, rot_vector=None, keep_focus=True):
        r"""Rotate by a given angle

        Rotate the view.  If `rot_vector` is None, rotation will occur
        around the `north_vector`.

        Parameters
        ----------
        theta : float, in radians
             Angle (in radians) by which to rotate the view.
        rot_vector  : array_like, optional
            Specify the rotation vector around which rotation will
            occur.  Defaults to None, which sets rotation around
            `north_vector`

        Examples
        --------

        >>> cam.rotate(np.pi/4)
        """
        if rot_vector is None:
            rot_vector = self.north_vector

        dist = ((self.focal_center - self.center)**2).sum()**0.5

        R = get_rotation_matrix(theta, rot_vector)

        self.vp = rotate_vectors(self.vp, R)
        self.normal_vector = np.dot(R,self.normal_vector)
        self.north_vector = np.dot(R,self.north_vector)
        self.east_vector = np.dot(R,self.east_vector)

        if keep_focus:
            self.center = self.focal_center - dist*self.normal_vector

    def rotation(self, theta, n_steps, rot_vector=None, keep_focus=True):
        r"""Loop over rotate, creating a rotation

        This will yield `n_steps` snapshots until the current view has been
        rotated by an angle `theta`

        Parameters
        ----------
        theta : float, in radians
            Angle (in radians) by which to rotate the view.
        n_steps : int
            The number of look_at snapshots to make.
        rot_vector  : array_like, optional
            Specify the rotation vector around which rotation will
            occur.  Defaults to None, which sets rotation around the
            original `north_vector`

        Examples
        --------

        >>> for i, snapshot in enumerate(cam.rotation(np.pi, 10)):
        ...     iw.write_bitmap(snapshot, 'rotation_%04i.png' % i)
        """

        dtheta = (1.0*theta)/n_steps
        for i in xrange(n_steps):
            self.rotate(dtheta, rot_vector=rot_vector, keep_focus=keep_focus)
            yield self.snapshot()

    def move_to(self,final,n_steps,exponential=False):
        r"""Loop over a look_at

        This will yield `n_steps` snapshots until the current view has been
        moved to a final center of `final`.

        Parameters
        ----------
        final : array_like
            The final center to move to after `n_steps`
        n_steps : int
            The number of look_at snapshots to make.
        exponential : boolean
            Specifies whether the move/zoom transition follows an
            exponential path toward the destination or linear

        Examples
        --------

        >>> for i, snapshot in enumerate(cam.move_to([0.2,0.3,0.6], 10)):
        ...     cam.save_image('move_%04i.png' % i)
        """
        if exponential:
            position_diff = (np.array(final)/self.center)*1.0
            dx = position_diff**(1.0/n_steps)
        else:
            dx = (np.array(final) - self.center)*1.0/n_steps
        for i in xrange(n_steps):
            if exponential:
                self.center *= dx
            else:
                self.center += dx
            yield self.snapshot()

def allsky_projection(ds, center, radius, nside, field, weight = None,
                      inner_radius = 10, rotation = None, data_source = None):
    r"""Project through a dataset, through an allsky-method
    decomposition from HEALpix, and return the image plane.

    This function will accept the necessary items to integrate through a volume
    over 4pi and return the integrated field of view to the user.  Note that if
    a weight is supplied, it will multiply the pre-interpolated values
    together.

    Parameters
    ----------
    ds : `~yt.data_objects.api.Dataset`
        This is the dataset to volume render.
    center : array_like
        The current "center" of the view port -- the focal point for the
        camera.
    radius : float or list of floats
        The radius to integrate out to of the image.
    nside : int
        The HEALpix degree.  The number of rays integrated is 12*(Nside**2)
        Must be a power of two!
    field : string
        The field to project through the volume
    weight : optional, default None
        If supplied, the field will be pre-multiplied by this, then divided by
        the integrated value of this field.  This returns an average rather
        than a sum.
    inner_radius : optional, float, defaults to 0.05
        The radius of the inner clipping plane, in units of the dx at the point
        at which the volume rendering is centered.  This avoids unphysical
        effects of nearby cells.
    rotation : optional, 3x3 array
        If supplied, the vectors will be rotated by this.  You can construct
        this by, for instance, calling np.array([v1,v2,v3]) where those are the
        three reference planes of an orthogonal frame (see ortho_find).
    data_source : data container, default None
        If this is supplied, this gives the data source from which the all sky
        projection pulls its data from.

    Returns
    -------
    image : array
        An ((Nside**2)*12,1,3) array of the final integrated values, in float64 form.

    Examples
    --------

    >>> image = allsky_projection(ds, [0.5, 0.5, 0.5], 1.0/ds['mpc'],
                      32, "temperature", "density")
    >>> plot_allsky_healpix(image, 32, "healpix.png")

    """
    # We manually modify the ProjectionTransferFunction to get it to work the
    # way we want, with a second field that's also passed through.
    fields = [field]
    center = np.array(center, dtype='float64')
    if weight is not None:
        # This is a temporary field, which we will remove at the end.
        weightfield = ("index", "temp_weightfield")
        def _make_wf(f, w):
            def temp_weightfield(a, b):
                tr = b[f].astype("float64") * b[w]
                return b.apply_units(tr, a.units)
                return tr
            return temp_weightfield
<<<<<<< HEAD
        ds.field_info.add_field("temp_weightfield",
            function=_make_wf(field, weight))
        # Now we have to tell the dataset to add it and to calculate
        # its dependencies..
        deps, _ = ds.field_info.check_derived_fields(["temp_weightfield"])
        ds.field_dependencies.update(deps)
        fields = ["temp_weightfield", weight]
=======
        ds.field_info.add_field(weightfield,
            function=_make_wf(field, weight))
        # Now we have to tell the dataset to add it and to calculate
        # its dependencies..
        deps, _ = ds.field_info.check_derived_fields([weightfield])
        ds.field_dependencies.update(deps)
        fields = [weightfield, weight]
>>>>>>> 7d567f32
    nv = 12*nside**2
    image = np.zeros((nv,1,4), dtype='float64', order='C')
    vs = arr_pix2vec_nest(nside, np.arange(nv))
    vs.shape = (nv, 1, 3)
    if rotation is not None:
        vs2 = vs.copy()
        for i in range(3):
            vs[:,:,i] = (vs2 * rotation[:,i]).sum(axis=2)
    else:
        vs += 1e-8
    positions = np.ones((nv, 1, 3), dtype='float64', order='C') * center
    dx = min(g.dds.min() for g in ds.index.find_point(center)[0])
    positions += inner_radius * dx * vs
    vs *= radius
    uv = np.ones(3, dtype='float64')
    if data_source is None:
        data_source = ds.sphere(center, radius)
    sampler = ProjectionSampler(positions, vs, center, (0.0, 0.0, 0.0, 0.0),
                                image, uv, uv, np.zeros(3, dtype='float64'))
    for i, (grid, mask) in enumerate(data_source.blocks):
        data = [(grid[field] * mask).astype("float64") for field in fields]
        pg = PartitionedGrid(
            grid.id, data,
            grid.LeftEdge, grid.RightEdge,
            grid.ActiveDimensions.astype("int64"))
        sampler(pg)
    image = sampler.aimage
    dd = self.ds.all_data()
    field = dd._determine_fields([field])[0]
    finfo = self.ds._get_field_info(*field)
    if weight is None:
        dl = radius * ds.units[finfo.projection_conversion]
        image *= dl
    else:
        image[:,:,0] /= image[:,:,1]
        image = ds.arr(image, finfo.units)
<<<<<<< HEAD
        ds.field_info.pop("temp_weightfield")
        ds.field_dependencies.pop("temp_weightfield")
=======
        ds.field_info.pop(weightfield)
        ds.field_dependencies.pop(weightfield)
>>>>>>> 7d567f32
    return image[:,0,0]

def plot_allsky_healpix(image, nside, fn, label = "", rotation = None,
                        take_log = True, resolution=512, cmin=None, cmax=None):
    import matplotlib.figure
    import matplotlib.backends.backend_agg
    if rotation is None: rotation = np.eye(3).astype("float64")

    img, count = pixelize_healpix(nside, image, resolution, resolution, rotation)

    fig = matplotlib.figure.Figure((10, 5))
    ax = fig.add_subplot(1,1,1,projection='aitoff')
    if take_log: func = np.log10
    else: func = lambda a: a
    implot = ax.imshow(func(img), extent=(-np.pi,np.pi,-np.pi/2,np.pi/2),
                       clip_on=False, aspect=0.5, vmin=cmin, vmax=cmax)
    cb = fig.colorbar(implot, orientation='horizontal')
    cb.set_label(label)
    ax.xaxis.set_ticks(())
    ax.yaxis.set_ticks(())
    canvas = matplotlib.backends.backend_agg.FigureCanvasAgg(fig)
    canvas.print_figure(fn)
    return img, count

class ProjectionCamera(Camera):
    def __init__(self, center, normal_vector, width, resolution,
            field, weight=None, volume=None, no_ghost = False, 
            north_vector=None, ds=None, interpolated=False):

        if not interpolated:
            volume = 1

        self.interpolated = interpolated
        self.field = field
        self.weight = weight
        self.resolution = resolution

        fields = [field]
        if self.weight is not None:
            # This is a temporary field, which we will remove at the end
            # it is given a unique name to avoid conflicting with other 
            # class instances
            self.weightfield = ("index", "temp_weightfield_%u"%(id(self),))
            def _make_wf(f, w):
                def temp_weightfield(a, b):
                    tr = b[f].astype("float64") * b[w]
                    return b.apply_units(tr, a.units)
                    return tr
                return temp_weightfield
<<<<<<< HEAD
            ds.field_info.add_field("temp_weightfield",
                function=_make_wf(self.field, self.weight))
            # Now we have to tell the dataset to add it and to calculate
            # its dependencies..
            deps, _ = ds.field_info.check_derived_fields(["temp_weightfield"])
            ds.field_dependencies.update(deps)
            fields = ["temp_weightfield", self.weight]
=======
            ds.field_info.add_field(self.weightfield,
                function=_make_wf(self.field, self.weight))
            # Now we have to tell the dataset to add it and to calculate
            # its dependencies..
            deps, _ = ds.field_info.check_derived_fields([self.weightfield])
            ds.field_dependencies.update(deps)
            fields = [self.weightfield, self.weight]
>>>>>>> 7d567f32
        
        self.fields = fields
        self.log_fields = [False]*len(self.fields)
        Camera.__init__(self, center, normal_vector, width, resolution, None,
                fields = fields, ds=ds, volume=volume,
                log_fields=self.log_fields, 
                north_vector=north_vector,
                no_ghost=no_ghost)

    # this would be better in an __exit__ function, but that would require
    # changes in code that uses this class
    def __del__(self):
        if hasattr(self,"weightfield") and hasattr(self,"ds"):
            try:
                self.ds.field_info.pop(self.weightfield)
                self.ds.field_dependencies.pop(self.weightfield)
            except KeyError:
                pass
        try:
            Camera.__del__(self)
        except AttributeError:
            pass

    def get_sampler(self, args):
        if self.interpolated:
            sampler = InterpolatedProjectionSampler(*args)
        else:
            sampler = ProjectionSampler(*args)
        return sampler

    def initialize_source(self):
        if self.interpolated:
            Camera.initialize_source(self)
        else:
            pass

    def get_sampler_args(self, image):
        rotp = np.concatenate([self.orienter.inv_mat.ravel('F'), self.back_center.ravel()])
        args = (rotp, self.box_vectors[2], self.back_center,
            (-self.width[0]/2., self.width[0]/2.,
             -self.width[1]/2., self.width[1]/2.),
            image, self.orienter.unit_vectors[0], self.orienter.unit_vectors[1],
                np.array(self.width, dtype='float64'), self.sub_samples)
        return args

    def finalize_image(self,image):
        ds = self.ds
        dd = ds.all_data()
        field = dd._determine_fields([self.field])[0]
        finfo = ds._get_field_info(*field)
        if self.weight is None:
            dl = self.width[2]
            image *= dl
        else:
            image[:,:,0] /= image[:,:,1]

        return image[:,:,0]


    def _render(self, double_check, num_threads, image, sampler):
        # Calculate the eight corners of the box
        # Back corners ...
        if self.interpolated:
            return Camera._render(self, double_check, num_threads, image,
                    sampler)
        ds = self.ds
        width = self.width[2]
        north_vector = self.orienter.unit_vectors[0]
        east_vector = self.orienter.unit_vectors[1]
        normal_vector = self.orienter.unit_vectors[2]
        fields = self.fields

        mi = ds.domain_right_edge.copy()
        ma = ds.domain_left_edge.copy()
        for off1 in [-1, 1]:
            for off2 in [-1, 1]:
                for off3 in [-1, 1]:
                    this_point = (self.center + width/2. * off1 * north_vector
                                         + width/2. * off2 * east_vector
                                         + width/2. * off3 * normal_vector)
                    np.minimum(mi, this_point, mi)
                    np.maximum(ma, this_point, ma)
        # Now we have a bounding box.
        data_source = ds.region(self.center, mi, ma)

        for i, (grid, mask) in enumerate(data_source.blocks):
            data = [(grid[field] * mask).astype("float64") for field in fields]
            pg = PartitionedGrid(
                grid.id, data,
                mask.astype('uint8'),
                grid.LeftEdge, grid.RightEdge, grid.ActiveDimensions.astype("int64"))
            grid.clear_data()
            sampler(pg, num_threads = num_threads)

        image = self.finalize_image(sampler.aimage)
        return image

    def save_image(self, image, fn=None, clip_ratio=None):
        dd = self.ds.all_data()
        field = dd._determine_fields([self.field])[0]
        finfo = self.ds._get_field_info(*field)
        if finfo.take_log:
            im = np.log10(image)
        else:
            im = image
        if self.comm.rank == 0 and fn is not None:
            if clip_ratio is not None:
                write_image(im, fn)
            else:
                write_image(im, fn)

    def snapshot(self, fn = None, clip_ratio = None, double_check = False,
                 num_threads = 0):

        if num_threads is None:
            num_threads=get_num_threads()

        fields = [self.field]
        resolution = self.resolution

        image = self.new_image()

        args = self.get_sampler_args(image)

        sampler = self.get_sampler(args)

        self.initialize_source()

        image = ImageArray(self._render(double_check, num_threads, 
                                        image, sampler),
                           info=self.get_information())

        self.save_image(image, fn=fn, clip_ratio=clip_ratio)

        return image
    snapshot.__doc__ = Camera.snapshot.__doc__

data_object_registry["projection_camera"] = ProjectionCamera

def off_axis_projection(ds, center, normal_vector, width, resolution,
                        field, weight = None, 
                        volume = None, no_ghost = False, interpolated = False,
                        north_vector = None):
    r"""Project through a dataset, off-axis, and return the image plane.

    This function will accept the necessary items to integrate through a volume
    at an arbitrary angle and return the integrated field of view to the user.
    Note that if a weight is supplied, it will multiply the pre-interpolated
    values together, then create cell-centered values, then interpolate within
    the cell to conduct the integration.

    Parameters
    ----------
    ds : `~yt.data_objects.api.Dataset`
        This is the dataset to volume render.
    center : array_like
        The current 'center' of the view port -- the focal point for the
        camera.
    normal_vector : array_like
        The vector between the camera position and the center.
    width : float or list of floats
        The current width of the image.  If a single float, the volume is
        cubical, but if not, it is left/right, top/bottom, front/back
    resolution : int or list of ints
        The number of pixels in each direction.
    field : string
        The field to project through the volume
    weight : optional, default None
        If supplied, the field will be pre-multiplied by this, then divided by
        the integrated value of this field.  This returns an average rather
        than a sum.
    volume : `yt.extensions.volume_rendering.AMRKDTree`, optional
        The volume to ray cast through.  Can be specified for finer-grained
        control, but otherwise will be automatically generated.
    no_ghost: bool, optional
        Optimization option.  If True, homogenized bricks will
        extrapolate out from grid instead of interpolating from
        ghost zones that have to first be calculated.  This can
        lead to large speed improvements, but at a loss of
        accuracy/smoothness in resulting image.  The effects are
        less notable when the transfer function is smooth and
        broad. Default: True
    interpolated : optional, default False
        If True, the data is first interpolated to vertex-centered data, 
        then tri-linearly interpolated along the ray. Not suggested for 
        quantitative studies.

    Returns
    -------
    image : array
        An (N,N) array of the final integrated values, in float64 form.

    Examples
    --------

    >>> image = off_axis_projection(ds, [0.5, 0.5, 0.5], [0.2,0.3,0.4],
                      0.2, N, "temperature", "density")
    >>> write_image(np.log10(image), "offaxis.png")

    """
    projcam = ProjectionCamera(center, normal_vector, width, resolution,
                               field, weight=weight, ds=ds, volume=volume,
                               no_ghost=no_ghost, interpolated=interpolated, 
                               north_vector=north_vector)
    image = projcam.snapshot()
<<<<<<< HEAD
    if weight is not None:
        ds.field_info.pop("temp_weightfield")
        ds.field_dependencies.pop("temp_weightfield")
    del projcam
=======
>>>>>>> 7d567f32
    return image[:,:]
<|MERGE_RESOLUTION|>--- conflicted
+++ resolved
@@ -2089,15 +2089,6 @@
                 return b.apply_units(tr, a.units)
                 return tr
             return temp_weightfield
-<<<<<<< HEAD
-        ds.field_info.add_field("temp_weightfield",
-            function=_make_wf(field, weight))
-        # Now we have to tell the dataset to add it and to calculate
-        # its dependencies..
-        deps, _ = ds.field_info.check_derived_fields(["temp_weightfield"])
-        ds.field_dependencies.update(deps)
-        fields = ["temp_weightfield", weight]
-=======
         ds.field_info.add_field(weightfield,
             function=_make_wf(field, weight))
         # Now we have to tell the dataset to add it and to calculate
@@ -2105,7 +2096,6 @@
         deps, _ = ds.field_info.check_derived_fields([weightfield])
         ds.field_dependencies.update(deps)
         fields = [weightfield, weight]
->>>>>>> 7d567f32
     nv = 12*nside**2
     image = np.zeros((nv,1,4), dtype='float64', order='C')
     vs = arr_pix2vec_nest(nside, np.arange(nv))
@@ -2142,13 +2132,8 @@
     else:
         image[:,:,0] /= image[:,:,1]
         image = ds.arr(image, finfo.units)
-<<<<<<< HEAD
-        ds.field_info.pop("temp_weightfield")
-        ds.field_dependencies.pop("temp_weightfield")
-=======
         ds.field_info.pop(weightfield)
         ds.field_dependencies.pop(weightfield)
->>>>>>> 7d567f32
     return image[:,0,0]
 
 def plot_allsky_healpix(image, nside, fn, label = "", rotation = None,
@@ -2198,15 +2183,6 @@
                     return b.apply_units(tr, a.units)
                     return tr
                 return temp_weightfield
-<<<<<<< HEAD
-            ds.field_info.add_field("temp_weightfield",
-                function=_make_wf(self.field, self.weight))
-            # Now we have to tell the dataset to add it and to calculate
-            # its dependencies..
-            deps, _ = ds.field_info.check_derived_fields(["temp_weightfield"])
-            ds.field_dependencies.update(deps)
-            fields = ["temp_weightfield", self.weight]
-=======
             ds.field_info.add_field(self.weightfield,
                 function=_make_wf(self.field, self.weight))
             # Now we have to tell the dataset to add it and to calculate
@@ -2214,7 +2190,6 @@
             deps, _ = ds.field_info.check_derived_fields([self.weightfield])
             ds.field_dependencies.update(deps)
             fields = [self.weightfield, self.weight]
->>>>>>> 7d567f32
         
         self.fields = fields
         self.log_fields = [False]*len(self.fields)
@@ -2420,11 +2395,4 @@
                                no_ghost=no_ghost, interpolated=interpolated, 
                                north_vector=north_vector)
     image = projcam.snapshot()
-<<<<<<< HEAD
-    if weight is not None:
-        ds.field_info.pop("temp_weightfield")
-        ds.field_dependencies.pop("temp_weightfield")
-    del projcam
-=======
->>>>>>> 7d567f32
     return image[:,:]
