--- conflicted
+++ resolved
@@ -684,17 +684,10 @@
         rel0 = int(self.nbins*(mi - self.x_bounds[0])/(self.x_bounds[1] -
                                                        self.x_bounds[0]))
         rel1 = int(self.nbins*(ma - self.x_bounds[0])/(self.x_bounds[1] -
-<<<<<<< HEAD
-            self.x_bounds[0]))
-        rel0 = max(rel0, 0)
-        rel1 = min(rel1, self.nbins-1)
-        tomap = np.linspace(0.,1.,num=rel1-rel0)
-=======
                                                        self.x_bounds[0]))
         rel0 = max(rel0, 0)
         rel1 = min(rel1, self.nbins-1)
         tomap = np.linspace(0., 1., num=rel1-rel0)
->>>>>>> e25207e4
         cmap = get_cmap(colormap)
         cc = cmap(tomap)
         if scale_func is None:
