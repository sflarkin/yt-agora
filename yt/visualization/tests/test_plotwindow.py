--- conflicted
+++ resolved
@@ -17,10 +17,7 @@
 import tempfile
 import shutil
 import unittest
-<<<<<<< HEAD
-=======
 from nose.tools import assert_true
->>>>>>> e25207e4
 from yt.extern.parameterized import parameterized, param
 from yt.testing import \
     fake_random_ds, assert_equal, assert_rel_equal, assert_array_equal, \
@@ -64,11 +61,7 @@
     return image_type == os.path.splitext(fname)[1]
 
 
-<<<<<<< HEAD
-TEST_FLNMS = [None, 'test.png', 'test.eps',
-=======
 TEST_FLNMS = [None, 'test', 'test.png', 'test.eps',
->>>>>>> e25207e4
               'test.ps', 'test.pdf']
 M7 = "DD0010/moving7_0010"
 WT = "WindTunnel/windtunnel_4lev_hdf5_plt_cnt_0030"
@@ -82,20 +75,6 @@
              "set_buff_size": [((1600, ), {}),
                                (((600, 800), ), {})],
              "set_center": [(((0.4, 0.3), ), {})],
-<<<<<<< HEAD
-             "set_cmap": [(('Density', 'RdBu'), {}),
-                          (('Density', 'kamae'), {})],
-             "set_font": [(({'family': 'sans-serif', 'style': 'italic',
-                             'weight': 'bold', 'size': 24}, ), {})],
-             "set_log": [(('Density', False), {})],
-             "set_window_size": [((7.0, ), {})],
-             "set_zlim": [(('Density', 1e-25, 1e-23), {}),
-                          (('Density', 1e-25, None), {'dynamic_range': 4})],
-             "zoom": [((10, ), {})]}
-
-
-@requires_pf(M7)
-=======
              "set_cmap": [(('density', 'RdBu'), {}),
                           (('density', 'kamae'), {})],
              "set_font": [(({'family': 'sans-serif', 'style': 'italic',
@@ -163,34 +142,11 @@
 
 
 @requires_ds(M7)
->>>>>>> e25207e4
 def test_attributes():
     """Test plot member functions that aren't callbacks"""
     plot_field = 'density'
     decimals = 3
 
-<<<<<<< HEAD
-    pf = data_dir_load(M7)
-    for ax in 'xyz':
-        for attr_name in ATTR_ARGS.keys():
-            for args in ATTR_ARGS[attr_name]:
-                test = PlotWindowAttributeTest(pf, plot_field, ax, attr_name,
-                                               args, decimals)
-                test_attributes.__name__ = test.description
-                yield test
-
-
-@requires_pf(WT)
-def test_attributes_wt():
-    plot_field = 'Density'
-    decimals = 3
-
-    pf = data_dir_load(WT)
-    ax = 'z'
-    for attr_name in ATTR_ARGS.keys():
-        for args in ATTR_ARGS[attr_name]:
-            yield PlotWindowAttributeTest(pf, plot_field, ax, attr_name,
-=======
     ds = data_dir_load(M7)
     for ax in 'xyz':
         for attr_name in ATTR_ARGS.keys():
@@ -211,32 +167,11 @@
     for attr_name in ATTR_ARGS.keys():
         for args in ATTR_ARGS[attr_name]:
             yield PlotWindowAttributeTest(ds, plot_field, ax, attr_name,
->>>>>>> e25207e4
                                           args, decimals)
 
 
 class TestSetWidth(unittest.TestCase):
 
-<<<<<<< HEAD
-    pf = None
-
-    def setUp(self):
-        if self.pf is None:
-            self.pf = fake_random_pf(64)
-            self.slc = SlicePlot(self.pf, 0, 'Density')
-
-    def _assert_15kpc(self):
-        assert_rel_equal([self.slc.xlim, self.slc.ylim, self.slc.width],
-                         [(-7.5 / self.pf['kpc'], 7.5 / self.pf['kpc']),
-                          (-7.5 / self.pf['kpc'], 7.5 / self.pf['kpc']),
-                          (15.0 / self.pf['kpc'], 15. / self.pf['kpc'])], 15)
-
-    def _assert_15_10kpc(self):
-        assert_rel_equal([self.slc.xlim, self.slc.ylim, self.slc.width],
-                         [(-7.5 / self.pf['kpc'], 7.5 / self.pf['kpc']),
-                          (-5.0 / self.pf['kpc'], 5.0 / self.pf['kpc']),
-                          (15.0 / self.pf['kpc'], 10. / self.pf['kpc'])], 15)
-=======
     ds = None
 
     def setUp(self):
@@ -255,42 +190,16 @@
                          [(YTQuantity(0.25,  'cm'), YTQuantity(0.75,  'cm')),
                           (YTQuantity(0.125, 'cm'), YTQuantity(0.875, 'cm')),
                           (YTQuantity(0.5,   'cm'), YTQuantity(0.75,  'cm'))])
->>>>>>> e25207e4
 
     def test_set_width_one(self):
         assert_equal([self.slc.xlim, self.slc.ylim, self.slc.width],
                      [(0.0, 1.0), (0.0, 1.0), (1.0, 1.0)])
-<<<<<<< HEAD
-=======
         assert_true(self.slc._axes_unit_names is None)
->>>>>>> e25207e4
 
     def test_set_width_nonequal(self):
         self.slc.set_width((0.5, 0.8))
         assert_rel_equal([self.slc.xlim, self.slc.ylim, self.slc.width],
                          [(0.25, 0.75), (0.1, 0.9), (0.5, 0.8)], 15)
-<<<<<<< HEAD
-
-    def test_twoargs_eq(self):
-        self.slc.set_width(15, 'kpc')
-        self._assert_15kpc()
-
-    def test_tuple_eq(self):
-        self.slc.set_width((15, 'kpc'))
-        self._assert_15kpc()
-
-    def test_tuple_of_tuples_neq(self):
-        self.slc.set_width(((15, 'kpc'), (10, 'kpc')))
-        self._assert_15_10kpc()
-
-    def test_tuple_of_tuples_neq2(self):
-        self.slc.set_width(((15, 'kpc'), (10000, 'pc')))
-        self._assert_15_10kpc()
-
-    def test_pair_of_tuples_neq(self):
-        self.slc.set_width((15, 'kpc'), (10000, 'pc'))
-        self._assert_15_10kpc()
-=======
         assert_true(self.slc._axes_unit_names is None)
 
     def test_twoargs_eq(self):
@@ -312,30 +221,12 @@
         self.slc.set_width(((0.5, 'cm'), (0.0075, 'm')))
         self._assert_05_075cm()
         assert_true(self.slc._axes_unit_names == ('cm', 'm'))
->>>>>>> e25207e4
 
 
 class TestPlotWindowSave(unittest.TestCase):
 
     @classmethod
     def setUpClass(cls):
-<<<<<<< HEAD
-        test_pf = fake_random_pf(64)
-        normal = [1, 1, 1]
-        ds_region = test_pf.h.region([0.5] * 3, [0.4] * 3, [0.6] * 3)
-        projections = []
-        projections_ds = []
-        for dim in range(3):
-            projections.append(ProjectionPlot(test_pf, dim, 'Density'))
-            projections_ds.append(ProjectionPlot(test_pf, dim, 'Density',
-                                                 data_source=ds_region))
-
-        cls.slices = [SlicePlot(test_pf, dim, 'Density') for dim in range(3)]
-        cls.projections = projections
-        cls.projections_ds = projections_ds
-        cls.offaxis_slice = OffAxisSlicePlot(test_pf, normal, 'Density')
-        cls.offaxis_proj = OffAxisProjectionPlot(test_pf, normal, 'Density')
-=======
         test_ds = fake_random_ds(64)
         normal = [1, 1, 1]
         ds_region = test_ds.region([0.5] * 3, [0.4] * 3, [0.6] * 3)
@@ -361,7 +252,6 @@
         cls.projections_w = projections_w
         cls.offaxis_slice = OffAxisSlicePlot(test_ds, normal, "density")
         cls.offaxis_proj = OffAxisProjectionPlot(test_ds, normal, "density")
->>>>>>> e25207e4
 
     def setUp(self):
         self.tmpdir = tempfile.mkdtemp()
@@ -388,13 +278,10 @@
     def test_projection_plot_ds(self, dim):
         self.projections_ds[dim].save()
 
-<<<<<<< HEAD
-=======
     @parameterized.expand([(i, ) for i in range(len(CENTER_SPECS))])
     def test_projection_plot_c(self, dim):
         self.projections_c[dim].save()
 
->>>>>>> e25207e4
     @parameterized.expand(
         param.explicit((fname, ))
         for fname in TEST_FLNMS)
@@ -405,9 +292,6 @@
         param.explicit((fname, ))
         for fname in TEST_FLNMS)
     def test_offaxis_projection_plot(self, fname):
-<<<<<<< HEAD
-        assert assert_fname(self.offaxis_proj.save(fname)[0])
-=======
         assert assert_fname(self.offaxis_proj.save(fname)[0])
 
     @parameterized.expand(
@@ -424,5 +308,4 @@
         [assert_array_almost_equal(px, x, 14) for px, x in zip(plot.xlim, xlim)]
         [assert_array_almost_equal(py, y, 14) for py, y in zip(plot.ylim, ylim)]
         [assert_array_almost_equal(pw, w, 14) for pw, w in zip(plot.width, pwidth)]
-        assert_true(aun == plot._axes_unit_names)
->>>>>>> e25207e4
+        assert_true(aun == plot._axes_unit_names)