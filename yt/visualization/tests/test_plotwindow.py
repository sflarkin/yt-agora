"""
Testsuite for PlotWindow class



"""

#-----------------------------------------------------------------------------
# Copyright (c) 2013, yt Development Team.
#
# Distributed under the terms of the Modified BSD License.
#
# The full license is in the file COPYING.txt, distributed with this software.
#-----------------------------------------------------------------------------
import itertools
import os
import tempfile
import shutil
import unittest
from nose.tools import assert_true
from yt.extern.parameterized import parameterized, param
from yt.testing import \
    fake_random_ds, assert_equal, assert_rel_equal, assert_array_equal, \
    assert_array_almost_equal
from yt.utilities.answer_testing.framework import \
    requires_ds, data_dir_load, PlotWindowAttributeTest
from yt.visualization.api import \
    SlicePlot, ProjectionPlot, OffAxisSlicePlot, OffAxisProjectionPlot
from yt.units.yt_array import YTArray, YTQuantity

def setup():
    """Test specific setup."""
    from yt.config import ytcfg
    ytcfg["yt", "__withintesting"] = "True"


def assert_fname(fname):
    """Function that checks file type using libmagic"""
    if fname is None:
        return

    with open(fname, 'rb') as fimg:
        data = fimg.read()
    data = str(data)
    image_type = ''

    # see http://www.w3.org/TR/PNG/#5PNG-file-signature
    if data.startswith('\211PNG\r\n\032\n'):
        image_type = '.png'
    # see http://www.mathguide.de/info/tools/media-types/image/jpeg
    elif data.startswith('\377\330'):
        image_type = '.jpeg'
    elif data.startswith('%!PS-Adobe'):
        if 'EPSF' in data[:data.index('\n')]:
            image_type = '.eps'
        else:
            image_type = '.ps'
    elif data.startswith('%PDF'):
        image_type = '.pdf'

    return image_type == os.path.splitext(fname)[1]


TEST_FLNMS = [None, 'test', 'test.png', 'test.eps',
              'test.ps', 'test.pdf']
M7 = "DD0010/moving7_0010"
WT = "WindTunnel/windtunnel_4lev_hdf5_plt_cnt_0030"

ATTR_ARGS = {"pan": [(((0.1, 0.1), ), {})],
             "pan_rel": [(((0.1, 0.1), ), {})],
             "set_axes_unit": [(("kpc", ), {}),
                               (("Mpc", ), {}),
                               ((("kpc", "kpc"),), {}),
                               ((("kpc", "Mpc"),), {})],
             "set_buff_size": [((1600, ), {}),
                               (((600, 800), ), {})],
             "set_center": [(((0.4, 0.3), ), {})],
             "set_cmap": [(('density', 'RdBu'), {}),
                          (('density', 'kamae'), {})],
             "set_font": [(({'family': 'sans-serif', 'style': 'italic',
                             'weight': 'bold', 'size': 24}, ), {})],
             "set_log": [(('density', False), {})],
             "set_window_size": [((7.0, ), {})],
             "set_zlim": [(('density', 1e-25, 1e-23), {}),
                          (('density', 1e-25, None), {'dynamic_range': 4})],
             "zoom": [((10, ), {})]}


CENTER_SPECS = (
    "m",
    "M",
    "max",
    "Max",
    "c",
    "C",
    "center",
    "Center",
    [0.5, 0.5, 0.5],
    [[0.2, 0.3, 0.4], "cm"],
    YTArray([0.3, 0.4, 0.7], "cm")
)

WIDTH_SPECS = {
    # Width choices map to xlim, ylim, width, axes_unit_name 4-tuples
    None   : (
        ((0, 'code_length'), (1, 'code_length')),
        ((0, 'code_length'), (1, 'code_length')),
        ((1, 'code_length'), (1, 'code_length')),
        None,
    ),
    0.2 : (
        ((0.4, 'code_length'), (0.6, 'code_length')),
        ((0.4, 'code_length'), (0.6, 'code_length')),
        ((0.2, 'code_length'), (0.2, 'code_length')),
        None,
    ),
    (0.4, 0.3) : (
        ((0.3, 'code_length'), (0.7, 'code_length')),
        ((0.35, 'code_length'), (0.65, 'code_length')),
        ((0.4, 'code_length'), (0.3, 'code_length')),
        None,
    ),
    (1.2, 'cm') : (
        ((-0.1, 'code_length'), (1.1, 'code_length')),
        ((-0.1, 'code_length'), (1.1, 'code_length')),
        ((1.2,  'code_length'), (1.2, 'code_length')),
        ('cm', 'cm'),
    ),
    ((1.2, 'cm'), (2.0, 'cm')) : (
        ((-0.1, 'code_length'), (1.1, 'code_length')),
        ((-0.5, 'code_length'), (1.5, 'code_length')),
        ((1.2,  'code_length'), (2.0, 'code_length')),
        ('cm', 'cm'),
    ),
    ((1.2, 'cm'), (0.02, 'm')) : (
        ((-0.1, 'code_length'), (1.1, 'code_length')),
        ((-0.5, 'code_length'), (1.5, 'code_length')),
        ((1.2,  'code_length'), (2.0, 'code_length')),
        ('cm', 'm'),
    ),
}

WEIGHT_FIELDS = (
    None,
    'density',
    ('gas', 'density'),
)

<<<<<<< HEAD
=======
PROJECTION_METHODS = (
    'integrate',
    'sum',
    'mip'
)

>>>>>>> 7d567f32
@requires_ds(M7)
def test_attributes():
    """Test plot member functions that aren't callbacks"""
    plot_field = 'density'
    decimals = 3

    ds = data_dir_load(M7)
    for ax in 'xyz':
        for attr_name in ATTR_ARGS.keys():
            for args in ATTR_ARGS[attr_name]:
                test = PlotWindowAttributeTest(ds, plot_field, ax, attr_name,
                                               args, decimals)
                test_attributes.__name__ = test.description
                yield test


@requires_ds(WT)
def test_attributes_wt():
    plot_field = 'density'
    decimals = 3

    ds = data_dir_load(WT)
    ax = 'z'
    for attr_name in ATTR_ARGS.keys():
        for args in ATTR_ARGS[attr_name]:
            yield PlotWindowAttributeTest(ds, plot_field, ax, attr_name,
                                          args, decimals)


class TestSetWidth(unittest.TestCase):

    ds = None

    def setUp(self):
        if self.ds is None:
            self.ds = fake_random_ds(64)
            self.slc = SlicePlot(self.ds, 0, "density")

    def _assert_05cm(self):
        assert_array_equal([self.slc.xlim, self.slc.ylim, self.slc.width],
                         [(YTQuantity(0.25, 'cm'), YTQuantity(0.75, 'cm')),
                          (YTQuantity(0.25, 'cm'), YTQuantity(0.75, 'cm')),
                          (YTQuantity(0.5,  'cm'), YTQuantity(0.5,  'cm'))])

    def _assert_05_075cm(self):
        assert_array_equal([self.slc.xlim, self.slc.ylim, self.slc.width],
                         [(YTQuantity(0.25,  'cm'), YTQuantity(0.75,  'cm')),
                          (YTQuantity(0.125, 'cm'), YTQuantity(0.875, 'cm')),
                          (YTQuantity(0.5,   'cm'), YTQuantity(0.75,  'cm'))])

    def test_set_width_one(self):
        assert_equal([self.slc.xlim, self.slc.ylim, self.slc.width],
                     [(0.0, 1.0), (0.0, 1.0), (1.0, 1.0)])
        assert_true(self.slc._axes_unit_names is None)

    def test_set_width_nonequal(self):
        self.slc.set_width((0.5, 0.8))
        assert_rel_equal([self.slc.xlim, self.slc.ylim, self.slc.width],
                         [(0.25, 0.75), (0.1, 0.9), (0.5, 0.8)], 15)
        assert_true(self.slc._axes_unit_names is None)

    def test_twoargs_eq(self):
        self.slc.set_width(0.5, 'cm')
        self._assert_05cm()
        assert_true(self.slc._axes_unit_names == ('cm', 'cm'))

    def test_tuple_eq(self):
        self.slc.set_width((0.5, 'cm'))
        self._assert_05cm()
        assert_true(self.slc._axes_unit_names == ('cm', 'cm'))

    def test_tuple_of_tuples_neq(self):
        self.slc.set_width(((0.5, 'cm'), (0.75, 'cm')))
        self._assert_05_075cm()
        assert_true(self.slc._axes_unit_names == ('cm', 'cm'))

    def test_tuple_of_tuples_neq(self):
        self.slc.set_width(((0.5, 'cm'), (0.0075, 'm')))
        self._assert_05_075cm()
        assert_true(self.slc._axes_unit_names == ('cm', 'm'))


class TestPlotWindowSave(unittest.TestCase):

    @classmethod
    def setUpClass(cls):
        test_ds = fake_random_ds(64)
        normal = [1, 1, 1]
        ds_region = test_ds.region([0.5] * 3, [0.4] * 3, [0.6] * 3)
        projections = []
        projections_ds = []
        projections_c = []
        projections_wf = []
        projections_w = {}
<<<<<<< HEAD
=======
        projections_m = []
>>>>>>> 7d567f32
        for dim in range(3):
            projections.append(ProjectionPlot(test_ds, dim, "density"))
            projections_ds.append(ProjectionPlot(test_ds, dim, "density",
                                                 data_source=ds_region))
        for center in CENTER_SPECS:
            projections_c.append(ProjectionPlot(test_ds, dim, "density",
                                                center=center))
        for width in WIDTH_SPECS:
            projections_w[width] = ProjectionPlot(test_ds, dim, 'density',
                                                  width=width)
        for wf in WEIGHT_FIELDS:
            projections_wf.append(ProjectionPlot(test_ds, dim, "density",
                                                 weight_field=wf))
<<<<<<< HEAD
=======
        for m in PROJECTION_METHODS:
            projections_m.append(ProjectionPlot(test_ds, dim, "density",
                                                 method=m))
>>>>>>> 7d567f32

        cls.slices = [SlicePlot(test_ds, dim, "density") for dim in range(3)]
        cls.projections = projections
        cls.projections_ds = projections_ds
        cls.projections_c = projections_c
        cls.projections_wf = projections_wf
        cls.projections_w = projections_w
<<<<<<< HEAD
=======
        cls.projections_m = projections_m
>>>>>>> 7d567f32
        cls.offaxis_slice = OffAxisSlicePlot(test_ds, normal, "density")
        cls.offaxis_proj = OffAxisProjectionPlot(test_ds, normal, "density")

    def setUp(self):
        self.tmpdir = tempfile.mkdtemp()
        self.curdir = os.getcwd()
        os.chdir(self.tmpdir)

    def tearDown(self):
        os.chdir(self.curdir)
        shutil.rmtree(self.tmpdir)

    @parameterized.expand(
        param.explicit(item)
        for item in itertools.product(range(3), TEST_FLNMS))
    def test_slice_plot(self, dim, fname):
        assert assert_fname(self.slices[dim].save(fname)[0])

    @parameterized.expand(
        param.explicit(item)
        for item in itertools.product(range(3), TEST_FLNMS))
    def test_projection_plot(self, dim, fname):
        assert assert_fname(self.projections[dim].save(fname)[0])

    @parameterized.expand([(0, ), (1, ), (2, )])
    def test_projection_plot_ds(self, dim):
        self.projections_ds[dim].save()

    @parameterized.expand([(i, ) for i in range(len(CENTER_SPECS))])
    def test_projection_plot_c(self, dim):
        self.projections_c[dim].save()

    @parameterized.expand([(i, ) for i in range(len(WEIGHT_FIELDS))])
    def test_projection_plot_wf(self, dim):
        self.projections_wf[dim].save()

<<<<<<< HEAD
=======
    @parameterized.expand([(i, ) for i in range(len(PROJECTION_METHODS))])
    def test_projection_plot_m(self, dim):
        self.projections_m[dim].save()

>>>>>>> 7d567f32
    @parameterized.expand(
        param.explicit((fname, ))
        for fname in TEST_FLNMS)
    def test_offaxis_slice_plot(self, fname):
        assert assert_fname(self.offaxis_slice.save(fname)[0])

    @parameterized.expand(
        param.explicit((fname, ))
        for fname in TEST_FLNMS)
    def test_offaxis_projection_plot(self, fname):
        assert assert_fname(self.offaxis_proj.save(fname)[0])

    @parameterized.expand(
        param.explicit((width, ))
        for width in WIDTH_SPECS)
    def test_creation_with_width(self, width):
        xlim, ylim, pwidth, aun = WIDTH_SPECS[width]
        plot = self.projections_w[width]

        xlim = [plot.ds.quan(el[0], el[1]) for el in xlim]
        ylim = [plot.ds.quan(el[0], el[1]) for el in ylim]
        pwidth = [plot.ds.quan(el[0], el[1]) for el in pwidth]

        [assert_array_almost_equal(px, x, 14) for px, x in zip(plot.xlim, xlim)]
        [assert_array_almost_equal(py, y, 14) for py, y in zip(plot.ylim, ylim)]
        [assert_array_almost_equal(pw, w, 14) for pw, w in zip(plot.width, pwidth)]
        assert_true(aun == plot._axes_unit_names)<|MERGE_RESOLUTION|>--- conflicted
+++ resolved
@@ -146,15 +146,12 @@
     ('gas', 'density'),
 )
 
-<<<<<<< HEAD
-=======
 PROJECTION_METHODS = (
     'integrate',
     'sum',
     'mip'
 )
 
->>>>>>> 7d567f32
 @requires_ds(M7)
 def test_attributes():
     """Test plot member functions that aren't callbacks"""
@@ -249,10 +246,7 @@
         projections_c = []
         projections_wf = []
         projections_w = {}
-<<<<<<< HEAD
-=======
         projections_m = []
->>>>>>> 7d567f32
         for dim in range(3):
             projections.append(ProjectionPlot(test_ds, dim, "density"))
             projections_ds.append(ProjectionPlot(test_ds, dim, "density",
@@ -266,12 +260,9 @@
         for wf in WEIGHT_FIELDS:
             projections_wf.append(ProjectionPlot(test_ds, dim, "density",
                                                  weight_field=wf))
-<<<<<<< HEAD
-=======
         for m in PROJECTION_METHODS:
             projections_m.append(ProjectionPlot(test_ds, dim, "density",
                                                  method=m))
->>>>>>> 7d567f32
 
         cls.slices = [SlicePlot(test_ds, dim, "density") for dim in range(3)]
         cls.projections = projections
@@ -279,10 +270,7 @@
         cls.projections_c = projections_c
         cls.projections_wf = projections_wf
         cls.projections_w = projections_w
-<<<<<<< HEAD
-=======
         cls.projections_m = projections_m
->>>>>>> 7d567f32
         cls.offaxis_slice = OffAxisSlicePlot(test_ds, normal, "density")
         cls.offaxis_proj = OffAxisProjectionPlot(test_ds, normal, "density")
 
@@ -319,13 +307,10 @@
     def test_projection_plot_wf(self, dim):
         self.projections_wf[dim].save()
 
-<<<<<<< HEAD
-=======
     @parameterized.expand([(i, ) for i in range(len(PROJECTION_METHODS))])
     def test_projection_plot_m(self, dim):
         self.projections_m[dim].save()
 
->>>>>>> 7d567f32
     @parameterized.expand(
         param.explicit((fname, ))
         for fname in TEST_FLNMS)
