"""


"""

#-----------------------------------------------------------------------------
# Copyright (c) 2013, yt Development Team.
#
# Distributed under the terms of the Modified BSD License.
#
# The full license is in the file COPYING.txt, distributed with this software.
#-----------------------------------------------------------------------------
import numpy as np
from itertools import izip

import matplotlib
import matplotlib.colors as cc
import matplotlib.cm as mcm
from . import _colormap_data as _cm

def is_colormap(cmap):
    return isinstance(cmap,cc.Colormap)

def check_color(name):
    try:
        ss = cc.colorConverter.to_rgb(name)
        return True
    except ValueError:
        return False

yt_colormaps = {}

def add_cmap(name, cdict):
    yt_colormaps[name] = \
        cc.LinearSegmentedColormap(name,cdict,256)
    mcm.datad[name] = cdict
    mcm.__dict__[name] = cdict
    try: # API compatibility
        mcm.register_cmap(name, yt_colormaps[name])
    except AttributeError:
        pass
    

# The format is as follows:
#   First number is the number at which we are defining a color breakpoint
#   Second number is the (0..1) number to interpolate to when coming *from below*
#   Third number is the (0..1) number to interpolate to when coming *from above*

# Next up is boilerplate -- the name, the colormap dict we just made, and the
# number of segments we want.  This is probably fine as is.

cdict = {'red':   ((0.0, 80/256., 80/256.),
                   (0.2, 0.0, 0.0),
                   (0.4, 0.0, 0.0),
                   (0.6, 256/256., 256/256.),
                   (0.95, 256/256., 256/256.),
                   (1.0, 150/256., 150/256.)),
         'green': ((0.0, 0/256., 0/256.),
                   (0.2, 0/256., 0/256.),
                   (0.4, 130/256., 130/256.),
                   (0.6, 256/256., 256/256.),
                   (1.0, 0.0, 0.0)),
         'blue':  ((0.0, 80/256., 80/256.),
                   (0.2, 220/256., 220/256.),
                   (0.4, 0.0, 0.0),
                   (0.6, 20/256., 20/256.),
                   (1.0, 0.0, 0.0))}

add_cmap('bds_highcontrast', cdict)
add_cmap('algae', cdict)

# Set the default colormap to be algae.
matplotlib.rc('image', cmap="algae")

# This next colormap was designed by Tune Kamae and converted here by Matt
_vs = np.linspace(0,1,255)
_kamae_red = np.minimum(255,
                113.9*np.sin(7.64*(_vs**1.705)+0.701)-916.1*(_vs+1.755)**1.862 \
              + 3587.9*_vs+2563.4)/255.0
_kamae_grn = np.minimum(255,
                70.0*np.sin(8.7*(_vs**1.26)-2.418)+151.7*_vs**0.5+70.0)/255.0
_kamae_blu = np.minimum(255,
                194.5*_vs**2.88+99.72*np.exp(-77.24*(_vs-0.742)**2.0)
              + 45.40*_vs**0.089+10.0)/255.0

cdict = {'red':zip(_vs,_kamae_red,_kamae_red),
         'green':zip(_vs,_kamae_grn,_kamae_grn),
         'blue':zip(_vs,_kamae_blu,_kamae_blu)}
add_cmap('kamae', cdict)

# This one is a simple black & green map

cdict = {'red':   ((0.0, 0.0, 0.0),
                   (1.0, 0.0, 0.0)),
         'green': ((0.0, 0.0, 0.0),
                   (1.0, 1.0, 1.0)),
         'blue':  ((0.0, 0.0, 0.0),
                   (1.0, 0.0, 0.0))}

add_cmap('black_green', cdict)

# This one is a variant of a colormap commonly
# used for X-ray observations by Maxim Markevitch

cdict = {'red': ((0.0, 0.0, 0.0),
                 (0.3, 0.0, 0.0),
                 (0.352, 0.245, 0.245),
                 (0.42, 0.5, 0.5),
                 (0.51, 0.706, 0.706),
                 (0.613, 0.882, 0.882),
                 (0.742, 1.0, 1.0),
                 (1.0, 1.0, 1.0)),
         'green': ((0.0, 0.0, 0.0),
                   (0.585, 0.0, 0.0),
                   (0.613, 0.196, 0.196),
                   (0.693, 0.48, 0.48),
                   (0.785, 0.696, 0.696),
                   (0.885, 0.882, 0.882),
                   (1.0, 1.0, 1.0)),
         'blue': ((0.0, 0.0, 0.0),
                  (0.136, 0.0, 0.0),
                  (0.136, 0.373, 0.373),
                  (0.391, 1.0, 1.0),
                  (1.0, 1.0, 1.0))}

add_cmap("purple_mm", cdict)

# This one comes from
# http://permalink.gmane.org/gmane.comp.python.matplotlib.devel/10518
# and is an implementation of http://arxiv.org/abs/1108.5083
#

# cubehelix parameters
_gamma_cubehelix = 1.0
_s_cubehelix = 0.5
_r_cubehelix = -1.5
_h_cubehelix = 1.0

_cubehelix_data = {
        'red': lambda x: x**_gamma_cubehelix + (_h_cubehelix * x**_gamma_cubehelix * (1 - x**_gamma_cubehelix) / 2) * (-0.14861 * np.cos(2 * np.pi * (_s_cubehelix / 3 + _r_cubehelix * x)) + 1.78277 * np.sin(2 * np.pi * (_s_cubehelix / 3 + _r_cubehelix * x))),
        'green': lambda x: x**_gamma_cubehelix + (_h_cubehelix * x**_gamma_cubehelix * (1 - x**_gamma_cubehelix) / 2) * (-0.29227 * np.cos(2 * np.pi * (_s_cubehelix / 3 + _r_cubehelix * x)) - 0.90649 * np.sin(2 * np.pi * (_s_cubehelix / 3 + _r_cubehelix * x))),
        'blue': lambda x: x**_gamma_cubehelix + (_h_cubehelix * x**_gamma_cubehelix * (1 - x**_gamma_cubehelix) / 2) * (1.97294 * np.cos(2 * np.pi * (_s_cubehelix / 3 + _r_cubehelix * x))),
}

add_cmap("cubehelix", _cubehelix_data)

# Add colormaps in _colormap_data.py that weren't defined here
_vs = np.linspace(0,1,256)
for k,v in _cm.color_map_luts.iteritems():
    if k not in yt_colormaps and k not in mcm.cmap_d:
        cdict = { 'red': zip(_vs,v[0],v[0]),
                  'green': zip(_vs,v[1],v[1]),
                  'blue': zip(_vs,v[2],v[2]) }
        add_cmap(k, cdict)

def _extract_lookup_table(cmap_name):
    cmap = mcm.get_cmap(cmap_name)
    if not cmap._isinit: cmap._init()
    r = cmap._lut[:-3, 0]
    g = cmap._lut[:-3, 1]
    b = cmap._lut[:-3, 2]
    a = np.ones(b.shape)
    return [r, g, b, a]

def show_colormaps(subset = "all", filename=None):
    """
    Displays the colormaps available to yt.  Note, most functions can use
    both the matplotlib and the native yt colormaps; however, there are 
    some special functions existing within image_writer.py (e.g. write_image()
<<<<<<< HEAD
    write_fits(), write_bitmap(), etc.), which cannot access the matplotlib
=======
    write_bitmap(), etc.), which cannot access the matplotlib
>>>>>>> e25207e4
    colormaps.

    In addition to the colormaps listed, one can access the reverse of each 
    colormap by appending a "_r" to any map.
    
    Parameters
    ----------

    subset : string, opt

        valid values : "all", "yt_native"
        default : "all"

        As mentioned above, a few functions can only access yt_native 
        colormaps.  To display only the yt_native colormaps, set this
        to "yt_native".  

    filename : string, opt

        default: None

        If filename is set, then it will save the colormaps to an output
        file.  If it is not set, it will "show" the result interactively.
    """
    import pylab as pl

    a=np.outer(np.arange(0,1,0.01), np.ones(10))
    if (subset == "all"):
        maps = [ m for m in pl.cm.datad if (not m.startswith("idl")) & (not m.endswith("_r"))]
    if (subset == "yt_native"):
        maps = [ m for m in _cm.color_map_luts if (not m.startswith("idl")) & (not m.endswith("_r"))]
    maps = list(set(maps))
    maps.sort()
    # scale the image size by the number of cmaps
    pl.figure(figsize=(2.*len(maps)/10.,6))
    pl.subplots_adjust(top=0.7,bottom=0.05,left=0.01,right=0.99)
    l = len(maps)+1
    for i,m in enumerate(maps):
        pl.subplot(1,l,i+1)
        pl.axis("off")
        pl.imshow(a, aspect='auto',cmap=pl.get_cmap(m),origin="lower")      
        pl.title(m,rotation=90, fontsize=10, verticalalignment='bottom')
    if filename is not None:
        pl.savefig(filename, dpi=100, facecolor='gray') 
    else:  
        pl.show()<|MERGE_RESOLUTION|>--- conflicted
+++ resolved
@@ -167,11 +167,7 @@
     Displays the colormaps available to yt.  Note, most functions can use
     both the matplotlib and the native yt colormaps; however, there are 
     some special functions existing within image_writer.py (e.g. write_image()
-<<<<<<< HEAD
-    write_fits(), write_bitmap(), etc.), which cannot access the matplotlib
-=======
     write_bitmap(), etc.), which cannot access the matplotlib
->>>>>>> e25207e4
     colormaps.
 
     In addition to the colormaps listed, one can access the reverse of each 
