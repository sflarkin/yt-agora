--- conflicted
+++ resolved
@@ -82,9 +82,7 @@
         self.image = self.axes.imshow(data, origin='lower', extent=extent,
                                       norm=norm, vmin=self.zmin, aspect=aspect,
                                       vmax=self.zmax, cmap=cmap)
-<<<<<<< HEAD
         self.cb = self.figure.colorbar(self.image, self.cax)
-=======
 
     def _repr_png_(self):
         canvas = FigureCanvasAgg(self.figure)
@@ -92,4 +90,3 @@
         canvas.print_figure(f)
         f.seek(0)
         return f.read()
->>>>>>> 3df5b69b
