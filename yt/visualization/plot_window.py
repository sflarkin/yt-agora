"""
A plotting mechanism based on the idea of a "window" into the data.



"""

#-----------------------------------------------------------------------------
# Copyright (c) 2013, yt Development Team.
#
# Distributed under the terms of the Modified BSD License.
#
# The full license is in the file COPYING.txt, distributed with this software.
#-----------------------------------------------------------------------------
import base64
import numpy as np
import matplotlib
import types
<<<<<<< HEAD
import os
import __builtin__

from matplotlib.delaunay.triangulate import Triangulation as triang
from matplotlib.mathtext import MathTextParser
from distutils import version
=======
import sys
import warnings

from distutils.version import LooseVersion
from matplotlib.mathtext import MathTextParser
>>>>>>> e25207e4
from numbers import Number

from ._mpl_imports import FigureCanvasAgg
from .image_writer import apply_colormap
<<<<<<< HEAD
=======
from .base_plot_types import ImagePlotMPL
>>>>>>> e25207e4
from .fixed_resolution import \
    FixedResolutionBuffer, \
    ObliqueFixedResolutionBuffer, \
    OffAxisProjectionFixedResolutionBuffer
from .plot_modifications import get_smallest_appropriate_unit, \
    callback_registry
<<<<<<< HEAD
from .base_plot_types import ImagePlotMPL, CallbackWrapper
=======
>>>>>>> e25207e4
from .plot_container import \
    ImagePlotContainer, log_transform, linear_transform, \
    invalidate_data, invalidate_plot, apply_callback

<<<<<<< HEAD
from yt.funcs import \
    mylog, iterable, ensure_list, fix_axis, \
    get_ipython_api_version
from yt.utilities.lib import write_png_to_string
from yt.utilities.definitions import \
    x_dict, y_dict, \
    axis_names, axis_labels, \
=======
from yt.data_objects.time_series import \
    DatasetSeries
from yt.extern.six.moves import \
    StringIO
from yt.funcs import \
    mylog, iterable, ensure_list, \
    fix_axis, validate_width_tuple
from yt.units.unit_object import \
    Unit
from yt.units.unit_registry import \
    UnitParseError
from yt.units.yt_array import \
    YTArray, YTQuantity
from yt.utilities.png_writer import \
    write_png_to_string
from yt.utilities.definitions import \
>>>>>>> e25207e4
    formatted_length_unit_names
from yt.utilities.math_utils import \
    ortho_find
from yt.utilities.exceptions import \
<<<<<<< HEAD
     YTUnitNotRecognized, YTInvalidWidthError, YTCannotParseUnitDisplayName, \
     YTNotInsideNotebook

from yt.data_objects.time_series import \
    TimeSeriesData
=======
    YTUnitNotRecognized, \
    YTInvalidWidthError, \
    YTCannotParseUnitDisplayName, \
    YTUnitConversionError
>>>>>>> e25207e4

# Some magic for dealing with pyparsing being included or not
# included in matplotlib (not in gentoo, yes in everything else)
# Also accounting for the fact that in 1.2.0, pyparsing got renamed.
try:
    if LooseVersion(matplotlib.__version__) < LooseVersion("1.2.0"):
        from matplotlib.pyparsing import ParseFatalException
    else:
        if sys.version_info[0] == 3:
            from matplotlib.pyparsing_py3 import ParseFatalException
        else:
            from matplotlib.pyparsing_py2 import ParseFatalException
except ImportError:
    from pyparsing import ParseFatalException

<<<<<<< HEAD
def assert_valid_width_tuple(width):
    if not iterable(width) or len(width) != 2:
        raise YTInvalidWidthError("width (%s) is not a two element tuple" % width)
    if not isinstance(width[0], Number) and isinstance(width[1], str):
        msg = "width (%s) is invalid. " % str(width)
        msg += "Valid widths look like this: (12, 'au')"
        raise YTInvalidWidthError(msg)

def validate_iterable_width(width, unit=None):
=======
def fix_unitary(u):
    if u == '1':
        return 'unitary'
    else:
        return u

def validate_iterable_width(width, ds, unit=None):
>>>>>>> e25207e4
    if isinstance(width[0], tuple) and isinstance(width[1], tuple):
        validate_width_tuple(width[0])
        validate_width_tuple(width[1])
        return (ds.quan(width[0][0], fix_unitary(width[0][1])),
                ds.quan(width[1][0], fix_unitary(width[1][1])))
    elif isinstance(width[0], Number) and isinstance(width[1], Number):
        return (ds.quan(width[0], 'code_length'),
                ds.quan(width[1], 'code_length'))
    elif isinstance(width[0], YTQuantity) and isinstance(width[1], YTQuantity):
        return (ds.quan(width[0]), ds.quan(width[1]))
    else:
        validate_width_tuple(width)
        # If width and unit are both valid width tuples, we
        # assume width controls x and unit controls y
        try:
            validate_width_tuple(unit)
            return (ds.quan(width[0], fix_unitary(width[1])),
                    ds.quan(unit[0], fix_unitary(unit[1])))
        except YTInvalidWidthError:
            return (ds.quan(width[0], fix_unitary(width[1])),
                    ds.quan(width[0], fix_unitary(width[1])))

def get_sanitized_width(axis, width, depth, ds):
    if width is None:
        # Default to code units
        if not iterable(axis):
            xax = ds.coordinates.x_axis[axis]
            yax = ds.coordinates.y_axis[axis]
            w = ds.domain_width[[xax, yax]]
        else:
            # axis is actually the normal vector
            # for an off-axis data object.
            mi = np.argmin(ds.domain_width)
            w = ds.domain_width[[mi,mi]]
        width = (w[0], w[1])
    elif iterable(width):
        width = validate_iterable_width(width, ds)
    elif isinstance(width, YTQuantity):
        width = (width, width)
    elif isinstance(width, Number):
        width = (ds.quan(width, 'code_length'),
                 ds.quan(width, 'code_length'))
    else:
        raise YTInvalidWidthError(width)
    if depth is not None:
        if iterable(depth):
            validate_width_tuple(depth)
            depth = (ds.quan(depth[0], fix_unitary(depth[1])), )
        elif isinstance(depth, Number):
            depth = (ds.quan(depth, 'code_length',
                     registry = ds.unit_registry), )
        elif isinstance(depth, YTQuantity):
            depth = (depth, )
        else:
            raise YTInvalidWidthError(depth)
        return width + depth
    return width

def get_sanitized_center(center, ds):
    if isinstance(center, basestring):
        if center.lower() == "m" or center.lower() == "max":
            v, center = ds.find_max(("gas", "density"))
            center = ds.arr(center, 'code_length')
        elif center.lower() == "c" or center.lower() == "center":
            center = (ds.domain_left_edge + ds.domain_right_edge) / 2
        else:
            raise RuntimeError('center keyword \"%s\" not recognized' % center)
    elif isinstance(center, YTArray):
        return ds.arr(center)
    elif iterable(center):
        if iterable(center[0]) and isinstance(center[1], basestring):
            center = ds.arr(center[0], center[1])
        else:
            center = ds.arr(center, 'code_length')
    else:
        raise RuntimeError("center keyword \"%s\" not recognized" % center)
    return center

def get_window_parameters(axis, center, width, ds):
    if ds.geometry == "cartesian" or ds.geometry == "spectral_cube":
        width = get_sanitized_width(axis, width, None, ds)
        center = get_sanitized_center(center, ds)
    elif ds.geometry in ("polar", "cylindrical"):
        # Set our default width to be the full domain
        width = [ds.domain_right_edge[0]*2.0, ds.domain_right_edge[0]*2.0]
        center = ds.arr([0.0, 0.0, 0.0], "code_length")
    elif ds.geometry == "spherical":
        if axis == 0:
            width = ds.domain_width[1], ds.domain_width[2]
            center = 0.5*(ds.domain_left_edge + ds.domain_right_edge)
            center.convert_to_units("code_length")
        else:
            # Our default width here is the full domain
            width = [ds.domain_right_edge[0]*2.0, ds.domain_right_edge[0]*2.0]
            center = ds.arr([0.0, 0.0, 0.0], "code_length")
    elif ds.geometry == "geographic":
        c_r = ((ds.domain_right_edge + ds.domain_left_edge)/2.0)[2]
        center = ds.arr([0.0, 0.0, c_r], "code_length")
        if axis == 2:
            # latitude slice
            width = ds.arr([360, 180], "code_length")
        else:
            width = [2.0*(ds.domain_right_edge[2] + ds.surface_height),
                     2.0*(ds.domain_right_edge[2] + ds.surface_height)]
            center[2] = 0.0
    else:
        raise NotImplementedError
    xax = ds.coordinates.x_axis[axis]
    yax = ds.coordinates.y_axis[axis]
    bounds = (center[xax]-width[0] / 2,
              center[xax]+width[0] / 2,
              center[yax]-width[1] / 2,
              center[yax]+width[1] / 2)
    return (bounds, center)

def get_oblique_window_parameters(normal, center, width, ds, depth=None):
    width = get_sanitized_width(normal, width, depth, ds)
    center = get_sanitized_center(center, ds)

    if len(width) == 2:
        # Transforming to the cutting plane coordinate system
        center = (center - ds.domain_left_edge)/ds.domain_width - 0.5
        (normal,perp1,perp2) = ortho_find(normal)
        mat = np.transpose(np.column_stack((perp1,perp2,normal)))
        center = np.dot(mat,center)

    w = tuple(el.in_units('unitary') for el in width)
    bounds = tuple(((2*(i % 2))-1)*w[i//2]/2 for i in range(len(w)*2))

    return (bounds, center)

def get_axes_unit(width, ds):
    r"""
    Infers the axes unit names from the input width specification
    """
    if ds.no_cgs_equiv_length:
        return ("code_length",)*2
    if iterable(width):
        if isinstance(width[1], basestring):
            axes_unit = (width[1], width[1])
        elif iterable(width[1]):
            axes_unit = (width[0][1], width[1][1])
        elif isinstance(width[0], YTArray):
            axes_unit = (str(width[0].units), str(width[1].units))
        else:
            axes_unit = None
    else:
        if isinstance(width, YTArray):
            axes_unit = (str(width.units), str(width.units))
        else:
            axes_unit = None
    return axes_unit

class PlotWindow(ImagePlotContainer):
    r"""
    A ploting mechanism based around the concept of a window into a
    data source. It can have arbitrary fields, each of which will be
    centered on the same viewpoint, but will have individual zlimits.

    The data and plot are updated separately, and each can be
    invalidated as the object is modified.

    Data is handled by a FixedResolutionBuffer object.

    Parameters
    ----------
    data_source : :class:`yt.data_objects.data_containers.AMRProjBase` or
                  :class:`yt.data_objects.data_containers.AMRSliceBase`
        This is the source to be pixelized, which can be a projection or a
        slice.  (For cutting planes, see
        `yt.visualization.fixed_resolution.ObliqueFixedResolutionBuffer`.)
    bounds : sequence of floats
        Bounds are the min and max in the image plane that we want our
        image to cover.  It's in the order of (xmin, xmax, ymin, ymax),
        where the coordinates are all in the appropriate code units.
    buff_size : sequence of ints
        The size of the image to generate.
    antialias : boolean
        This can be true or false.  It determines whether or not sub-pixel
        rendering is used during data deposition.
    window_size : float
        The size of the window on the longest axis (in units of inches),
        including the margins but not the colorbar.

    """
<<<<<<< HEAD
    _frb = None
    def __init__(self, data_source, bounds, buff_size=(800,800), antialias=True,
                 periodic=True, origin='center-window', oblique=False,
                 window_size=10.0, fields=None, fontsize=18, setup=False):
        if not hasattr(self, "pf"):
            self.pf = data_source.pf
            ts = self._initialize_dataset(self.pf)
=======
    frb = None
    def __init__(self, data_source, bounds, buff_size=(800,800), antialias=True,
                 periodic=True, origin='center-window', oblique=False, 
                 window_size=8.0, fields=None, fontsize=18, aspect=None, 
                 setup=False):
        if not hasattr(self, "ds"):
            self.ds = data_source.ds
            ts = self._initialize_dataset(self.ds)
>>>>>>> e25207e4
            self.ts = ts
        self._initfinished = False
        self._axes_unit_names = None
        self.center = None
        self._periodic = periodic
        self.oblique = oblique
        self.buff_size = buff_size
        self.antialias = antialias
<<<<<<< HEAD
=======
        self.aspect = aspect
>>>>>>> e25207e4
        skip = list(FixedResolutionBuffer._exclude_fields) + data_source._key_fields
        if fields is None:
            fields = []
        else:
            fields = ensure_list(fields)
<<<<<<< HEAD
        self.override_fields = list(np.intersect1d(fields, skip))
        super(PlotWindow, self).__init__(data_source, fields,
                                         window_size, fontsize)
=======
        self.override_fields = list(set(fields).intersection(set(skip)))
        self.fields = [f for f in fields if f not in skip]
        super(PlotWindow, self).__init__(data_source, window_size, fontsize)
>>>>>>> e25207e4
        self._set_window(bounds) # this automatically updates the data and plot
        self.origin = origin
        if self.data_source.center is not None and oblique == False:
            ax = self.data_source.axis
            xax = self.ds.coordinates.x_axis[ax]
            yax = self.ds.coordinates.y_axis[ax]
            center = [self.data_source.center[xax],
                      self.data_source.center[yax]]
            self.set_center(center)
<<<<<<< HEAD
        if setup: self._setup_plots()
        for field in self._frb.data.keys():
            if self.pf.field_info[field].take_log:
=======
        for field in self.data_source._determine_fields(self.frb.data.keys()):
            finfo = self.data_source.ds._get_field_info(*field)
            if finfo.take_log:
>>>>>>> e25207e4
                self._field_transform[field] = log_transform
            else:
                self._field_transform[field] = linear_transform
        self.setup_callbacks()
        self._initfinished = True

    def _initialize_dataset(self, ts):
        if not isinstance(ts, DatasetSeries):
            if not iterable(ts): ts = [ts]
            ts = DatasetSeries(ts)
        return ts

    def __iter__(self):
        for ds in self.ts:
            mylog.warning("Switching to %s", ds)
            self._switch_ds(ds)
            yield self

    def piter(self, *args, **kwargs):
        for ds in self.ts.piter(*args, **kwargs):
            self._switch_ds(ds)
            yield self

    def _recreate_frb(self):
        old_fields = None
        if self.frb is not None:
            old_fields = self.frb.keys()
            old_units = [str(self.frb[of].units) for of in old_fields]
        if hasattr(self,'zlim'):
            bounds = self.xlim+self.ylim+self.zlim
        else:
            bounds = self.xlim+self.ylim
        if self._frb_generator is ObliqueFixedResolutionBuffer:
            bounds = np.array(bounds)

        self.frb = self._frb_generator(self.data_source, bounds, self.buff_size,
                                       self.antialias, periodic=self._periodic)
        if old_fields is None:
            self.frb._get_data_source_fields()
        else:
<<<<<<< HEAD
            for key in old_fields: self._frb[key]
        for key in self.override_fields:
            self._frb[key]
=======
            for key, unit in zip(old_fields, old_units):
                self.frb[key]
                self.frb[key].convert_to_units(unit)
        for key in self.override_fields:
            self.frb[key]
>>>>>>> e25207e4
        self._data_valid = True

    @property
    def width(self):
        Wx = self.xlim[1] - self.xlim[0]
        Wy = self.ylim[1] - self.ylim[0]
        return (Wx, Wy)

    @property
    def bounds(self):
        return self.xlim+self.ylim

    @invalidate_data
    def zoom(self, factor):
        r"""This zooms the window by *factor*.

        Parameters
        ----------
        factor : float
            multiplier for the current width

        """
        Wx, Wy = self.width
        centerx = self.xlim[0] + Wx*0.5
        centery = self.ylim[0] + Wy*0.5
        nWx, nWy = Wx/factor, Wy/factor
        self.xlim = (centerx - nWx*0.5, centerx + nWx*0.5)
        self.ylim = (centery - nWy*0.5, centery + nWy*0.5)
        return self

    @invalidate_data
    def pan(self, deltas):
        r"""Pan the image by specifying absolute code unit coordinate deltas.

        Parameters
        ----------
        deltas : Two-element sequence of floats, quantities, or (float, unit)
                 tuples.

            (delta_x, delta_y).  If a unit is not supplied the unit is assumed
            to be code_length.

        """
        if len(deltas) != 2:
            raise RuntimeError(
                "The pan function accepts a two-element sequence.\n"
                "Received %s." % (deltas, ))
        if isinstance(deltas[0], Number) and isinstance(deltas[1], Number):
            deltas = (self.ds.quan(deltas[0], 'code_length'),
                      self.ds.quan(deltas[1], 'code_length'))
        elif isinstance(deltas[0], tuple) and isinstance(deltas[1], tuple):
            deltas = (self.ds.quan(deltas[0][0], deltas[0][1]),
                      self.ds.quan(deltas[1][0], deltas[1][1]))
        elif isinstance(deltas[0], YTQuantity) and isinstance(deltas[1], YTQuantity):
            pass
        else:
            raise RuntimeError(
                "The arguments of the pan function must be a sequence of floats,\n"
                "quantities, or (float, unit) tuples. Received %s." % (deltas, ))
        self.xlim = (self.xlim[0] + deltas[0], self.xlim[1] + deltas[0])
        self.ylim = (self.ylim[0] + deltas[1], self.ylim[1] + deltas[1])
        return self

    @invalidate_data
    def pan_rel(self, deltas):
        r"""Pan the image by specifying relative deltas, to the FOV.

        Parameters
        ----------
        deltas : sequence of floats
            (delta_x, delta_y) in *relative* code unit coordinates

        """
        Wx, Wy = self.width
        self.xlim = (self.xlim[0] + Wx*deltas[0], self.xlim[1] + Wx*deltas[0])
        self.ylim = (self.ylim[0] + Wy*deltas[1], self.ylim[1] + Wy*deltas[1])
        return self
<<<<<<< HEAD
=======

    @invalidate_plot
    def set_unit(self, field, new_unit):
        """Sets a new unit for the requested field

        parameters
        ----------
        field : string or field tuple
           The name of the field that is to be changed.

        new_unit : string or Unit object
           The name of the new unit.
        """
        field = self.data_source._determine_fields(field)[0]
        field = ensure_list(field)
        new_unit = ensure_list(new_unit)
        if len(field) > 1 and len(new_unit) != len(field):
            raise RuntimeError(
                "Field list {} and unit "
                "list {} are incompatible".format(field, new_unit))
        for f, u in zip(field, new_unit):
            self.frb[f].convert_to_units(u)
        return self

    @invalidate_plot
    def set_origin(self, origin):
        """Set the plot origin.

        Parameters
        ----------
        origin : string or length 1, 2, or 3 sequence of strings
            The location of the origin of the plot coordinate system.  This is
            represented by '-' separated string or a tuple of strings.  In the
            first index the y-location is given by 'lower', 'upper', or 'center'.
            The second index is the x-location, given as 'left', 'right', or
            'center'.  Finally, the whether the origin is applied in 'domain'
            space, plot 'window' space or 'native' simulation coordinate system
            is given. For example, both 'upper-right-domain' and ['upper',
            'right', 'domain'] both place the origin in the upper right hand
            corner of domain space. If x or y are not given, a value is inffered.
            For instance, 'left-domain' corresponds to the lower-left hand corner
            of the simulation domain, 'center-domain' corresponds to the center
            of the simulation domain, or 'center-window' for the center of the
            plot window. Further examples:

            ==================================     ============================
            format                                 example
            ==================================     ============================
            '{space}'                              'domain'
            '{xloc}-{space}'                       'left-window'
            '{yloc}-{space}'                       'upper-domain'
            '{yloc}-{xloc}-{space}'                'lower-right-window'
            ('{space}',)                           ('window',)
            ('{xloc}', '{space}')                  ('right', 'domain')
            ('{yloc}', '{space}')                  ('lower', 'window')
            ('{yloc}', '{xloc}', '{space}')        ('lower', 'right', 'window')
            ==================================     ============================

        """
        self.origin = origin
        return self
>>>>>>> e25207e4

    @invalidate_data
    def _set_window(self, bounds):
        """Set the bounds of the plot window.
        This is normally only called internally, see set_width.


        Parameters
        ----------

        bounds : a four element sequence of floats
            The x and y bounds, in the format (x0, x1, y0, y1)

        """
        if self.center is not None:
            dx = bounds[1] - bounds[0]
            dy = bounds[3] - bounds[2]
            self.xlim = (self.center[0] - dx/2., self.center[0] + dx/2.)
            self.ylim = (self.center[1] - dy/2., self.center[1] + dy/2.)
        else:
            self.xlim = tuple(bounds[0:2])
            self.ylim = tuple(bounds[2:4])
            if len(bounds) == 6:
                self.zlim = tuple(bounds[4:6])
        mylog.info("xlim = %f %f" % self.xlim)
        mylog.info("ylim = %f %f" % self.ylim)
        if hasattr(self,'zlim'):
            mylog.info("zlim = %f %f" % self.zlim)

    @invalidate_data
    def set_width(self, width, unit = None):
        """set the width of the plot window

        parameters
        ----------
        width : float, array of floats, (float, unit) tuple, or tuple of
                (float, unit) tuples.

             Width can have four different formats to support windows with
             variable x and y widths.  They are:

             ==================================     =======================
             format                                 example
             ==================================     =======================
             (float, string)                        (10,'kpc')
             ((float, string), (float, string))     ((10,'kpc'),(15,'kpc'))
             float                                  0.2
             (float, float)                         (0.2, 0.3)
             ==================================     =======================

             For example, (10, 'kpc') requests a plot window that is 10
             kiloparsecs wide in the x and y directions,
             ((10,'kpc'),(15,'kpc')) requests a window that is 10 kiloparsecs
             wide along the x axis and 15 kiloparsecs wide along the y axis.
             In the other two examples, code units are assumed, for example
             (0.2, 0.3) requests a plot that has an x width of 0.2 and a y
             width of 0.3 in code units.  If units are provided the resulting
             plot axis labels will use the supplied units.
        unit : str
             the unit the width has been specified in. If width is a tuple, this
             argument is ignored. Defaults to code units.
        """
        if isinstance(width, Number):
            if unit is None:
                width = (width, 'code_length')
            else:
                width = (width, fix_unitary(unit))

        axes_unit = get_axes_unit(width, self.ds)

        width = get_sanitized_width(self.frb.axis, width, None, self.ds)

        centerx = (self.xlim[1] + self.xlim[0])/2.
        centery = (self.ylim[1] + self.ylim[0])/2.

        self.xlim = (centerx - width[0]/2, centerx + width[0]/2)
        self.ylim = (centery - width[1]/2, centery + width[1]/2)

        if hasattr(self,'zlim'):
            centerz = (self.zlim[1] + self.zlim[0])/2.
            mw = np.max([width[0], width[1]])
            self.zlim = (centerz - mw/2.,
                         centerz + mw/2.)
        return self

        self.set_axes_unit(axes_unit)

        return self

    @invalidate_data
    def set_center(self, new_center, unit = 'code_length'):
        """Sets a new center for the plot window

        parameters
        ----------
        new_center : two element sequence of floats
            The coordinates of the new center of the image in the
            coordinate system defined by the plot axes. If the unit
            keyword is not specified, the coordinates are assumed to
            be in code units.

        unit : string
            The name of the unit new_center is given in.  If new_center is a
            YTArray or tuple of YTQuantities, this keyword is ignored.

        """
        error = RuntimeError(
            "\n"
            "new_center must be a two-element list or tuple of floats \n"
            "corresponding to a coordinate in the plot relative to \n"
            "the plot coordinate system.\n"
        )
        if new_center is None:
            self.center = None
        elif iterable(new_center):
<<<<<<< HEAD
            try:
                assert all(isinstance(el, Number) for el in new_center)
            except AssertionError:
                raise error
            if len(new_center) != 2:
                raise error
            new_center = [c / self.pf[unit] for c in new_center]
=======
            if len(new_center) != 2:
                raise error
            for el in new_center:
                if not isinstance(el, Number) and not isinstance(el, YTQuantity):
                    raise error
            if isinstance(new_center[0], Number):
                new_center = [self.ds.quan(c, unit) for c in new_center]
>>>>>>> e25207e4
            self.center = new_center
        else:
            raise error
        self._set_window(self.bounds)
        return self

    @invalidate_data
    def set_antialias(self,aa):
        self.antialias = aa

    @invalidate_data
    def set_buff_size(self, size):
        """Sets a new buffer size for the fixed resolution buffer

        parameters
        ----------
        size : int or two element sequence of ints
            The number of data elements in the buffer on the x and y axes.
            If a scalar is provided,  then the buffer is assumed to be square.
        """
        if iterable(size):
            self.buff_size = size
        else:
            self.buff_size = (size, size)
        return self

    def set_window_size(self, size):
        """This calls set_figure_size to adjust the size of the plot window.

        This is equivalent to set_figure_size but it still available to maintain
        backwards compatibility.
        """
        self.set_figure_size(size)
        return self

    @invalidate_plot
    def set_axes_unit(self, unit_name):
        r"""Set the unit for display on the x and y axes of the image.

        Parameters
        ----------
        unit_name : string or two element tuple of strings
            A unit, available for conversion in the dataset, that the
            image extents will be displayed in.  If set to None, any previous
            units will be reset.  If the unit is None, the default is chosen.
            If unit_name is '1', 'u', or 'unitary', it will not display the
            units, and only show the axes name. If unit_name is a tuple, the
            first element is assumed to be the unit for the x axis and the
            second element the unit for the y axis.

        Raises
        ------
        YTUnitNotRecognized
            If the unit is not known, this will be raised.

        Examples
        --------

        >>> from yt import load
        >>> ds = load("IsolatedGalaxy/galaxy0030/galaxy0030")
        >>> p = ProjectionPlot(ds, "y", "Density")
        >>> p.set_axes_unit("kpc")

        """
        # blind except because it could be in conversion_factors or units
        if unit_name is not None:
            if isinstance(unit_name, basestring):
                unit_name = (unit_name, unit_name)
            for un in unit_name:
                try:
                    self.ds.length_unit.in_units(un)
                except (YTUnitConversionError, UnitParseError):
                    raise YTUnitNotRecognized(un)
        self._axes_unit_names = unit_name
        return self

<<<<<<< HEAD
=======
    @property
    def _frb(self):
        # Note we use SyntaxWarning because DeprecationWarning is not shown
        # by default
        warnings.warn("_frb is deprecated, use frb instead.",
                      SyntaxWarning)
        return self.frb

>>>>>>> e25207e4
class PWViewerMPL(PlotWindow):
    """Viewer using matplotlib as a backend via the WindowPlotMPL.

    """
    _current_field = None
    _frb_generator = None
    _plot_type = None

    def __init__(self, *args, **kwargs):
        if self._frb_generator is None:
            self._frb_generator = kwargs.pop("frb_generator")
        if self._plot_type is None:
            self._plot_type = kwargs.pop("plot_type")
        PlotWindow.__init__(self, *args, **kwargs)

    def _setup_origin(self):
        origin = self.origin
        axis_index = self.data_source.axis
        if isinstance(origin, basestring):
            origin = tuple(origin.split('-'))[:3]
        if 1 == len(origin):
            origin = ('lower', 'left') + origin
        elif 2 == len(origin) and origin[0] in set(['left','right','center']):
            o0map = {'left': 'lower', 'right': 'upper', 'center': 'center'}
            origin = (o0map[origin[0]],) + origin
        elif 2 == len(origin) and origin[0] in set(['lower','upper','center']):
            origin = (origin[0], 'center', origin[-1])
        assert origin[-1] in ['window', 'domain', 'native']

        if origin[2] == 'window':
            xllim, xrlim = self.xlim
            yllim, yrlim = self.ylim
        elif origin[2] == 'domain':
            xax = self.ds.coordinates.x_axis[axis_index]
            yax = self.ds.coordinates.y_axis[axis_index]
            xllim = self.ds.domain_left_edge[xax]
            xrlim = self.ds.domain_right_edge[xax]
            yllim = self.ds.domain_left_edge[yax]
            yrlim = self.ds.domain_right_edge[yax]
        elif origin[2] == 'native':
            return (self.ds.quan(0.0, 'code_length'),
                    self.ds.quan(0.0, 'code_length'))
        else:
            mylog.warn("origin = {0}".format(origin))
            msg = \
                ('origin keyword "{0}" not recognized, must declare "domain" '
                 'or "center" as the last term in origin.').format(self.origin)
            raise RuntimeError(msg)

        if origin[0] == 'lower':
            yc = yllim
        elif origin[0] == 'upper':
            yc = yrlim
        elif origin[0] == 'center':
            yc = (yllim + yrlim)/2.0
        else:
            mylog.warn("origin = {0}".format(origin))
            msg = ('origin keyword "{0}" not recognized, must declare "lower" '
                   '"upper" or "center" as the first term in origin.')
            msg = msg.format(self.origin)
            raise RuntimeError(msg)

        if origin[1] == 'left':
            xc = xllim
        elif origin[1] == 'right':
            xc = xrlim
        elif origin[1] == 'center':
            xc = (xllim + xrlim)/2.0
        else:
            mylog.warn("origin = {0}".format(origin))
            msg = ('origin keyword "{0}" not recognized, must declare "left" '
                   '"right" or "center" as the second term in origin.')
            msg = msg.format(self.origin)
            raise RuntimeError(msg)

        return xc, yc

    def _setup_plots(self):
        self._colorbar_valid = True
        for f in list(set(self.data_source._determine_fields(self.fields))):
            axis_index = self.data_source.axis

            xc, yc = self._setup_origin()

            if self._axes_unit_names is None:
                unit = get_smallest_appropriate_unit(
                    self.xlim[1] - self.xlim[0], self.ds)
                (unit_x, unit_y) = (unit, unit)
            else:
                (unit_x, unit_y) = self._axes_unit_names

            # For some plots we may set aspect by hand, such as for spectral cube data.
            # This will likely be replaced at some point by the coordinate handler
            # setting plot aspect.
            if self.aspect is None:
                self.aspect = np.float64(self.ds.quan(1.0, unit_y) /
                                         self.ds.quan(1.0, unit_x))

            extentx = [(self.xlim[i] - xc).in_units(unit_x) for i in (0, 1)]
            extenty = [(self.ylim[i] - yc).in_units(unit_y) for i in (0, 1)]

            extent = extentx + extenty

            if f in self.plots.keys():
                zlim = (self.plots[f].zmin, self.plots[f].zmax)
            else:
                zlim = (None, None)

<<<<<<< HEAD
            plot_aspect = (self.xlim[1] - self.xlim[0]) / (self.ylim[1] - self.ylim[0])

            # This sets the size of the figure, and defaults to making one of the dimensions smaller.
            # This should protect against giant images in the case of a very large aspect ratio.
            cbar_frac = 0.0
            if plot_aspect > 1.0:
                size = (self.figure_size*(1.+cbar_frac), self.figure_size/plot_aspect)
            else:
                size = (plot_aspect*self.figure_size*(1.+cbar_frac), self.figure_size)

            # Correct the aspect ratio in case unit_x and unit_y are different
            aspect = self.pf[unit_x]/self.pf[unit_y]

            image = self._frb[f]
=======
            image = self.frb[f]

            if self._field_transform[f] == log_transform:
                msg = None
                if zlim != (None, None):
                    pass
                elif np.nanmax(image) == np.nanmin(image):
                    msg = "Plot image for field %s has zero dynamic " \
                          "range. Min = Max = %f." % (f, np.nanmax(image))
                elif np.nanmax(image) <= 0:
                    msg = "Plot image for field %s has no positive " \
                          "values.  Max = %f." % (f, np.nanmax(image))
                elif not np.any(np.isfinite(image)):
                    msg = "Plot image for field %s is filled with NaNs." % (f,)
                if msg is not None:
                    mylog.warning(msg)
                    mylog.warning("Switching to linear colorbar scaling.")
                    self._field_transform[f] = linear_transform
>>>>>>> e25207e4

            if image.max() == image.min() and self._field_transform[f] == log_transform:
                mylog.warning("Plot image for field %s has zero dynamic " \
                              "range. Min = Max = %d." % \
                              (f, image.max()))
                mylog.warning("Switching to linear colorbar scaling.")
                self._field_transform[f] = linear_transform

            fp = self._font_properties

            fig = None
            axes = None
            cax = None
<<<<<<< HEAD
            if self.plots.has_key(f):
=======
            draw_colorbar = True
            draw_axes = True
            if f in self.plots:
                draw_colorbar = self.plots[f]._draw_colorbar
                draw_axes = self.plots[f]._draw_axes
>>>>>>> e25207e4
                if self.plots[f].figure is not None:
                    fig = self.plots[f].figure
                    axes = self.plots[f].axes
                    cax = self.plots[f].cax

<<<<<<< HEAD
            self.plots[f] = WindowPlotMPL(image, self._field_transform[f].name,
                                          self._colormaps[f], extent, aspect,
                                          zlim, size, fp.get_size(), fig, axes,
                                          cax)
=======
            self.plots[f] = WindowPlotMPL(
                image, self._field_transform[f].name,
                self._colormaps[f], extent, zlim,
                self.figure_size, fp.get_size(),
                self.aspect, fig, axes, cax)
>>>>>>> e25207e4

            axes_unit_labels = ['', '']
            comoving = False
            hinv = False
            for i, un in enumerate((unit_x, unit_y)):
<<<<<<< HEAD
                if un.endswith('cm') and un != 'cm':
                    comoving = True
                    un = un[:-2]
                # no length units end in h so this is safe
                if un.endswith('h'):
                    hinv = True
                    un = un[:-1]
=======
                if hasattr(self.ds.coordinates, "default_unit_label"):
                    axax = getattr(self.ds.coordinates, "%s_axis" % ("xy"[i]))[axis_index]
                    un = self.ds.coordinates.default_unit_label[axax]
                    axes_unit_labels[i] = '\/\/('+un+')'
                    continue
                # Use sympy to factor h out of the unit.  In this context 'un'
                # is a string, so we call the Unit constructor.
                expr = Unit(un, registry=self.ds.unit_registry).expr
                h_expr = Unit('h', registry=self.ds.unit_registry).expr
                # See http://docs.sympy.org/latest/modules/core.html#sympy.core.expr.Expr
                h_power = expr.as_coeff_exponent(h_expr)[1]
                # un is now the original unit, but with h factored out.
                un = str(expr*h_expr**(-1*h_power))
                if str(un).endswith('cm') and un != 'cm':
                    comoving = True
                    un = un[:-2]
                # no length units besides code_length end in h so this is safe
                if h_power == -1:
                    hinv = True
                elif h_power != 0:
                    # It doesn't make sense to scale a position by anything
                    # other than h**-1
                    raise RuntimeError
>>>>>>> e25207e4
                if un in formatted_length_unit_names:
                    un = formatted_length_unit_names[un]
                if un not in ['1', 'u', 'unitary']:
                    if hinv:
                        un = un + '\,h^{-1}'
                    if comoving:
                        un = un + '\,(1+z)^{-1}'
                    axes_unit_labels[i] = '\/\/('+un+')'

            if self.oblique:
                labels = [r'$\rm{Image\/x'+axes_unit_labels[0]+'}$',
                          r'$\rm{Image\/y'+axes_unit_labels[1]+'}$']
            else:
                axis_names = self.ds.coordinates.axis_name
                xax = self.ds.coordinates.x_axis[axis_index]
                yax = self.ds.coordinates.y_axis[axis_index]

                if hasattr(self.ds.coordinates, "axis_default_unit_label"):
                    axes_unit_labels = \
                    [self.ds.coordinates.axis_default_unit_name[xax],
                     self.ds.coordinates.axis_default_unit_name[yax]]
                labels = [r'$\rm{'+axis_names[xax]+axes_unit_labels[0] + r'}$',
                          r'$\rm{'+axis_names[yax]+axes_unit_labels[1] + r'}$']

                if hasattr(self.ds.coordinates, "axis_field"):
                    if xax in self.ds.coordinates.axis_field:
                        xmin, xmax = self.ds.coordinates.axis_field[xax](
                            0, self.xlim, self.ylim)
                    else:
                        xmin, xmax = [float(x) for x in extentx]
                    if yax in self.ds.coordinates.axis_field:
                        ymin, ymax = self.ds.coordinates.axis_field[yax](
                            1, self.xlim, self.ylim)
                    else:
                        ymin, ymax = [float(y) for y in extenty]
                    self.plots[f].image.set_extent((xmin,xmax,ymin,ymax))
                    self.plots[f].axes.set_aspect("auto")

            x_label, y_label, colorbar_label = self._get_axes_labels(f)

            if x_label is not None:
                labels[0] = x_label
            if y_label is not None:
                labels[1] = y_label

            self.plots[f].axes.set_xlabel(labels[0],fontproperties=fp)
            self.plots[f].axes.set_ylabel(labels[1],fontproperties=fp)

            for label in (self.plots[f].axes.get_xticklabels() +
                          self.plots[f].axes.get_yticklabels() +
                          [self.plots[f].axes.xaxis.get_offset_text(),
                           self.plots[f].axes.yaxis.get_offset_text()]):
                label.set_fontproperties(fp)

            # Determine the units of the data
            units = Unit(self.frb[f].units, registry=self.ds.unit_registry)
            units = units.latex_representation()

            if colorbar_label is None:
                colorbar_label = image.info['label']
                if hasattr(self, 'projected'):
                    colorbar_label = "$\\rm{Projected }$ %s" % colorbar_label
                if units is None or units == '':
                    pass
                else:
                    colorbar_label += r'$\/\/('+units+r')$'

            parser = MathTextParser('Agg')
            try:
                parser.parse(colorbar_label)
            except ParseFatalException, err:
                raise YTCannotParseUnitDisplayName(f, colorbar_label, str(err))

            self.plots[f].cb.set_label(colorbar_label, fontproperties=fp)

            for label in (self.plots[f].cb.ax.get_xticklabels() +
                          self.plots[f].cb.ax.get_yticklabels() +
                          [self.plots[f].cb.ax.axes.xaxis.get_offset_text(),
                           self.plots[f].cb.ax.axes.yaxis.get_offset_text()]):
                label.set_fontproperties(fp)

            self.run_callbacks(f)

            if draw_axes is False:
                self.plots[f]._toggle_axes(draw_axes)

            if draw_colorbar is False:
                self.plots[f]._toggle_colorbar(draw_colorbar)

            if self._font_color is not None:
                ax = self.plots[f].axes
                cbax = self.plots[f].cb.ax
                labels = ax.xaxis.get_ticklabels() + ax.yaxis.get_ticklabels()
                labels += cbax.yaxis.get_ticklabels()
                labels += [ax.xaxis.label, ax.yaxis.label, cbax.yaxis.label]
                for label in labels:
                    label.set_color(self._font_color)

        self._plot_valid = True

    def setup_callbacks(self):
        for key in callback_registry:
            ignored = ['PlotCallback','CoordAxesCallback','LabelCallback',
                       'UnitBoundaryCallback']
            if self._plot_type.startswith('OffAxis'):
                ignored += ['HopCirclesCallback','HopParticleCallback',
                            'ParticleCallback','ClumpContourCallback',
                            'GridBoundaryCallback']
            if self._plot_type == 'OffAxisProjection':
                ignored += ['VelocityCallback','MagFieldCallback',
                            'QuiverCallback','CuttingQuiverCallback',
                            'StreamlineCallback']
            if key in ignored:
                continue
            cbname = callback_registry[key]._type_name
            CallbackMaker = callback_registry[key]
            callback = invalidate_plot(apply_callback(CallbackMaker))
            callback.__doc__ = CallbackMaker.__doc__
            self.__dict__['annotate_'+cbname] = types.MethodType(callback,self)

class AxisAlignedSlicePlot(PWViewerMPL):
    r"""Creates a slice plot from a dataset

    Given a ds object, an axis to slice along, and a field name
    string, this will return a PWViewrMPL object containing
    the plot.

    The plot can be updated using one of the many helper functions
    defined in PlotWindow.

    Parameters
    ----------
    ds : `Dataset`
         This is the dataset object corresponding to the
         simulation output to be plotted.
    axis : int or one of 'x', 'y', 'z'
         An int corresponding to the axis to slice along (0=x, 1=y, 2=z)
         or the axis name itself
    fields : string
         The name of the field(s) to be plotted.
<<<<<<< HEAD
    center : two or three-element vector of sequence floats, or one of 'c', 
         'center', 'max' or 'm'. The coordinate of the center of the image. 
         If set to 'c', 'center' or left blank, the plot is centered on the
         middle of the domain. If set to 'max' or 'm', the center will be at 
         the point of highest density.
=======
    center : A sequence floats, a string, or a tuple.
         The coordinate of the center of the image. If set to 'c', 'center' or
         left blank, the plot is centered on the middle of the domain. If set to
         'max' or 'm', the center will be located at the maximum of the
         ('gas', 'density') field. Units can be specified by passing in center
         as a tuple containing a coordinate and string unit name or by passing
         in a YTArray.  If a list or unitless array is supplied, code units are
         assumed.
>>>>>>> e25207e4
    width : tuple or a float.
         Width can have four different formats to support windows with variable
         x and y widths.  They are:

         ==================================     =======================
         format                                 example
         ==================================     =======================
         (float, string)                        (10,'kpc')
         ((float, string), (float, string))     ((10,'kpc'),(15,'kpc'))
         float                                  0.2
         (float, float)                         (0.2, 0.3)
         ==================================     =======================

         For example, (10, 'kpc') requests a plot window that is 10 kiloparsecs
         wide in the x and y directions, ((10,'kpc'),(15,'kpc')) requests a
         window that is 10 kiloparsecs wide along the x axis and 15
         kiloparsecs wide along the y axis.  In the other two examples, code
         units are assumed, for example (0.2, 0.3) requests a plot that has an
         x width of 0.2 and a y width of 0.3 in code units.  If units are
         provided the resulting plot axis labels will use the supplied units.
    axes_unit : A string
         The name of the unit for the tick labels on the x and y axes.
         Defaults to None, which automatically picks an appropriate unit.
         If axes_unit is '1', 'u', or 'unitary', it will not display the
         units, and only show the axes name.
    origin : string or length 1, 2, or 3 sequence of strings
         The location of the origin of the plot coordinate system.  This is
         represented by '-' separated string or a tuple of strings.  In the
         first index the y-location is given by 'lower', 'upper', or 'center'.
         The second index is the x-location, given as 'left', 'right', or
         'center'.  Finally, the whether the origin is applied in 'domain'
         space, plot 'window' space or 'native' simulation coordinate system
         is given. For example, both 'upper-right-domain' and ['upper',
         'right', 'domain'] both place the origin in the upper right hand
         corner of domain space. If x or y are not given, a value is inffered.
         For instance, 'left-domain' corresponds to the lower-left hand corner
         of the simulation domain, 'center-domain' corresponds to the center
         of the simulation domain, or 'center-window' for the center of the
         plot window. Further examples:

         ==================================     ============================
         format                                 example
         ==================================     ============================
         '{space}'                              'domain'
         '{xloc}-{space}'                       'left-window'
         '{yloc}-{space}'                       'upper-domain'
         '{yloc}-{xloc}-{space}'                'lower-right-window'
         ('{space}',)                           ('window',)
         ('{xloc}', '{space}')                  ('right', 'domain')
         ('{yloc}', '{space}')                  ('lower', 'window')
         ('{yloc}', '{xloc}', '{space}')        ('lower', 'right', 'window')
         ==================================     ============================
    fontsize : integer
         The size of the fonts for the axis, colorbar, and tick labels.
    field_parameters : dictionary
         A dictionary of field parameters than can be accessed by derived
         fields.

    Examples
    --------

    This will save an image the the file 'sliceplot_Density

    >>> from yt import load
    >>> ds = load('IsolatedGalaxy/galaxy0030/galaxy0030')
    >>> p = SlicePlot(ds, 2, 'density', 'c', (20, 'kpc'))
    >>> p.save('sliceplot')

    """
    _plot_type = 'Slice'
    _frb_generator = FixedResolutionBuffer

    def __init__(self, ds, axis, fields, center='c', width=None, axes_unit=None,
                 origin='center-window', fontsize=18, field_parameters=None,
                 window_size=8.0, aspect=None):
        # this will handle time series data and controllers
        ts = self._initialize_dataset(ds)
        self.ts = ts
        ds = self.ds = ts[0]
        axis = fix_axis(axis, ds)
        (bounds, center) = get_window_parameters(axis, center, width, ds)
        if field_parameters is None: field_parameters = {}
<<<<<<< HEAD
        slc = pf.h.slice(axis, center[axis], center=center, fields=fields, **field_parameters)
        PWViewerMPL.__init__(self, slc, bounds, origin=origin,
                             fontsize=fontsize, fields=fields)
=======
        slc = ds.slice(axis, center[axis],
            field_parameters = field_parameters, center=center)
        slc.get_data(fields)
        PWViewerMPL.__init__(self, slc, bounds, origin=origin,
                             fontsize=fontsize, fields=fields,
                             window_size=window_size, aspect=aspect)
        if axes_unit is None:
            axes_unit = get_axes_unit(width, ds)
>>>>>>> e25207e4
        self.set_axes_unit(axes_unit)

class ProjectionPlot(PWViewerMPL):
    r"""Creates a projection plot from a dataset

    Given a ds object, an axis to project along, and a field name
    string, this will return a PWViewrMPL object containing
    the plot.

    The plot can be updated using one of the many helper functions
    defined in PlotWindow.

    Parameters
    ----------
    ds : `Dataset`
        This is the dataset object corresponding to the
        simulation output to be plotted.
    axis : int or one of 'x', 'y', 'z'
         An int corresponding to the axis to slice along (0=x, 1=y, 2=z)
         or the axis name itself
    fields : string
<<<<<<< HEAD
        The name of the field(s) to be plotted.
    center : two or three-element vector of sequence floats, or one of 'c', 
         'center', 'max' or 'm'. The coordinate of the center of the image. 
         If set to 'c', 'center' or left blank, the plot is centered on the
         middle of the domain. If set to 'max' or 'm', the center will be at 
         the point of highest density.
=======
         The name of the field(s) to be plotted.
    center : A sequence floats, a string, or a tuple.
         The coordinate of the center of the image. If set to 'c', 'center' or
         left blank, the plot is centered on the middle of the domain. If set to
         'max' or 'm', the center will be located at the maximum of the
         ('gas', 'density') field. Units can be specified by passing in center
         as a tuple containing a coordinate and string unit name or by passing
         in a YTArray.  If a list or unitless array is supplied, code units are
         assumed.
>>>>>>> e25207e4
    width : tuple or a float.
         Width can have four different formats to support windows with variable
         x and y widths.  They are:

         ==================================     =======================
         format                                 example
         ==================================     =======================
         (float, string)                        (10,'kpc')
         ((float, string), (float, string))     ((10,'kpc'),(15,'kpc'))
         float                                  0.2
         (float, float)                         (0.2, 0.3)
         ==================================     =======================

         For example, (10, 'kpc') requests a plot window that is 10 kiloparsecs
         wide in the x and y directions, ((10,'kpc'),(15,'kpc')) requests a
         window that is 10 kiloparsecs wide along the x axis and 15
         kiloparsecs wide along the y axis.  In the other two examples, code
         units are assumed, for example (0.2, 0.3) requests a plot that has an
         x width of 0.2 and a y width of 0.3 in code units.  If units are
         provided the resulting plot axis labels will use the supplied units.
    axes_unit : A string
         The name of the unit for the tick labels on the x and y axes.
         Defaults to None, which automatically picks an appropriate unit.
         If axes_unit is '1', 'u', or 'unitary', it will not display the
         units, and only show the axes name.
    origin : string or length 1, 2, or 3 sequence of strings
         The location of the origin of the plot coordinate system.  This is
         represented by '-' separated string or a tuple of strings.  In the
         first index the y-location is given by 'lower', 'upper', or 'center'.
         The second index is the x-location, given as 'left', 'right', or
         'center'.  Finally, the whether the origin is applied in 'domain'
         space, plot 'window' space or 'native' simulation coordinate system
         is given. For example, both 'upper-right-domain' and ['upper',
         'right', 'domain'] both place the origin in the upper right hand
         corner of domain space. If x or y are not given, a value is inffered.
         For instance, 'left-domain' corresponds to the lower-left hand corner
         of the simulation domain, 'center-domain' corresponds to the center
         of the simulation domain, or 'center-window' for the center of the
         plot window. Further examples:

         ==================================     ============================
         format                                 example
         ==================================     ============================
         '{space}'                              'domain'
         '{xloc}-{space}'                       'left-window'
         '{yloc}-{space}'                       'upper-domain'
         '{yloc}-{xloc}-{space}'                'lower-right-window'
         ('{space}',)                           ('window',)
         ('{xloc}', '{space}')                  ('right', 'domain')
         ('{yloc}', '{space}')                  ('lower', 'window')
         ('{yloc}', '{xloc}', '{space}')        ('lower', 'right', 'window')
         ==================================     ============================

    data_source : AMR3DData Object
         Object to be used for data selection.  Defaults to a region covering
         the entire simulation.
    weight_field : string
         The name of the weighting field.  Set to None for no weight.
    max_level: int
         The maximum level to project to.
    fontsize : integer
         The size of the fonts for the axis, colorbar, and tick labels.
    field_parameters : dictionary
         A dictionary of field parameters than can be accessed by derived
         fields.

    Examples
    --------

    Create a projection plot with a width of 20 kiloparsecs centered on the
    center of the simulation box:

    >>> from yt import load
    >>> ds = load('IsolateGalaxygalaxy0030/galaxy0030')
    >>> p = ProjectionPlot(ds, "z", "density", width=(20, "kpc"))

    """
    _plot_type = 'Projection'
    _frb_generator = FixedResolutionBuffer

    def __init__(self, ds, axis, fields, center='c', width=None, axes_unit=None,
                 weight_field=None, max_level=None, origin='center-window',
                 fontsize=18, field_parameters=None, data_source=None,
                 proj_style = "integrate", window_size=8.0, aspect=None):
        ts = self._initialize_dataset(ds)
        self.ts = ts
        ds = self.ds = ts[0]
        axis = fix_axis(axis, ds)
        # If a non-weighted integral projection, assure field-label reflects that
        if weight_field is None and proj_style == "integrate":
            self.projected = True
        (bounds, center) = get_window_parameters(axis, center, width, ds)
        if field_parameters is None: field_parameters = {}
<<<<<<< HEAD
        proj = pf.h.proj(axis, fields, weight_field=weight_field, max_level=max_level,
                         center=center, source=data_source, **field_parameters)
        PWViewerMPL.__init__(self, proj, bounds, origin=origin,
                             fontsize=fontsize, fields=fields)
=======
        proj = ds.proj(fields, axis, weight_field=weight_field,
                       center=center, data_source=data_source,
                       field_parameters = field_parameters, style = proj_style)
        PWViewerMPL.__init__(self, proj, bounds, fields=fields, origin=origin,
                             fontsize=fontsize, window_size=window_size, 
                             aspect=aspect)
        if axes_unit is None:
            axes_unit = get_axes_unit(width, ds)
>>>>>>> e25207e4
        self.set_axes_unit(axes_unit)

class OffAxisSlicePlot(PWViewerMPL):
    r"""Creates an off axis slice plot from a dataset

    Given a ds object, a normal vector defining a slicing plane, and
    a field name string, this will return a PWViewrMPL object
    containing the plot.

    The plot can be updated using one of the many helper functions
    defined in PlotWindow.

    Parameters
    ----------
    ds : :class:`yt.data_objects.api.Dataset`
         This is the dataset object corresponding to the
         simulation output to be plotted.
    normal : a sequence of floats
         The vector normal to the slicing plane.
    fields : string
<<<<<<< HEAD
        The name of the field(s) to be plotted.
    center : two or three-element vector of sequence floats, or one of 'c', 
         'center', 'max' or 'm'. The coordinate of the center of the image. 
         If set to 'c', 'center' or left blank, the plot is centered on the
         middle of the domain. If set to 'max' or 'm', the center will be at 
         the point of highest density.
    width : A tuple or a float
        A tuple containing the width of image and the string key of
        the unit: (width, 'unit').  If set to a float, code units
        are assumed
=======
         The name of the field(s) to be plotted.
    center : A sequence floats, a string, or a tuple.
         The coordinate of the center of the image. If set to 'c', 'center' or
         left blank, the plot is centered on the middle of the domain. If set to
         'max' or 'm', the center will be located at the maximum of the
         ('gas', 'density') field. Units can be specified by passing in center
         as a tuple containing a coordinate and string unit name or by passing
         in a YTArray.  If a list or unitless array is supplied, code units are
         assumed.
    width : tuple or a float.
         Width can have four different formats to support windows with variable
         x and y widths.  They are:

         ==================================     =======================
         format                                 example
         ==================================     =======================
         (float, string)                        (10,'kpc')
         ((float, string), (float, string))     ((10,'kpc'),(15,'kpc'))
         float                                  0.2
         (float, float)                         (0.2, 0.3)
         ==================================     =======================

         For example, (10, 'kpc') requests a plot window that is 10 kiloparsecs
         wide in the x and y directions, ((10,'kpc'),(15,'kpc')) requests a
         window that is 10 kiloparsecs wide along the x axis and 15
         kiloparsecs wide along the y axis.  In the other two examples, code
         units are assumed, for example (0.2, 0.3) requests a plot that has an
         x width of 0.2 and a y width of 0.3 in code units.  If units are
         provided the resulting plot axis labels will use the supplied units.
>>>>>>> e25207e4
    axes_unit : A string
         The name of the unit for the tick labels on the x and y axes.
         Defaults to None, which automatically picks an appropriate unit.
         If axes_unit is '1', 'u', or 'unitary', it will not display the
         units, and only show the axes name.
    north-vector : a sequence of floats
         A vector defining the 'up' direction in the plot.  This
         option sets the orientation of the slicing plane.  If not
         set, an arbitrary grid-aligned north-vector is chosen.
    fontsize : integer
         The size of the fonts for the axis, colorbar, and tick labels.
    field_parameters : dictionary
         A dictionary of field parameters than can be accessed by derived
         fields.
    """

    _plot_type = 'OffAxisSlice'
    _frb_generator = ObliqueFixedResolutionBuffer

    def __init__(self, ds, normal, fields, center='c', width=None,
                 axes_unit=None, north_vector=None, fontsize=18,
                 field_parameters=None):
        (bounds, center_rot) = get_oblique_window_parameters(normal,center,width,ds)
        if field_parameters is None: field_parameters = {}
        cutting = ds.cutting(normal, center, north_vector = north_vector,
                              field_parameters = field_parameters)
        cutting.get_data(fields)
        # Hard-coding the origin keyword since the other two options
        # aren't well-defined for off-axis data objects
<<<<<<< HEAD
        PWViewerMPL.__init__(self, cutting, bounds, origin='center-window',
                             periodic=False, oblique=True, fontsize=fontsize,
                             fields=fields)
=======
        PWViewerMPL.__init__(self, cutting, bounds, fields=fields,
                             origin='center-window',periodic=False,
                             oblique=True, fontsize=fontsize)
        if axes_unit is None:
            axes_unit = get_axes_unit(width, ds)
>>>>>>> e25207e4
        self.set_axes_unit(axes_unit)

class OffAxisProjectionDummyDataSource(object):
    _type_name = 'proj'
    proj_style = 'integrate'
    _key_fields = []
    def __init__(self, center, ds, normal_vector, width, fields,
                 interpolated, resolution = (800,800), weight=None,
                 volume=None, no_ghost=False, le=None, re=None,
                 north_vector=None):
        self.center = center
        self.ds = ds
        self.axis = 4 # always true for oblique data objects
        self.normal_vector = normal_vector
        self.width = width
        self.dd = ds.all_data()
        fields = self.dd._determine_fields(fields)
        self.fields = fields
        self.interpolated = interpolated
        self.resolution = resolution
        self.weight_field = weight
        self.volume = volume
        self.no_ghost = no_ghost
        self.le = le
        self.re = re
        self.north_vector = north_vector

    def _determine_fields(self, *args):
        return self.dd._determine_fields(*args)

class OffAxisProjectionPlot(PWViewerMPL):
    r"""Creates an off axis projection plot from a dataset

    Given a ds object, a normal vector to project along, and
    a field name string, this will return a PWViewrMPL object
    containing the plot.

    The plot can be updated using one of the many helper functions
    defined in PlotWindow.

    Parameters
    ----------
    ds : :class:`yt.data_objects.api.Dataset`
        This is the dataset object corresponding to the
        simulation output to be plotted.
    normal : a sequence of floats
        The vector normal to the slicing plane.
    fields : string
        The name of the field(s) to be plotted.
<<<<<<< HEAD
    center : two or three-element vector of sequence floats, or one of 'c', 
         'center', 'max' or 'm'. The coordinate of the center of the image. 
         If set to 'c', 'center' or left blank, the plot is centered on the
         middle of the domain. If set to 'max' or 'm', the center will be at 
         the point of highest density.
=======
    center : A sequence floats, a string, or a tuple.
         The coordinate of the center of the image. If set to 'c', 'center' or
         left blank, the plot is centered on the middle of the domain. If set to
         'max' or 'm', the center will be located at the maximum of the
         ('gas', 'density') field. Units can be specified by passing in center
         as a tuple containing a coordinate and string unit name or by passing
         in a YTArray.  If a list or unitless array is supplied, code units are
         assumed.
>>>>>>> e25207e4
    width : tuple or a float.
         Width can have four different formats to support windows with variable
         x and y widths.  They are:

         ==================================     =======================
         format                                 example
         ==================================     =======================
         (float, string)                        (10,'kpc')
         ((float, string), (float, string))     ((10,'kpc'),(15,'kpc'))
         float                                  0.2
         (float, float)                         (0.2, 0.3)
         ==================================     =======================

         For example, (10, 'kpc') requests a plot window that is 10 kiloparsecs
         wide in the x and y directions, ((10,'kpc'),(15,'kpc')) requests a
         window that is 10 kiloparsecs wide along the x axis and 15
         kiloparsecs wide along the y axis.  In the other two examples, code
         units are assumed, for example (0.2, 0.3) requests a plot that has an
         x width of 0.2 and a y width of 0.3 in code units.  If units are
         provided the resulting plot axis labels will use the supplied units.
    depth : A tuple or a float
         A tuple containing the depth to project through and the string
         key of the unit: (width, 'unit').  If set to a float, code units
         are assumed
    weight_field : string
         The name of the weighting field.  Set to None for no weight.
    max_level: int
         The maximum level to project to.
    axes_unit : A string
         The name of the unit for the tick labels on the x and y axes.
         Defaults to None, which automatically picks an appropriate unit.
         If axes_unit is '1', 'u', or 'unitary', it will not display the
         units, and only show the axes name.
    north-vector : a sequence of floats
         A vector defining the 'up' direction in the plot.  This
         option sets the orientation of the slicing plane.  If not
         set, an arbitrary grid-aligned north-vector is chosen.
    fontsize : integer
         The size of the fonts for the axis, colorbar, and tick labels.

    """
    _plot_type = 'OffAxisProjection'
    _frb_generator = OffAxisProjectionFixedResolutionBuffer

    def __init__(self, ds, normal, fields, center='c', width=None,
                 depth=(1, '1'), axes_unit=None, weight_field=None,
                 max_level=None, north_vector=None, volume=None, no_ghost=False,
                 le=None, re=None, interpolated=False, fontsize=18):
        (bounds, center_rot) = \
          get_oblique_window_parameters(normal,center,width,ds,depth=depth)
        fields = ensure_list(fields)[:]
        oap_width = ds.arr((bounds[1] - bounds[0],
                            bounds[3] - bounds[2],
                            bounds[5] - bounds[4]))
        OffAxisProj = OffAxisProjectionDummyDataSource(
            center_rot, ds, normal, oap_width, fields, interpolated,
            weight=weight_field,  volume=volume, no_ghost=no_ghost,
            le=le, re=re, north_vector=north_vector)
        # If a non-weighted, integral projection, assure field-label reflects that
        if weight_field is None and OffAxisProj.proj_style == "integrate":
            self.projected = True
        # Hard-coding the origin keyword since the other two options
        # aren't well-defined for off-axis data objects
        PWViewerMPL.__init__(
            self, OffAxisProj, bounds, fields=fields, origin='center-window',
            periodic=False, oblique=True, fontsize=fontsize)
        if axes_unit is None:
            axes_unit = get_axes_unit(width, ds)
        self.set_axes_unit(axes_unit)

    def _recreate_frb(self):
        super(OffAxisProjectionPlot, self)._recreate_frb()

_metadata_template = """
%(ds)s<br>
<br>
Field of View:  %(x_width)0.3f %(axes_unit_names)s<br>
Minimum Value:  %(mi)0.3e %(colorbar_unit)s<br>
Maximum Value:  %(ma)0.3e %(colorbar_unit)s<br>
Central Point:  (data coords)<br>
&nbsp;&nbsp;&nbsp;%(xc)0.14f<br>
&nbsp;&nbsp;&nbsp;%(yc)0.14f<br>
&nbsp;&nbsp;&nbsp;%(zc)0.14f
"""

class PWViewerExtJS(PlotWindow):
    """A viewer for the web interface.

    """
    _ext_widget_id = None
    _current_field = None
    _widget_name = "plot_window"
    _frb_generator = FixedResolutionBuffer
    _contour_info = None
    _vector_info = None

    def _setup_plots(self):
        from yt.gui.reason.bottle_mods import PayloadHandler
        ph = PayloadHandler()
        if self._current_field is not None \
           and self._ext_widget_id is not None:
            fields = [self._current_field]
            addl_keys = {'type': 'widget_payload',
                         'widget_id': self._ext_widget_id}
        else:
            fields = self.frb.data.keys()
            addl_keys = {}
        if self._colorbar_valid is False:
            addl_keys['colorbar_image'] = self._get_cbar_image()
            self._colorbar_valid = True
        min_zoom = 200*self.ds.index.get_smallest_dx() * self.ds['unitary']
        for field in fields:
            to_plot = apply_colormap(self.frb[field],
                                     func = self._field_transform[field],
                                     cmap_name = self._colormaps[field])
            pngs = self._apply_modifications(to_plot)
            img_data = base64.b64encode(pngs)
            # We scale the width between 200*min_dx and 1.0
            x_width = self.xlim[1] - self.xlim[0]
            zoom_fac = np.log10(x_width*self.ds['unitary'])/np.log10(min_zoom)
            zoom_fac = 100.0*max(0.0, zoom_fac)
            ticks = self.get_ticks(field)
            payload = {'type':'png_string',
                       'image_data':img_data,
                       'metadata_string': self.get_metadata(field),
                       'zoom': zoom_fac,
                       'ticks': ticks}
            payload.update(addl_keys)
            ph.add_payload(payload)

    def _apply_modifications(self, img):
        if self._contour_info is None and self._vector_info is None:
            return write_png_to_string(img)
        from matplotlib.figure import Figure

        vi, vj, vn = img.shape

        # Now we need to get our field values
        fig = Figure((vi/100.0, vj/100.0), dpi = 100)
        fig.figimage(img)
        # Add our contour
        ax = fig.add_axes([0.0, 0.0, 1.0, 1.0], frameon=False)
        ax.patch.set_alpha(0.0)

        # Now apply our modifications
        self._apply_contours(ax, vi, vj)
        self._apply_vectors(ax, vi, vj)

        canvas = FigureCanvasAgg(fig)
        f = StringIO()
        canvas.print_figure(f)
        f.seek(0)
        img = f.read()
        return img

    def _apply_contours(self, ax, vi, vj):
        if self._contour_info is None: return
        plot_args = {}
        field, number, colors, logit = self._contour_info
        if colors is not None: plot_args['colors'] = colors

        raw_data = self.frb.data_source
        b = self.frb.bounds
        xi, yi = np.mgrid[b[0]:b[1]:(vi / 8) * 1j,
                          b[2]:b[3]:(vj / 8) * 1j]
        x = raw_data['px']
        y = raw_data['py']
        z = raw_data[field]
        if logit: z = np.log10(z)
        if LooseVersion(matplotlib.__version__) < LooseVersion("1.4.0"):
            from matplotlib.delaunay.triangulate import Triangulation as triang
            fvals = triang(x,y).nn_interpolator(z)(xi,yi).transpose()[::-1,:]
        else:
            from matplotlib.tri import Triangulation, LinearTriInterpolator
            t = Triangulation(x, y)
            fvals = LinearTriInterpolator(t, z)(xi, yi).transpose()[::-1,:]

        ax.contour(fvals, number, colors='w')

    def _apply_vectors(self, ax, vi, vj):
        if self._vector_info is None: return
        skip, scale = self._vector_info

        nx = self.frb.buff_size[0]/skip
        ny = self.frb.buff_size[1]/skip
        new_frb = FixedResolutionBuffer(self.frb.data_source,
                                        self.frb.bounds, (nx,ny))

        axis = self.frb.data_source.axis
        xax = self.frb.data_source.ds.coordinates.x_axis[axis]
        yax = self.frb.data_source.ds.coordinates.y_axis[axis]
        axis_names = self.frb.data_source.ds.coordinates.axis_name
        fx = "velocity_%s" % (axis_names[xax])
        fy = "velocity_%x" % (axis_names[yax])
        px = new_frb[fx][::-1,:]
        py = new_frb[fy][::-1,:]
        x = np.mgrid[0:vi-1:ny*1j]
        y = np.mgrid[0:vj-1:nx*1j]
        # Always normalize, then we scale
        nn = ((px**2.0 + py**2.0)**0.5).max()
        px /= nn
        py /= nn
        print scale, px.min(), px.max(), py.min(), py.max()
        ax.quiver(x, y, px, py, scale=float(vi)/skip)

    def get_ticks(self, field, height = 400):
        # This will eventually change to work with non-logged fields
        ticks = []
        transform = self._field_transform[field]
        mi, ma = self.frb[field].min(), self.frb[field].max()
        tick_locs = transform.ticks(mi, ma)
        mi, ma = transform((mi, ma))
        for v1,v2 in zip(tick_locs, transform(tick_locs)):
            if v2 < mi or v2 > ma: continue
            p = height - height * (v2 - mi)/(ma - mi)
            ticks.append((p,v1,v2))
        return ticks

    def _get_cbar_image(self, height = 400, width = 40, field = None):
        if field is None: field = self._current_field
        cmap_name = self._colormaps[field]
        vals = np.mgrid[1:0:height * 1j] * np.ones(width)[:,None]
        vals = vals.transpose()
        to_plot = apply_colormap(vals, cmap_name = cmap_name)
        pngs = write_png_to_string(to_plot)
        img_data = base64.b64encode(pngs)
        return img_data

    # This calls an invalidation routine from within
    def scroll_zoom(self, value):
        # We accept value from 0..100, and assume it has been set from the
        # scroll bar.  In that case, we undo the logic for calcualting
        # 'zoom_fac' from above.
        min_val = 200*self.ds.index.get_smallest_dx()
        unit = self.ds['unitary']
        width = (min_val**(value/100.0))/unit
        self.set_width(width)

    def image_recenter(self, img_x, img_y, img_size_x, img_size_y):
        dx = (self.xlim[1] - self.xlim[0]) / img_size_x
        dy = (self.ylim[1] - self.ylim[0]) / img_size_y
        new_x = img_x * dx + self.xlim[0]
        new_y = img_y * dy + self.ylim[0]
        print img_x, img_y, dx, dy, new_x, new_y
        self.set_center((new_x, new_y))

    def get_field_units(self, field, strip_mathml = True):
        source = self.data_source
        field = self._check_field(field)
        finfo = source.ds._get_field_info(*field)
        if source._type_name in ("slice", "cutting"):
            units = finfo.get_units()
        elif source._type_name == "proj":
            if source.weight_field is not None or source.proj_style in ("mip", "sum"):
                units = finfo.get_units()
            else:
                units = finfo.get_projected_units()
        else:
            units = ""
        if strip_mathml:
            units = units.replace(r"\rm{", "").replace("}","")
        return units

    def get_metadata(self, field, strip_mathml = True, return_string = True):
        fval = self.frb[field]
        mi = fval.min()
        ma = fval.max()
        x_width = self.xlim[1] - self.xlim[0]
        y_width = self.ylim[1] - self.ylim[0]
        if self._axes_unit_names is None:
            unit = get_smallest_appropriate_unit(x_width, self.ds)
            unit = (unit, unit)
        else:
            unit = self._axes_unit_names
        units = self.get_field_units(field, strip_mathml)
        center = getattr(self.frb.data_source, "center", None)
        xax = self.ds.coordinates.x_axis[self.frb.axis]
        yax = self.ds.coordinates.y_axis[self.frb.axis]
        if center is None or self.frb.axis == 4:
            xc, yc, zc = -999, -999, -999
        else:
            center[xax] = 0.5 * (
                self.xlim[0] + self.xlim[1])
            center[yax] = 0.5 * (
                self.ylim[0] + self.ylim[1])
            xc, yc, zc = center
        if return_string:
            md = _metadata_template % dict(
                ds = self.ds,
                x_width = x_width*self.ds[unit[0]],
                y_width = y_width*self.ds[unit[1]],
                axes_unit_names = unit[0], colorbar_unit = units,
                mi = mi, ma = ma, xc = xc, yc = yc, zc = zc)
        else:
            md = dict(ds = self.ds,
                      x_width = x_width*self.ds[unit[0]],
                      y_width = y_width*self.ds[unit[1]],
                      axes_unit_names = unit, colorbar_unit = units,
                      mi = mi, ma = ma, xc = xc, yc = yc, zc = zc)
        return md

    @invalidate_plot
    def set_contour_info(self, field_name, n_cont = 8, colors = None,
                         logit = True):
        if field_name == "None" or n_cont == 0:
            self._contour_info = None
            return
        self._contour_info = (field_name, n_cont, colors, logit)

    @invalidate_plot
    def set_vector_info(self, skip, scale = 1):
        self._vector_info = (skip, scale)

    @invalidate_data
    def set_current_field(self, field):
        field = self._check_field(field)
        self._current_field = field
        self.frb[field]
        finfo = self.data_source.ds._get_field_info(*field)
        if finfo.take_log:
            self._field_transform[field] = log_transform
        else:
            self._field_transform[field] = linear_transform


class WindowPlotMPL(ImagePlotMPL):
<<<<<<< HEAD
    def __init__(
            self, data, cbname, cmap, extent, aspect, zlim, size, fontsize,
            figure, axes, cax):
        self._draw_colorbar = True
        self._draw_axes = True
        self._cache_layout(size, fontsize)

        # Make room for a colorbar
        self.input_size = size
        self.fsize = [size[0] + self._cbar_inches[self._draw_colorbar], size[1]]

        # Compute layout
        axrect, caxrect = self._get_best_layout(fontsize)
        if np.any(np.array(axrect) < 0):
            mylog.warning('The axis ratio of the requested plot is very narrow.  '
                          'There is a good chance the plot will not look very good, '
                          'consider making the plot manually using FixedResolutionBuffer '
                          'and matplotlib.')
            axrect  = (0.07, 0.10, 0.80, 0.80)
            caxrect = (0.87, 0.10, 0.04, 0.80)
        ImagePlotMPL.__init__(
            self, self.fsize, axrect, caxrect, zlim, figure, axes, cax)
        self._init_image(data, cbname, cmap, extent, aspect)
        self.image.axes.ticklabel_format(scilimits=(-2,3))
        if cbname == 'linear':
            self.cb.formatter.set_scientific(True)
            self.cb.formatter.set_powerlimits((-2,3))
            self.cb.update_ticks()

    def _toggle_axes(self, choice):
        self._draw_axes = choice
        self.axes.get_xaxis().set_visible(choice)
        self.axes.get_yaxis().set_visible(choice)
        axrect, caxrect = self._get_best_layout()
        self.axes.set_position(axrect)
        self.cax.set_position(caxrect)

    def _toggle_colorbar(self, choice):
        self._draw_colorbar = choice
        self.cax.set_visible(choice)
        self.fsize = [self.input_size[0] + self._cbar_inches[choice], self.input_size[1]]
        axrect, caxrect = self._get_best_layout()
        self.axes.set_position(axrect)
        self.cax.set_position(caxrect)

    def hide_axes(self):
        self._toggle_axes(False)
        return self

    def show_axes(self):
        self._toggle_axes(True)
        return self

    def hide_colorbar(self):
        self._toggle_colorbar(False)
        return self

    def show_colorbar(self):
        self._toggle_colorbar(True)
        return self

    def _cache_layout(self, size, fontsize):
        self._cbar_inches = {}
        self._text_buffx = {}
        self._text_bottomy = {}
        self._text_topy = {}

        self._aspect = 1.0*size[0]/size[1]
        self._fontscale = fontsize / 18.0

        # Leave room for a colorbar, if we are drawing it.
        self._cbar_inches[True] = self._fontscale*0.7
        self._cbar_inches[False] = 0

        # add buffers for text, and a bit of whitespace on top
        self._text_buffx[True] = self._fontscale * 1.0/(size[0] + self._cbar_inches[True])
        self._text_bottomy[True] = self._fontscale * 0.7/size[1]
        self._text_topy[True] = self._fontscale * 0.3/size[1]

        # No buffer for text if we're not drawing axes
        self._text_buffx[False] = 0
        self._text_bottomy[False] = 0
        self._text_topy[False] = 0

    def _get_best_layout(self, fontsize=18):
        # calculate how much room the colorbar takes
        cbar_frac = self._cbar_inches[self._draw_colorbar]/self.fsize[0]

        # Calculate y fraction, then use to make x fraction.
        yfrac = 1.0-self._text_bottomy[self._draw_axes]-self._text_topy[self._draw_axes]
        ysize = yfrac*self.fsize[1]
        xsize = self._aspect*ysize
        xfrac = xsize/self.fsize[0]

        # Now make sure it all fits!
        xbig = xfrac + self._text_buffx[self._draw_axes] + 2.0*cbar_frac
        ybig = yfrac + self._text_bottomy[self._draw_axes] + self._text_topy[self._draw_axes]

        if xbig > 1:
            xsize /= xbig
            ysize /= xbig
        if ybig > 1:
            xsize /= ybig
            ysize /= ybig
        xfrac = xsize/self.fsize[0]
        yfrac = ysize/self.fsize[1]

        axrect = (
            self._text_buffx[self._draw_axes],
            self._text_bottomy[self._draw_axes],
            xfrac,
            yfrac
        )

        caxrect = (
            self._text_buffx[self._draw_axes]+xfrac,
            self._text_bottomy[self._draw_axes],
            cbar_frac/4.,
            yfrac
        )
        return axrect, caxrect
=======
    """A container for a single PlotWindow matplotlib figure and axes"""
    def __init__(self, data, cbname, cmap, extent, zlim, figure_size, fontsize,
                 unit_aspect, figure, axes, cax):
        self._draw_colorbar = True
        self._draw_axes = True
        self._fontsize = fontsize
        self._figure_size = figure_size

        # Compute layout
        fontscale = float(fontsize) / 18.0
        if fontscale < 1.0:
            fontscale = np.sqrt(fontscale)

        if iterable(figure_size):
            fsize = figure_size[0]
        else:
            fsize = figure_size
        self._cb_size = 0.0375*fsize
        self._ax_text_size = [1.2*fontscale, 0.9*fontscale]
        self._top_buff_size = 0.30*fontscale
        self._aspect = ((extent[1] - extent[0])/(extent[3] - extent[2]))

        size, axrect, caxrect = self._get_best_layout()

        super(WindowPlotMPL, self).__init__(
            size, axrect, caxrect, zlim, figure, axes, cax)

        self._init_image(data, cbname, cmap, extent, unit_aspect)

        self.image.axes.ticklabel_format(scilimits=(-2, 3))
        if cbname == 'linear':
            self.cb.formatter.set_scientific(True)
            self.cb.formatter.set_powerlimits((-2, 3))
            self.cb.update_ticks()


def SlicePlot(ds, normal=None, fields=None, axis=None, *args, **kwargs):
    r"""
    A factory function for
    :class:`yt.visualization.plot_window.AxisAlignedSlicePlot`
    and :class:`yt.visualization.plot_window.OffAxisSlicePlot` objects.  This
    essentially allows for a single entry point to both types of slice plots,
    the distinction being determined by the specified normal vector to the
    slice.

    The returned plot object can be updated using one of the many helper
    functions defined in PlotWindow.

    Parameters
    ----------

    ds : :class:`yt.data_objects.api.Dataset`
        This is the dataset object corresponding to the
        simulation output to be plotted.
    normal : int or one of 'x', 'y', 'z', or sequence of floats
        This specifies the normal vector to the slice.  If given as an integer
        or a coordinate string (0=x, 1=y, 2=z), this function will return an
        :class:`AxisAlignedSlicePlot` object.  If given as a sequence of floats,
        this is interpretted as an off-axis vector and an
        :class:`OffAxisSlicePlot` object is returned.
    fields : string
         The name of the field(s) to be plotted.
    axis : int or one of 'x', 'y', 'z'
         An int corresponding to the axis to slice along (0=x, 1=y, 2=z)
         or the axis name itself.  If specified, this will replace normal.

    The following are nominally keyword arguments passed onto the respective
    slice plot objects generated by this function.

    center : A sequence floats, a string, or a tuple.
         The coordinate of the center of the image. If set to 'c', 'center' or
         left blank, the plot is centered on the middle of the domain. If set to
         'max' or 'm', the center will be located at the maximum of the
         ('gas', 'density') field. Units can be specified by passing in center
         as a tuple containing a coordinate and string unit name or by passing
         in a YTArray.  If a list or unitless array is supplied, code units are
         assumed.
    width : tuple or a float.
         Width can have four different formats to support windows with variable
         x and y widths.  They are:

         ==================================     =======================
         format                                 example
         ==================================     =======================
         (float, string)                        (10,'kpc')
         ((float, string), (float, string))     ((10,'kpc'),(15,'kpc'))
         float                                  0.2
         (float, float)                         (0.2, 0.3)
         ==================================     =======================

         For example, (10, 'kpc') requests a plot window that is 10 kiloparsecs
         wide in the x and y directions, ((10,'kpc'),(15,'kpc')) requests a
         window that is 10 kiloparsecs wide along the x axis and 15
         kiloparsecs wide along the y axis.  In the other two examples, code
         units are assumed, for example (0.2, 0.3) requests a plot that has an
         x width of 0.2 and a y width of 0.3 in code units.  If units are
         provided the resulting plot axis labels will use the supplied units.
    axes_unit : A string
         The name of the unit for the tick labels on the x and y axes.
         Defaults to None, which automatically picks an appropriate unit.
         If axes_unit is '1', 'u', or 'unitary', it will not display the
         units, and only show the axes name.
    origin : string or length 1, 2, or 3 sequence of strings
         The location of the origin of the plot coordinate system for
         `AxisAlignedSlicePlot` objects; for `OffAxisSlicePlot` objects,
         this parameter is discarded.  This is represented by '-' separated
         string or a tuple of strings.  In the first index the y-location is
         given by 'lower', 'upper', or 'center'.  The second index is the
         x-location, given as 'left', 'right', or 'center'.  Finally, the
         whether the origin is applied in 'domain' space, plot 'window' space
         or 'native' simulation coordinate system is given. For example, both
         'upper-right-domain' and ['upper', 'right', 'domain'] both place the
         origin in the upper right hand corner of domain space. If x or y are
         not given, a value is inffered.  For instance, 'left-domain'
         corresponds to the lower-left hand corner of the simulation domain,
         'center-domain' corresponds to the center of the simulation domain,
         or 'center-window' for the center of the plot window. Further
         examples:

         ==================================     ============================
         format                                 example
         ==================================     ============================
         '{space}'                              'domain'
         '{xloc}-{space}'                       'left-window'
         '{yloc}-{space}'                       'upper-domain'
         '{yloc}-{xloc}-{space}'                'lower-right-window'
         ('{space}',)                           ('window',)
         ('{xloc}', '{space}')                  ('right', 'domain')
         ('{yloc}', '{space}')                  ('lower', 'window')
         ('{yloc}', '{xloc}', '{space}')        ('lower', 'right', 'window')
         ==================================     ============================
    north-vector : a sequence of floats
        A vector defining the 'up' direction in the `OffAxisSlicePlot`; not
        used in `AxisAlignedSlicePlot`.  This option sets the orientation of the
        slicing plane.  If not set, an arbitrary grid-aligned north-vector is
        chosen.
    fontsize : integer
         The size of the fonts for the axis, colorbar, and tick labels.
    field_parameters : dictionary
         A dictionary of field parameters than can be accessed by derived
         fields.

    Raises
    ------

    AssertionError
        If a proper normal axis is not specified via the normal or axis
        keywords, and/or if a field to plot is not specified.

    Examples
    --------

    >>> from yt import load
    >>> ds = load("IsolatedGalaxy/galaxy0030/galaxy0030")
    >>> slc = SlicePlot(ds, "x", "density", center=[0.2,0.3,0.4])
    >>>
    >>> slc = SlicePlot(ds, [0.4, 0.2, -0.1], "pressure",
    ...                 north_vector=[0.2,-0.3,0.1])

    """
    # Make sure we are passed a normal
    # we check the axis keyword for backwards compatability
    if normal is None: normal = axis
    if normal is None:
        raise AssertionError("Must pass a normal vector to the slice!")

    # to keep positional ordering we had to make fields a keyword; make sure
    # it is present
    if fields is None:
        raise AssertionError("Must pass field(s) to plot!")

    # use an AxisAlignedSlicePlot where possible, e.g.:
    # maybe someone passed normal=[0,0,0.2] when they should have just used "z"
    if iterable(normal) and not isinstance(normal, basestring):
        if np.count_nonzero(normal) == 1:
            normal = ("x","y","z")[np.nonzero(normal)[0][0]]
        else:
            normal = np.array(normal, dtype='float64')
            np.divide(normal, np.dot(normal,normal), normal)

    # by now the normal should be properly set to get either a On/Off Axis plot
    if iterable(normal) and not isinstance(normal, basestring):
        # OffAxisSlicePlot has hardcoded origin; remove it if in kwargs
        if 'origin' in kwargs:
            msg = "Ignoring 'origin' keyword as it is ill-defined for " \
                  "an OffAxisSlicePlot object."
            mylog.warn(msg)
            del kwargs['origin']

        return OffAxisSlicePlot(ds, normal, fields, *args, **kwargs)
    else:
        # north_vector not used in AxisAlignedSlicePlots; remove it if in kwargs
        if 'north_vector' in kwargs:
            msg = "Ignoring 'north_vector' keyword as it is ill-defined for " \
                  "an AxisAlignedSlicePlot object."
            mylog.warn(msg)
            del kwargs['north_vector']

        return AxisAlignedSlicePlot(ds, normal, fields, *args, **kwargs)
>>>>>>> e25207e4
<|MERGE_RESOLUTION|>--- conflicted
+++ resolved
@@ -16,51 +16,26 @@
 import numpy as np
 import matplotlib
 import types
-<<<<<<< HEAD
-import os
-import __builtin__
-
-from matplotlib.delaunay.triangulate import Triangulation as triang
-from matplotlib.mathtext import MathTextParser
-from distutils import version
-=======
 import sys
 import warnings
 
 from distutils.version import LooseVersion
 from matplotlib.mathtext import MathTextParser
->>>>>>> e25207e4
 from numbers import Number
 
 from ._mpl_imports import FigureCanvasAgg
 from .image_writer import apply_colormap
-<<<<<<< HEAD
-=======
 from .base_plot_types import ImagePlotMPL
->>>>>>> e25207e4
 from .fixed_resolution import \
     FixedResolutionBuffer, \
     ObliqueFixedResolutionBuffer, \
     OffAxisProjectionFixedResolutionBuffer
 from .plot_modifications import get_smallest_appropriate_unit, \
     callback_registry
-<<<<<<< HEAD
-from .base_plot_types import ImagePlotMPL, CallbackWrapper
-=======
->>>>>>> e25207e4
 from .plot_container import \
     ImagePlotContainer, log_transform, linear_transform, \
     invalidate_data, invalidate_plot, apply_callback
 
-<<<<<<< HEAD
-from yt.funcs import \
-    mylog, iterable, ensure_list, fix_axis, \
-    get_ipython_api_version
-from yt.utilities.lib import write_png_to_string
-from yt.utilities.definitions import \
-    x_dict, y_dict, \
-    axis_names, axis_labels, \
-=======
 from yt.data_objects.time_series import \
     DatasetSeries
 from yt.extern.six.moves import \
@@ -77,23 +52,14 @@
 from yt.utilities.png_writer import \
     write_png_to_string
 from yt.utilities.definitions import \
->>>>>>> e25207e4
     formatted_length_unit_names
 from yt.utilities.math_utils import \
     ortho_find
 from yt.utilities.exceptions import \
-<<<<<<< HEAD
-     YTUnitNotRecognized, YTInvalidWidthError, YTCannotParseUnitDisplayName, \
-     YTNotInsideNotebook
-
-from yt.data_objects.time_series import \
-    TimeSeriesData
-=======
     YTUnitNotRecognized, \
     YTInvalidWidthError, \
     YTCannotParseUnitDisplayName, \
     YTUnitConversionError
->>>>>>> e25207e4
 
 # Some magic for dealing with pyparsing being included or not
 # included in matplotlib (not in gentoo, yes in everything else)
@@ -109,17 +75,6 @@
 except ImportError:
     from pyparsing import ParseFatalException
 
-<<<<<<< HEAD
-def assert_valid_width_tuple(width):
-    if not iterable(width) or len(width) != 2:
-        raise YTInvalidWidthError("width (%s) is not a two element tuple" % width)
-    if not isinstance(width[0], Number) and isinstance(width[1], str):
-        msg = "width (%s) is invalid. " % str(width)
-        msg += "Valid widths look like this: (12, 'au')"
-        raise YTInvalidWidthError(msg)
-
-def validate_iterable_width(width, unit=None):
-=======
 def fix_unitary(u):
     if u == '1':
         return 'unitary'
@@ -127,7 +82,6 @@
         return u
 
 def validate_iterable_width(width, ds, unit=None):
->>>>>>> e25207e4
     if isinstance(width[0], tuple) and isinstance(width[1], tuple):
         validate_width_tuple(width[0])
         validate_width_tuple(width[1])
@@ -313,15 +267,6 @@
         including the margins but not the colorbar.
 
     """
-<<<<<<< HEAD
-    _frb = None
-    def __init__(self, data_source, bounds, buff_size=(800,800), antialias=True,
-                 periodic=True, origin='center-window', oblique=False,
-                 window_size=10.0, fields=None, fontsize=18, setup=False):
-        if not hasattr(self, "pf"):
-            self.pf = data_source.pf
-            ts = self._initialize_dataset(self.pf)
-=======
     frb = None
     def __init__(self, data_source, bounds, buff_size=(800,800), antialias=True,
                  periodic=True, origin='center-window', oblique=False, 
@@ -330,7 +275,6 @@
         if not hasattr(self, "ds"):
             self.ds = data_source.ds
             ts = self._initialize_dataset(self.ds)
->>>>>>> e25207e4
             self.ts = ts
         self._initfinished = False
         self._axes_unit_names = None
@@ -339,24 +283,15 @@
         self.oblique = oblique
         self.buff_size = buff_size
         self.antialias = antialias
-<<<<<<< HEAD
-=======
         self.aspect = aspect
->>>>>>> e25207e4
         skip = list(FixedResolutionBuffer._exclude_fields) + data_source._key_fields
         if fields is None:
             fields = []
         else:
             fields = ensure_list(fields)
-<<<<<<< HEAD
-        self.override_fields = list(np.intersect1d(fields, skip))
-        super(PlotWindow, self).__init__(data_source, fields,
-                                         window_size, fontsize)
-=======
         self.override_fields = list(set(fields).intersection(set(skip)))
         self.fields = [f for f in fields if f not in skip]
         super(PlotWindow, self).__init__(data_source, window_size, fontsize)
->>>>>>> e25207e4
         self._set_window(bounds) # this automatically updates the data and plot
         self.origin = origin
         if self.data_source.center is not None and oblique == False:
@@ -366,15 +301,9 @@
             center = [self.data_source.center[xax],
                       self.data_source.center[yax]]
             self.set_center(center)
-<<<<<<< HEAD
-        if setup: self._setup_plots()
-        for field in self._frb.data.keys():
-            if self.pf.field_info[field].take_log:
-=======
         for field in self.data_source._determine_fields(self.frb.data.keys()):
             finfo = self.data_source.ds._get_field_info(*field)
             if finfo.take_log:
->>>>>>> e25207e4
                 self._field_transform[field] = log_transform
             else:
                 self._field_transform[field] = linear_transform
@@ -415,17 +344,11 @@
         if old_fields is None:
             self.frb._get_data_source_fields()
         else:
-<<<<<<< HEAD
-            for key in old_fields: self._frb[key]
-        for key in self.override_fields:
-            self._frb[key]
-=======
             for key, unit in zip(old_fields, old_units):
                 self.frb[key]
                 self.frb[key].convert_to_units(unit)
         for key in self.override_fields:
             self.frb[key]
->>>>>>> e25207e4
         self._data_valid = True
 
     @property
@@ -503,8 +426,6 @@
         self.xlim = (self.xlim[0] + Wx*deltas[0], self.xlim[1] + Wx*deltas[0])
         self.ylim = (self.ylim[0] + Wy*deltas[1], self.ylim[1] + Wy*deltas[1])
         return self
-<<<<<<< HEAD
-=======
 
     @invalidate_plot
     def set_unit(self, field, new_unit):
@@ -566,7 +487,6 @@
         """
         self.origin = origin
         return self
->>>>>>> e25207e4
 
     @invalidate_data
     def _set_window(self, bounds):
@@ -650,7 +570,6 @@
             mw = np.max([width[0], width[1]])
             self.zlim = (centerz - mw/2.,
                          centerz + mw/2.)
-        return self
 
         self.set_axes_unit(axes_unit)
 
@@ -682,15 +601,6 @@
         if new_center is None:
             self.center = None
         elif iterable(new_center):
-<<<<<<< HEAD
-            try:
-                assert all(isinstance(el, Number) for el in new_center)
-            except AssertionError:
-                raise error
-            if len(new_center) != 2:
-                raise error
-            new_center = [c / self.pf[unit] for c in new_center]
-=======
             if len(new_center) != 2:
                 raise error
             for el in new_center:
@@ -698,7 +608,6 @@
                     raise error
             if isinstance(new_center[0], Number):
                 new_center = [self.ds.quan(c, unit) for c in new_center]
->>>>>>> e25207e4
             self.center = new_center
         else:
             raise error
@@ -775,8 +684,6 @@
         self._axes_unit_names = unit_name
         return self
 
-<<<<<<< HEAD
-=======
     @property
     def _frb(self):
         # Note we use SyntaxWarning because DeprecationWarning is not shown
@@ -785,7 +692,6 @@
                       SyntaxWarning)
         return self.frb
 
->>>>>>> e25207e4
 class PWViewerMPL(PlotWindow):
     """Viewer using matplotlib as a backend via the WindowPlotMPL.
 
@@ -894,22 +800,6 @@
             else:
                 zlim = (None, None)
 
-<<<<<<< HEAD
-            plot_aspect = (self.xlim[1] - self.xlim[0]) / (self.ylim[1] - self.ylim[0])
-
-            # This sets the size of the figure, and defaults to making one of the dimensions smaller.
-            # This should protect against giant images in the case of a very large aspect ratio.
-            cbar_frac = 0.0
-            if plot_aspect > 1.0:
-                size = (self.figure_size*(1.+cbar_frac), self.figure_size/plot_aspect)
-            else:
-                size = (plot_aspect*self.figure_size*(1.+cbar_frac), self.figure_size)
-
-            # Correct the aspect ratio in case unit_x and unit_y are different
-            aspect = self.pf[unit_x]/self.pf[unit_y]
-
-            image = self._frb[f]
-=======
             image = self.frb[f]
 
             if self._field_transform[f] == log_transform:
@@ -928,60 +818,32 @@
                     mylog.warning(msg)
                     mylog.warning("Switching to linear colorbar scaling.")
                     self._field_transform[f] = linear_transform
->>>>>>> e25207e4
-
-            if image.max() == image.min() and self._field_transform[f] == log_transform:
-                mylog.warning("Plot image for field %s has zero dynamic " \
-                              "range. Min = Max = %d." % \
-                              (f, image.max()))
-                mylog.warning("Switching to linear colorbar scaling.")
-                self._field_transform[f] = linear_transform
 
             fp = self._font_properties
 
             fig = None
             axes = None
             cax = None
-<<<<<<< HEAD
-            if self.plots.has_key(f):
-=======
             draw_colorbar = True
             draw_axes = True
             if f in self.plots:
                 draw_colorbar = self.plots[f]._draw_colorbar
                 draw_axes = self.plots[f]._draw_axes
->>>>>>> e25207e4
                 if self.plots[f].figure is not None:
                     fig = self.plots[f].figure
                     axes = self.plots[f].axes
                     cax = self.plots[f].cax
 
-<<<<<<< HEAD
-            self.plots[f] = WindowPlotMPL(image, self._field_transform[f].name,
-                                          self._colormaps[f], extent, aspect,
-                                          zlim, size, fp.get_size(), fig, axes,
-                                          cax)
-=======
             self.plots[f] = WindowPlotMPL(
                 image, self._field_transform[f].name,
                 self._colormaps[f], extent, zlim,
                 self.figure_size, fp.get_size(),
                 self.aspect, fig, axes, cax)
->>>>>>> e25207e4
 
             axes_unit_labels = ['', '']
             comoving = False
             hinv = False
             for i, un in enumerate((unit_x, unit_y)):
-<<<<<<< HEAD
-                if un.endswith('cm') and un != 'cm':
-                    comoving = True
-                    un = un[:-2]
-                # no length units end in h so this is safe
-                if un.endswith('h'):
-                    hinv = True
-                    un = un[:-1]
-=======
                 if hasattr(self.ds.coordinates, "default_unit_label"):
                     axax = getattr(self.ds.coordinates, "%s_axis" % ("xy"[i]))[axis_index]
                     un = self.ds.coordinates.default_unit_label[axax]
@@ -1005,7 +867,6 @@
                     # It doesn't make sense to scale a position by anything
                     # other than h**-1
                     raise RuntimeError
->>>>>>> e25207e4
                 if un in formatted_length_unit_names:
                     un = formatted_length_unit_names[un]
                 if un not in ['1', 'u', 'unitary']:
@@ -1146,13 +1007,6 @@
          or the axis name itself
     fields : string
          The name of the field(s) to be plotted.
-<<<<<<< HEAD
-    center : two or three-element vector of sequence floats, or one of 'c', 
-         'center', 'max' or 'm'. The coordinate of the center of the image. 
-         If set to 'c', 'center' or left blank, the plot is centered on the
-         middle of the domain. If set to 'max' or 'm', the center will be at 
-         the point of highest density.
-=======
     center : A sequence floats, a string, or a tuple.
          The coordinate of the center of the image. If set to 'c', 'center' or
          left blank, the plot is centered on the middle of the domain. If set to
@@ -1161,7 +1015,6 @@
          as a tuple containing a coordinate and string unit name or by passing
          in a YTArray.  If a list or unitless array is supplied, code units are
          assumed.
->>>>>>> e25207e4
     width : tuple or a float.
          Width can have four different formats to support windows with variable
          x and y widths.  They are:
@@ -1244,11 +1097,6 @@
         axis = fix_axis(axis, ds)
         (bounds, center) = get_window_parameters(axis, center, width, ds)
         if field_parameters is None: field_parameters = {}
-<<<<<<< HEAD
-        slc = pf.h.slice(axis, center[axis], center=center, fields=fields, **field_parameters)
-        PWViewerMPL.__init__(self, slc, bounds, origin=origin,
-                             fontsize=fontsize, fields=fields)
-=======
         slc = ds.slice(axis, center[axis],
             field_parameters = field_parameters, center=center)
         slc.get_data(fields)
@@ -1257,7 +1105,6 @@
                              window_size=window_size, aspect=aspect)
         if axes_unit is None:
             axes_unit = get_axes_unit(width, ds)
->>>>>>> e25207e4
         self.set_axes_unit(axes_unit)
 
 class ProjectionPlot(PWViewerMPL):
@@ -1279,14 +1126,6 @@
          An int corresponding to the axis to slice along (0=x, 1=y, 2=z)
          or the axis name itself
     fields : string
-<<<<<<< HEAD
-        The name of the field(s) to be plotted.
-    center : two or three-element vector of sequence floats, or one of 'c', 
-         'center', 'max' or 'm'. The coordinate of the center of the image. 
-         If set to 'c', 'center' or left blank, the plot is centered on the
-         middle of the domain. If set to 'max' or 'm', the center will be at 
-         the point of highest density.
-=======
          The name of the field(s) to be plotted.
     center : A sequence floats, a string, or a tuple.
          The coordinate of the center of the image. If set to 'c', 'center' or
@@ -1296,7 +1135,6 @@
          as a tuple containing a coordinate and string unit name or by passing
          in a YTArray.  If a list or unitless array is supplied, code units are
          assumed.
->>>>>>> e25207e4
     width : tuple or a float.
          Width can have four different formats to support windows with variable
          x and y widths.  They are:
@@ -1390,12 +1228,6 @@
             self.projected = True
         (bounds, center) = get_window_parameters(axis, center, width, ds)
         if field_parameters is None: field_parameters = {}
-<<<<<<< HEAD
-        proj = pf.h.proj(axis, fields, weight_field=weight_field, max_level=max_level,
-                         center=center, source=data_source, **field_parameters)
-        PWViewerMPL.__init__(self, proj, bounds, origin=origin,
-                             fontsize=fontsize, fields=fields)
-=======
         proj = ds.proj(fields, axis, weight_field=weight_field,
                        center=center, data_source=data_source,
                        field_parameters = field_parameters, style = proj_style)
@@ -1404,7 +1236,6 @@
                              aspect=aspect)
         if axes_unit is None:
             axes_unit = get_axes_unit(width, ds)
->>>>>>> e25207e4
         self.set_axes_unit(axes_unit)
 
 class OffAxisSlicePlot(PWViewerMPL):
@@ -1425,18 +1256,6 @@
     normal : a sequence of floats
          The vector normal to the slicing plane.
     fields : string
-<<<<<<< HEAD
-        The name of the field(s) to be plotted.
-    center : two or three-element vector of sequence floats, or one of 'c', 
-         'center', 'max' or 'm'. The coordinate of the center of the image. 
-         If set to 'c', 'center' or left blank, the plot is centered on the
-         middle of the domain. If set to 'max' or 'm', the center will be at 
-         the point of highest density.
-    width : A tuple or a float
-        A tuple containing the width of image and the string key of
-        the unit: (width, 'unit').  If set to a float, code units
-        are assumed
-=======
          The name of the field(s) to be plotted.
     center : A sequence floats, a string, or a tuple.
          The coordinate of the center of the image. If set to 'c', 'center' or
@@ -1466,7 +1285,6 @@
          units are assumed, for example (0.2, 0.3) requests a plot that has an
          x width of 0.2 and a y width of 0.3 in code units.  If units are
          provided the resulting plot axis labels will use the supplied units.
->>>>>>> e25207e4
     axes_unit : A string
          The name of the unit for the tick labels on the x and y axes.
          Defaults to None, which automatically picks an appropriate unit.
@@ -1496,17 +1314,11 @@
         cutting.get_data(fields)
         # Hard-coding the origin keyword since the other two options
         # aren't well-defined for off-axis data objects
-<<<<<<< HEAD
-        PWViewerMPL.__init__(self, cutting, bounds, origin='center-window',
-                             periodic=False, oblique=True, fontsize=fontsize,
-                             fields=fields)
-=======
         PWViewerMPL.__init__(self, cutting, bounds, fields=fields,
                              origin='center-window',periodic=False,
                              oblique=True, fontsize=fontsize)
         if axes_unit is None:
             axes_unit = get_axes_unit(width, ds)
->>>>>>> e25207e4
         self.set_axes_unit(axes_unit)
 
 class OffAxisProjectionDummyDataSource(object):
@@ -1556,13 +1368,6 @@
         The vector normal to the slicing plane.
     fields : string
         The name of the field(s) to be plotted.
-<<<<<<< HEAD
-    center : two or three-element vector of sequence floats, or one of 'c', 
-         'center', 'max' or 'm'. The coordinate of the center of the image. 
-         If set to 'c', 'center' or left blank, the plot is centered on the
-         middle of the domain. If set to 'max' or 'm', the center will be at 
-         the point of highest density.
-=======
     center : A sequence floats, a string, or a tuple.
          The coordinate of the center of the image. If set to 'c', 'center' or
          left blank, the plot is centered on the middle of the domain. If set to
@@ -1571,7 +1376,6 @@
          as a tuple containing a coordinate and string unit name or by passing
          in a YTArray.  If a list or unitless array is supplied, code units are
          assumed.
->>>>>>> e25207e4
     width : tuple or a float.
          Width can have four different formats to support windows with variable
          x and y widths.  They are:
@@ -1898,129 +1702,6 @@
 
 
 class WindowPlotMPL(ImagePlotMPL):
-<<<<<<< HEAD
-    def __init__(
-            self, data, cbname, cmap, extent, aspect, zlim, size, fontsize,
-            figure, axes, cax):
-        self._draw_colorbar = True
-        self._draw_axes = True
-        self._cache_layout(size, fontsize)
-
-        # Make room for a colorbar
-        self.input_size = size
-        self.fsize = [size[0] + self._cbar_inches[self._draw_colorbar], size[1]]
-
-        # Compute layout
-        axrect, caxrect = self._get_best_layout(fontsize)
-        if np.any(np.array(axrect) < 0):
-            mylog.warning('The axis ratio of the requested plot is very narrow.  '
-                          'There is a good chance the plot will not look very good, '
-                          'consider making the plot manually using FixedResolutionBuffer '
-                          'and matplotlib.')
-            axrect  = (0.07, 0.10, 0.80, 0.80)
-            caxrect = (0.87, 0.10, 0.04, 0.80)
-        ImagePlotMPL.__init__(
-            self, self.fsize, axrect, caxrect, zlim, figure, axes, cax)
-        self._init_image(data, cbname, cmap, extent, aspect)
-        self.image.axes.ticklabel_format(scilimits=(-2,3))
-        if cbname == 'linear':
-            self.cb.formatter.set_scientific(True)
-            self.cb.formatter.set_powerlimits((-2,3))
-            self.cb.update_ticks()
-
-    def _toggle_axes(self, choice):
-        self._draw_axes = choice
-        self.axes.get_xaxis().set_visible(choice)
-        self.axes.get_yaxis().set_visible(choice)
-        axrect, caxrect = self._get_best_layout()
-        self.axes.set_position(axrect)
-        self.cax.set_position(caxrect)
-
-    def _toggle_colorbar(self, choice):
-        self._draw_colorbar = choice
-        self.cax.set_visible(choice)
-        self.fsize = [self.input_size[0] + self._cbar_inches[choice], self.input_size[1]]
-        axrect, caxrect = self._get_best_layout()
-        self.axes.set_position(axrect)
-        self.cax.set_position(caxrect)
-
-    def hide_axes(self):
-        self._toggle_axes(False)
-        return self
-
-    def show_axes(self):
-        self._toggle_axes(True)
-        return self
-
-    def hide_colorbar(self):
-        self._toggle_colorbar(False)
-        return self
-
-    def show_colorbar(self):
-        self._toggle_colorbar(True)
-        return self
-
-    def _cache_layout(self, size, fontsize):
-        self._cbar_inches = {}
-        self._text_buffx = {}
-        self._text_bottomy = {}
-        self._text_topy = {}
-
-        self._aspect = 1.0*size[0]/size[1]
-        self._fontscale = fontsize / 18.0
-
-        # Leave room for a colorbar, if we are drawing it.
-        self._cbar_inches[True] = self._fontscale*0.7
-        self._cbar_inches[False] = 0
-
-        # add buffers for text, and a bit of whitespace on top
-        self._text_buffx[True] = self._fontscale * 1.0/(size[0] + self._cbar_inches[True])
-        self._text_bottomy[True] = self._fontscale * 0.7/size[1]
-        self._text_topy[True] = self._fontscale * 0.3/size[1]
-
-        # No buffer for text if we're not drawing axes
-        self._text_buffx[False] = 0
-        self._text_bottomy[False] = 0
-        self._text_topy[False] = 0
-
-    def _get_best_layout(self, fontsize=18):
-        # calculate how much room the colorbar takes
-        cbar_frac = self._cbar_inches[self._draw_colorbar]/self.fsize[0]
-
-        # Calculate y fraction, then use to make x fraction.
-        yfrac = 1.0-self._text_bottomy[self._draw_axes]-self._text_topy[self._draw_axes]
-        ysize = yfrac*self.fsize[1]
-        xsize = self._aspect*ysize
-        xfrac = xsize/self.fsize[0]
-
-        # Now make sure it all fits!
-        xbig = xfrac + self._text_buffx[self._draw_axes] + 2.0*cbar_frac
-        ybig = yfrac + self._text_bottomy[self._draw_axes] + self._text_topy[self._draw_axes]
-
-        if xbig > 1:
-            xsize /= xbig
-            ysize /= xbig
-        if ybig > 1:
-            xsize /= ybig
-            ysize /= ybig
-        xfrac = xsize/self.fsize[0]
-        yfrac = ysize/self.fsize[1]
-
-        axrect = (
-            self._text_buffx[self._draw_axes],
-            self._text_bottomy[self._draw_axes],
-            xfrac,
-            yfrac
-        )
-
-        caxrect = (
-            self._text_buffx[self._draw_axes]+xfrac,
-            self._text_bottomy[self._draw_axes],
-            cbar_frac/4.,
-            yfrac
-        )
-        return axrect, caxrect
-=======
     """A container for a single PlotWindow matplotlib figure and axes"""
     def __init__(self, data, cbname, cmap, extent, zlim, figure_size, fontsize,
                  unit_aspect, figure, axes, cax):
@@ -2219,5 +1900,4 @@
             mylog.warn(msg)
             del kwargs['north_vector']
 
-        return AxisAlignedSlicePlot(ds, normal, fields, *args, **kwargs)
->>>>>>> e25207e4
+        return AxisAlignedSlicePlot(ds, normal, fields, *args, **kwargs)