--- conflicted
+++ resolved
@@ -542,7 +542,6 @@
         )
         if new_center is None:
             self.center = None
-<<<<<<< HEAD
         elif iterable(new_center):
             try:
                 assert all(isinstance(el, Number) for el in new_center)
@@ -551,9 +550,6 @@
             if len(new_center) != 2:
                 raise error
             new_center = [c / self.pf[unit] for c in new_center]
-=======
-        else:
->>>>>>> d64c18ca
             self.center = new_center
         else:
             raise error
