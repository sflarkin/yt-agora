"""
A plotting mechanism based on the idea of a "window" into the data.



"""

#-----------------------------------------------------------------------------
# Copyright (c) 2013, yt Development Team.
#
# Distributed under the terms of the Modified BSD License.
#
# The full license is in the file COPYING.txt, distributed with this software.
#-----------------------------------------------------------------------------
import base64
import numpy as np
import matplotlib
import cStringIO
import types
<<<<<<< HEAD
import os
import __builtin__
=======
import sys
import warnings
>>>>>>> 3a31dcaf

from distutils.version import LooseVersion
from matplotlib.mathtext import MathTextParser
from numbers import Number

from ._mpl_imports import FigureCanvasAgg
from .image_writer import apply_colormap
from .base_plot_types import ImagePlotMPL
from .fixed_resolution import \
    FixedResolutionBuffer, \
    ObliqueFixedResolutionBuffer, \
    OffAxisProjectionFixedResolutionBuffer
from .plot_modifications import get_smallest_appropriate_unit, \
    callback_registry
from .plot_container import \
    ImagePlotContainer, log_transform, linear_transform, \
    invalidate_data, invalidate_plot, apply_callback

from yt.data_objects.time_series import \
    DatasetSeries
from yt.extern.six.moves import \
    StringIO
from yt.funcs import \
    mylog, iterable, ensure_list, \
    fix_axis, validate_width_tuple
from yt.units.unit_object import \
    Unit
from yt.units.unit_registry import \
    UnitParseError
from yt.units.yt_array import \
    YTArray, YTQuantity
from yt.utilities.png_writer import \
    write_png_to_string
from yt.utilities.definitions import \
    formatted_length_unit_names
from yt.utilities.math_utils import \
    ortho_find
from yt.utilities.exceptions import \
    YTUnitNotRecognized, \
    YTInvalidWidthError, \
    YTCannotParseUnitDisplayName, \
    YTUnitConversionError

# Some magic for dealing with pyparsing being included or not
# included in matplotlib (not in gentoo, yes in everything else)
# Also accounting for the fact that in 1.2.0, pyparsing got renamed.
try:
    if LooseVersion(matplotlib.__version__) < LooseVersion("1.2.0"):
        from matplotlib.pyparsing import ParseFatalException
    else:
        from matplotlib.pyparsing_py2 import ParseFatalException
except ImportError:
    from pyparsing import ParseFatalException

def fix_unitary(u):
    if u == '1':
        return 'unitary'
    else:
        return u

def validate_iterable_width(width, ds, unit=None):
    if isinstance(width[0], tuple) and isinstance(width[1], tuple):
        validate_width_tuple(width[0])
        validate_width_tuple(width[1])
        return (ds.quan(width[0][0], fix_unitary(width[0][1])),
                ds.quan(width[1][0], fix_unitary(width[1][1])))
    elif isinstance(width[0], Number) and isinstance(width[1], Number):
        return (ds.quan(width[0], 'code_length'),
                ds.quan(width[1], 'code_length'))
    elif isinstance(width[0], YTQuantity) and isinstance(width[1], YTQuantity):
        return (ds.quan(width[0]), ds.quan(width[1]))
    else:
        validate_width_tuple(width)
        # If width and unit are both valid width tuples, we
        # assume width controls x and unit controls y
        try:
            validate_width_tuple(unit)
            return (ds.quan(width[0], fix_unitary(width[1])),
                    ds.quan(unit[0], fix_unitary(unit[1])))
        except YTInvalidWidthError:
            return (ds.quan(width[0], fix_unitary(width[1])),
                    ds.quan(width[0], fix_unitary(width[1])))

def get_sanitized_width(axis, width, depth, ds):
    if width is None:
        # Default to code units
        if not iterable(axis):
            xax = ds.coordinates.x_axis[axis]
            yax = ds.coordinates.y_axis[axis]
            w = ds.domain_width[[xax, yax]]
        else:
            # axis is actually the normal vector
            # for an off-axis data object.
            mi = np.argmin(ds.domain_width)
            w = ds.domain_width[[mi,mi]]
        width = (w[0], w[1])
    elif iterable(width):
        width = validate_iterable_width(width, ds)
    elif isinstance(width, YTQuantity):
        width = (width, width)
    elif isinstance(width, Number):
        width = (ds.quan(width, 'code_length'),
                 ds.quan(width, 'code_length'))
    else:
        raise YTInvalidWidthError(width)
    if depth is not None:
        if iterable(depth):
            validate_width_tuple(depth)
            depth = (ds.quan(depth[0], fix_unitary(depth[1])), )
        elif isinstance(depth, Number):
            depth = (ds.quan(depth, 'code_length',
                     registry = ds.unit_registry), )
        elif isinstance(depth, YTQuantity):
            depth = (depth, )
        else:
            raise YTInvalidWidthError(depth)
        return width + depth
    return width

def get_sanitized_center(center, ds):
    if isinstance(center, basestring):
        if center.lower() == "m" or center.lower() == "max":
            v, center = ds.find_max(("gas", "density"))
            center = ds.arr(center, 'code_length')
        elif center.lower() == "c" or center.lower() == "center":
            center = (ds.domain_left_edge + ds.domain_right_edge) / 2
        else:
            raise RuntimeError('center keyword \"%s\" not recognized' % center)
    elif isinstance(center, YTArray):
        return ds.arr(center)
    elif iterable(center):
        if iterable(center[0]) and isinstance(center[1], basestring):
            center = ds.arr(center[0], center[1])
        else:
            center = ds.arr(center, 'code_length')
    else:
        raise RuntimeError("center keyword \"%s\" not recognized" % center)
    return center

def get_window_parameters(axis, center, width, ds):
    if ds.geometry == "cartesian" or ds.geometry == "spectral_cube":
        width = get_sanitized_width(axis, width, None, ds)
        center = get_sanitized_center(center, ds)
    elif ds.geometry in ("polar", "cylindrical"):
        # Set our default width to be the full domain
        width = [ds.domain_right_edge[0]*2.0, ds.domain_right_edge[0]*2.0]
        center = ds.arr([0.0, 0.0, 0.0], "code_length")
    elif ds.geometry == "spherical":
        if axis == 0:
            width = ds.domain_width[1], ds.domain_width[2]
            center = 0.5*(ds.domain_left_edge + ds.domain_right_edge)
            center.convert_to_units("code_length")
        else:
            # Our default width here is the full domain
            width = [ds.domain_right_edge[0]*2.0, ds.domain_right_edge[0]*2.0]
            center = ds.arr([0.0, 0.0, 0.0], "code_length")
    elif ds.geometry == "geographic":
        c_r = ((ds.domain_right_edge + ds.domain_left_edge)/2.0)[2]
        center = ds.arr([0.0, 0.0, c_r], "code_length")
        if axis == 2:
            # latitude slice
            width = ds.arr([360, 180], "code_length")
        else:
            width = [2.0*(ds.domain_right_edge[2] + ds.surface_height),
                     2.0*(ds.domain_right_edge[2] + ds.surface_height)]
            center[2] = 0.0
    else:
        raise NotImplementedError
    xax = ds.coordinates.x_axis[axis]
    yax = ds.coordinates.y_axis[axis]
    bounds = (center[xax]-width[0] / 2,
              center[xax]+width[0] / 2,
              center[yax]-width[1] / 2,
              center[yax]+width[1] / 2)
    return (bounds, center)

def get_oblique_window_parameters(normal, center, width, ds, depth=None):
    width = get_sanitized_width(normal, width, depth, ds)
    center = get_sanitized_center(center, ds)

    if len(width) == 2:
        # Transforming to the cutting plane coordinate system
        center = (center - ds.domain_left_edge)/ds.domain_width - 0.5
        (normal,perp1,perp2) = ortho_find(normal)
        mat = np.transpose(np.column_stack((perp1,perp2,normal)))
        center = np.dot(mat,center)

    w = tuple(el.in_units('unitary') for el in width)
    bounds = tuple(((2*(i % 2))-1)*w[i//2]/2 for i in range(len(w)*2))

    return (bounds, center)

def get_axes_unit(width, ds):
    r"""
    Infers the axes unit names from the input width specification
    """
    if ds.no_cgs_equiv_length:
        return ("code_length",)*2
    if iterable(width):
        if isinstance(width[1], basestring):
            axes_unit = (width[1], width[1])
        elif iterable(width[1]):
            axes_unit = (width[0][1], width[1][1])
        elif isinstance(width[0], YTArray):
            axes_unit = (str(width[0].units), str(width[1].units))
        else:
            axes_unit = None
    else:
        if isinstance(width, YTArray):
            axes_unit = (str(width.units), str(width.units))
        else:
            axes_unit = None
    return axes_unit

class PlotWindow(ImagePlotContainer):
    r"""
    A ploting mechanism based around the concept of a window into a
    data source. It can have arbitrary fields, each of which will be
    centered on the same viewpoint, but will have individual zlimits.

    The data and plot are updated separately, and each can be
    invalidated as the object is modified.

    Data is handled by a FixedResolutionBuffer object.

    Parameters
    ----------
    data_source : :class:`yt.data_objects.data_containers.AMRProjBase` or
                  :class:`yt.data_objects.data_containers.AMRSliceBase`
        This is the source to be pixelized, which can be a projection or a
        slice.  (For cutting planes, see
        `yt.visualization.fixed_resolution.ObliqueFixedResolutionBuffer`.)
    bounds : sequence of floats
        Bounds are the min and max in the image plane that we want our
        image to cover.  It's in the order of (xmin, xmax, ymin, ymax),
        where the coordinates are all in the appropriate code units.
    buff_size : sequence of ints
        The size of the image to generate.
    antialias : boolean
        This can be true or false.  It determines whether or not sub-pixel
        rendering is used during data deposition.
    window_size : float
        The size of the window on the longest axis (in units of inches),
        including the margins but not the colorbar.

    """
    frb = None
    def __init__(self, data_source, bounds, buff_size=(800,800), antialias=True,
                 periodic=True, origin='center-window', oblique=False, 
                 window_size=8.0, fields=None, fontsize=18, aspect=None, 
                 setup=False):
        if not hasattr(self, "ds"):
            self.ds = data_source.ds
            ts = self._initialize_dataset(self.ds)
            self.ts = ts
        self._initfinished = False
        self._axes_unit_names = None
        self.center = None
        self._periodic = periodic
        self.oblique = oblique
        self.buff_size = buff_size
        self.antialias = antialias
        self.aspect = aspect
        skip = list(FixedResolutionBuffer._exclude_fields) + data_source._key_fields
        if fields is None:
            fields = []
        else:
            fields = ensure_list(fields)
        self.override_fields = list(set(fields).intersection(set(skip)))
        self.fields = [f for f in fields if f not in skip]
        super(PlotWindow, self).__init__(data_source, window_size, fontsize)
        self._set_window(bounds) # this automatically updates the data and plot
        self.origin = origin
        if self.data_source.center is not None and oblique == False:
            ax = self.data_source.axis
            xax = self.ds.coordinates.x_axis[ax]
            yax = self.ds.coordinates.y_axis[ax]
            center = [self.data_source.center[xax],
                      self.data_source.center[yax]]
            self.set_center(center)
        for field in self.data_source._determine_fields(self.frb.data.keys()):
            finfo = self.data_source.ds._get_field_info(*field)
            if finfo.take_log:
                self._field_transform[field] = log_transform
            else:
                self._field_transform[field] = linear_transform
        self.setup_callbacks()
        self._initfinished = True

    def _initialize_dataset(self, ts):
        if not isinstance(ts, DatasetSeries):
            if not iterable(ts): ts = [ts]
            ts = DatasetSeries(ts)
        return ts

    def __iter__(self):
        for ds in self.ts:
            mylog.warning("Switching to %s", ds)
            self._switch_ds(ds)
            yield self

    def piter(self, *args, **kwargs):
        for ds in self.ts.piter(*args, **kwargs):
            self._switch_ds(ds)
            yield self

    def _recreate_frb(self):
        old_fields = None
        if self.frb is not None:
            old_fields = self.frb.keys()
            old_units = [str(self.frb[of].units) for of in old_fields]
        if hasattr(self,'zlim'):
            bounds = self.xlim+self.ylim+self.zlim
        else:
            bounds = self.xlim+self.ylim
        if self._frb_generator is ObliqueFixedResolutionBuffer:
            bounds = np.array(bounds)

        self.frb = self._frb_generator(self.data_source, bounds, self.buff_size,
                                       self.antialias, periodic=self._periodic)
        if old_fields is None:
            self.frb._get_data_source_fields()
        else:
            for key, unit in zip(old_fields, old_units):
                self.frb[key]
                self.frb[key].convert_to_units(unit)
        for key in self.override_fields:
            self.frb[key]
        self._data_valid = True

    @property
    def width(self):
        Wx = self.xlim[1] - self.xlim[0]
        Wy = self.ylim[1] - self.ylim[0]
        return (Wx, Wy)

    @property
    def bounds(self):
        return self.xlim+self.ylim

    @invalidate_data
    def zoom(self, factor):
        r"""This zooms the window by *factor*.

        Parameters
        ----------
        factor : float
            multiplier for the current width

        """
        Wx, Wy = self.width
        centerx = self.xlim[0] + Wx*0.5
        centery = self.ylim[0] + Wy*0.5
        nWx, nWy = Wx/factor, Wy/factor
        self.xlim = (centerx - nWx*0.5, centerx + nWx*0.5)
        self.ylim = (centery - nWy*0.5, centery + nWy*0.5)
        return self

    @invalidate_data
    def pan(self, deltas):
        r"""Pan the image by specifying absolute code unit coordinate deltas.

        Parameters
        ----------
        deltas : Two-element sequence of floats, quantities, or (float, unit)
                 tuples.

            (delta_x, delta_y).  If a unit is not supplied the unit is assumed
            to be code_length.

        """
        if len(deltas) != 2:
            raise RuntimeError(
                "The pan function accepts a two-element sequence.\n"
                "Received %s." % (deltas, ))
        if isinstance(deltas[0], Number) and isinstance(deltas[1], Number):
            deltas = (self.ds.quan(deltas[0], 'code_length'),
                      self.ds.quan(deltas[1], 'code_length'))
        elif isinstance(deltas[0], tuple) and isinstance(deltas[1], tuple):
            deltas = (self.ds.quan(deltas[0][0], deltas[0][1]),
                      self.ds.quan(deltas[1][0], deltas[1][1]))
        elif isinstance(deltas[0], YTQuantity) and isinstance(deltas[1], YTQuantity):
            pass
        else:
            raise RuntimeError(
                "The arguments of the pan function must be a sequence of floats,\n"
                "quantities, or (float, unit) tuples. Received %s." % (deltas, ))
        self.xlim = (self.xlim[0] + deltas[0], self.xlim[1] + deltas[0])
        self.ylim = (self.ylim[0] + deltas[1], self.ylim[1] + deltas[1])
        return self

    @invalidate_data
    def pan_rel(self, deltas):
        r"""Pan the image by specifying relative deltas, to the FOV.

        Parameters
        ----------
        deltas : sequence of floats
            (delta_x, delta_y) in *relative* code unit coordinates

        """
        Wx, Wy = self.width
        self.xlim = (self.xlim[0] + Wx*deltas[0], self.xlim[1] + Wx*deltas[0])
        self.ylim = (self.ylim[0] + Wy*deltas[1], self.ylim[1] + Wy*deltas[1])
        return self

    @invalidate_plot
    def set_unit(self, field, new_unit):
        """Sets a new unit for the requested field

        parameters
        ----------
        field : string or field tuple
           The name of the field that is to be changed.

        new_unit : string or Unit object
           The name of the new unit.
        """
        field = self.data_source._determine_fields(field)[0]
        field = ensure_list(field)
        new_unit = ensure_list(new_unit)
        if len(field) > 1 and len(new_unit) != len(field):
            raise RuntimeError(
                "Field list {} and unit "
                "list {} are incompatible".format(field, new_unit))
        for f, u in zip(field, new_unit):
            self.frb[f].convert_to_units(u)
        return self

    @invalidate_plot
    def set_origin(self, origin):
        """Set the plot origin.

        Parameters
        ----------
        origin : string or length 1, 2, or 3 sequence of strings
            The location of the origin of the plot coordinate system.  This is
            represented by '-' separated string or a tuple of strings.  In the
            first index the y-location is given by 'lower', 'upper', or 'center'.
            The second index is the x-location, given as 'left', 'right', or
            'center'.  Finally, the whether the origin is applied in 'domain'
            space, plot 'window' space or 'native' simulation coordinate system
            is given. For example, both 'upper-right-domain' and ['upper',
            'right', 'domain'] both place the origin in the upper right hand
            corner of domain space. If x or y are not given, a value is inffered.
            For instance, 'left-domain' corresponds to the lower-left hand corner
            of the simulation domain, 'center-domain' corresponds to the center
            of the simulation domain, or 'center-window' for the center of the
            plot window. Further examples:

            ==================================     ============================
            format                                 example
            ==================================     ============================
            '{space}'                              'domain'
            '{xloc}-{space}'                       'left-window'
            '{yloc}-{space}'                       'upper-domain'
            '{yloc}-{xloc}-{space}'                'lower-right-window'
            ('{space}',)                           ('window',)
            ('{xloc}', '{space}')                  ('right', 'domain')
            ('{yloc}', '{space}')                  ('lower', 'window')
            ('{yloc}', '{xloc}', '{space}')        ('lower', 'right', 'window')
            ==================================     ============================

        """
        self.origin = origin
        return self

    @invalidate_data
    def _set_window(self, bounds):
        """Set the bounds of the plot window.
        This is normally only called internally, see set_width.


        Parameters
        ----------

        bounds : a four element sequence of floats
            The x and y bounds, in the format (x0, x1, y0, y1)

        """
        if self.center is not None:
            dx = bounds[1] - bounds[0]
            dy = bounds[3] - bounds[2]
            self.xlim = (self.center[0] - dx/2., self.center[0] + dx/2.)
            self.ylim = (self.center[1] - dy/2., self.center[1] + dy/2.)
        else:
            self.xlim = tuple(bounds[0:2])
            self.ylim = tuple(bounds[2:4])
            if len(bounds) == 6:
                self.zlim = tuple(bounds[4:6])
        mylog.info("xlim = %f %f" % self.xlim)
        mylog.info("ylim = %f %f" % self.ylim)
        if hasattr(self,'zlim'):
            mylog.info("zlim = %f %f" % self.zlim)

    @invalidate_data
    def set_width(self, width, unit = None):
        """set the width of the plot window

        parameters
        ----------
        width : float, array of floats, (float, unit) tuple, or tuple of
                (float, unit) tuples.

             Width can have four different formats to support windows with
             variable x and y widths.  They are:

             ==================================     =======================
             format                                 example
             ==================================     =======================
             (float, string)                        (10,'kpc')
             ((float, string), (float, string))     ((10,'kpc'),(15,'kpc'))
             float                                  0.2
             (float, float)                         (0.2, 0.3)
             ==================================     =======================

             For example, (10, 'kpc') requests a plot window that is 10
             kiloparsecs wide in the x and y directions,
             ((10,'kpc'),(15,'kpc')) requests a window that is 10 kiloparsecs
             wide along the x axis and 15 kiloparsecs wide along the y axis.
             In the other two examples, code units are assumed, for example
             (0.2, 0.3) requests a plot that has an x width of 0.2 and a y
             width of 0.3 in code units.  If units are provided the resulting
             plot axis labels will use the supplied units.
        unit : str
             the unit the width has been specified in. If width is a tuple, this
             argument is ignored. Defaults to code units.
        """
        if isinstance(width, Number):
            if unit is None:
                width = (width, 'code_length')
            else:
                width = (width, fix_unitary(unit))

        axes_unit = get_axes_unit(width, self.ds)

        width = get_sanitized_width(self.frb.axis, width, None, self.ds)

        centerx = (self.xlim[1] + self.xlim[0])/2.
        centery = (self.ylim[1] + self.ylim[0])/2.

        self.xlim = (centerx - width[0]/2, centerx + width[0]/2)
        self.ylim = (centery - width[1]/2, centery + width[1]/2)

        if hasattr(self,'zlim'):
            centerz = (self.zlim[1] + self.zlim[0])/2.
            mw = np.max([width[0], width[1]])
            self.zlim = (centerz - mw/2.,
                         centerz + mw/2.)

        self.set_axes_unit(axes_unit)

        return self

    @invalidate_data
    def set_center(self, new_center, unit = 'code_length'):
        """Sets a new center for the plot window

        parameters
        ----------
        new_center : two element sequence of floats
            The coordinates of the new center of the image in the
            coordinate system defined by the plot axes. If the unit
            keyword is not specified, the coordinates are assumed to
            be in code units.

        unit : string
            The name of the unit new_center is given in.  If new_center is a
            YTArray or tuple of YTQuantities, this keyword is ignored.

        """
        error = RuntimeError(
            "\n"
            "new_center must be a two-element list or tuple of floats \n"
            "corresponding to a coordinate in the plot relative to \n"
            "the plot coordinate system.\n"
        )
        if new_center is None:
            self.center = None
        elif iterable(new_center):
            if len(new_center) != 2:
                raise error
            for el in new_center:
                if not isinstance(el, Number) and not isinstance(el, YTQuantity):
                    raise error
            if isinstance(new_center[0], Number):
                new_center = [self.ds.quan(c, unit) for c in new_center]
            self.center = new_center
        else:
            raise error
        self._set_window(self.bounds)
        return self

    @invalidate_data
    def set_antialias(self,aa):
        self.antialias = aa

    @invalidate_data
    def set_buff_size(self, size):
        """Sets a new buffer size for the fixed resolution buffer

        parameters
        ----------
        size : int or two element sequence of ints
            The number of data elements in the buffer on the x and y axes.
            If a scalar is provided,  then the buffer is assumed to be square.
        """
        if iterable(size):
            self.buff_size = size
        else:
            self.buff_size = (size, size)
        return self

    def set_window_size(self, size):
        """This calls set_figure_size to adjust the size of the plot window.

        This is equivalent to set_figure_size but it still available to maintain
        backwards compatibility.
        """
        self.set_figure_size(size)
        return self

    @invalidate_plot
    def set_axes_unit(self, unit_name):
        r"""Set the unit for display on the x and y axes of the image.

        Parameters
        ----------
        unit_name : string or two element tuple of strings
            A unit, available for conversion in the dataset, that the
            image extents will be displayed in.  If set to None, any previous
            units will be reset.  If the unit is None, the default is chosen.
            If unit_name is '1', 'u', or 'unitary', it will not display the
            units, and only show the axes name. If unit_name is a tuple, the
            first element is assumed to be the unit for the x axis and the
            second element the unit for the y axis.

        Raises
        ------
        YTUnitNotRecognized
            If the unit is not known, this will be raised.

        Examples
        --------

        >>> from yt import load
        >>> ds = load("IsolatedGalaxy/galaxy0030/galaxy0030")
        >>> p = ProjectionPlot(ds, "y", "Density")
        >>> p.set_axes_unit("kpc")

        """
        # blind except because it could be in conversion_factors or units
        if unit_name is not None:
            if isinstance(unit_name, basestring):
                unit_name = (unit_name, unit_name)
            for un in unit_name:
                try:
                    self.ds.length_unit.in_units(un)
                except (YTUnitConversionError, UnitParseError):
                    raise YTUnitNotRecognized(un)
        self._axes_unit_names = unit_name
        return self

    @property
    def _frb(self):
        # Note we use SyntaxWarning because DeprecationWarning is not shown
        # by default
        warnings.warn("_frb is deprecated, use frb instead.",
                      SyntaxWarning)
        return self.frb

class PWViewerMPL(PlotWindow):
    """Viewer using matplotlib as a backend via the WindowPlotMPL.

    """
    _current_field = None
    _frb_generator = None
    _plot_type = None

    def __init__(self, *args, **kwargs):
        if self._frb_generator is None:
            self._frb_generator = kwargs.pop("frb_generator")
        if self._plot_type is None:
            self._plot_type = kwargs.pop("plot_type")
        PlotWindow.__init__(self, *args, **kwargs)

    def _setup_origin(self):
        origin = self.origin
        axis_index = self.data_source.axis
        if isinstance(origin, basestring):
            origin = tuple(origin.split('-'))[:3]
        if 1 == len(origin):
            origin = ('lower', 'left') + origin
        elif 2 == len(origin) and origin[0] in set(['left','right','center']):
            o0map = {'left': 'lower', 'right': 'upper', 'center': 'center'}
            origin = (o0map[origin[0]],) + origin
        elif 2 == len(origin) and origin[0] in set(['lower','upper','center']):
            origin = (origin[0], 'center', origin[-1])
        assert origin[-1] in ['window', 'domain', 'native']

        if origin[2] == 'window':
            xllim, xrlim = self.xlim
            yllim, yrlim = self.ylim
        elif origin[2] == 'domain':
            xax = self.ds.coordinates.x_axis[axis_index]
            yax = self.ds.coordinates.y_axis[axis_index]
            xllim = self.ds.domain_left_edge[xax]
            xrlim = self.ds.domain_right_edge[xax]
            yllim = self.ds.domain_left_edge[yax]
            yrlim = self.ds.domain_right_edge[yax]
        elif origin[2] == 'native':
            return (self.ds.quan(0.0, 'code_length'),
                    self.ds.quan(0.0, 'code_length'))
        else:
            mylog.warn("origin = {0}".format(origin))
            msg = \
                ('origin keyword "{0}" not recognized, must declare "domain" '
                 'or "center" as the last term in origin.').format(self.origin)
            raise RuntimeError(msg)

        if origin[0] == 'lower':
            yc = yllim
        elif origin[0] == 'upper':
            yc = yrlim
        elif origin[0] == 'center':
            yc = (yllim + yrlim)/2.0
        else:
            mylog.warn("origin = {0}".format(origin))
            msg = ('origin keyword "{0}" not recognized, must declare "lower" '
                   '"upper" or "center" as the first term in origin.')
            msg = msg.format(self.origin)
            raise RuntimeError(msg)

        if origin[1] == 'left':
            xc = xllim
        elif origin[1] == 'right':
            xc = xrlim
        elif origin[1] == 'center':
            xc = (xllim + xrlim)/2.0
        else:
            mylog.warn("origin = {0}".format(origin))
            msg = ('origin keyword "{0}" not recognized, must declare "left" '
                   '"right" or "center" as the second term in origin.')
            msg = msg.format(self.origin)
            raise RuntimeError(msg)

        return xc, yc

    def _setup_plots(self):
        self._colorbar_valid = True
        for f in list(set(self.data_source._determine_fields(self.fields))):
            axis_index = self.data_source.axis

            xc, yc = self._setup_origin()

            if self._axes_unit_names is None:
                unit = get_smallest_appropriate_unit(
                    self.xlim[1] - self.xlim[0], self.ds)
                (unit_x, unit_y) = (unit, unit)
            else:
                (unit_x, unit_y) = self._axes_unit_names

            # For some plots we may set aspect by hand, such as for spectral cube data.
            # This will likely be replaced at some point by the coordinate handler
            # setting plot aspect.
            if self.aspect is None:
                self.aspect = np.float64(self.ds.quan(1.0, unit_y) /
                                         self.ds.quan(1.0, unit_x))

            extentx = [(self.xlim[i] - xc).in_units(unit_x) for i in (0, 1)]
            extenty = [(self.ylim[i] - yc).in_units(unit_y) for i in (0, 1)]

            extent = extentx + extenty

            if f in self.plots.keys():
                zlim = (self.plots[f].zmin, self.plots[f].zmax)
            else:
                zlim = (None, None)

            image = self.frb[f]

            if self._field_transform[f] == log_transform:
                msg = None
                if zlim != (None, None):
                    pass
                elif np.nanmax(image) == np.nanmin(image):
                    msg = "Plot image for field %s has zero dynamic " \
                          "range. Min = Max = %f." % (f, np.nanmax(image))
                elif np.nanmax(image) <= 0:
                    msg = "Plot image for field %s has no positive " \
                          "values.  Max = %f." % (f, np.nanmax(image))
                elif not np.any(np.isfinite(image)):
                    msg = "Plot image for field %s is filled with NaNs." % (f,)
                if msg is not None:
                    mylog.warning(msg)
                    mylog.warning("Switching to linear colorbar scaling.")
                    self._field_transform[f] = linear_transform

            fp = self._font_properties

            fig = None
            axes = None
            cax = None
            draw_colorbar = True
            draw_axes = True
            if f in self.plots:
                draw_colorbar = self.plots[f]._draw_colorbar
                draw_axes = self.plots[f]._draw_axes
                if self.plots[f].figure is not None:
                    fig = self.plots[f].figure
                    axes = self.plots[f].axes
                    cax = self.plots[f].cax

            self.plots[f] = WindowPlotMPL(
                image, self._field_transform[f].name,
                self._colormaps[f], extent, zlim,
                self.figure_size, fp.get_size(),
                self.aspect, fig, axes, cax)

            axes_unit_labels = ['', '']
            comoving = False
            hinv = False
            for i, un in enumerate((unit_x, unit_y)):
                if hasattr(self.ds.coordinates, "default_unit_label"):
                    axax = getattr(self.ds.coordinates, "%s_axis" % ("xy"[i]))[axis_index]
                    un = self.ds.coordinates.default_unit_label[axax]
                    axes_unit_labels[i] = '\/\/('+un+')'
                    continue
                # Use sympy to factor h out of the unit.  In this context 'un'
                # is a string, so we call the Unit constructor.
                expr = Unit(un, registry=self.ds.unit_registry).expr
                h_expr = Unit('h', registry=self.ds.unit_registry).expr
                # See http://docs.sympy.org/latest/modules/core.html#sympy.core.expr.Expr
                h_power = expr.as_coeff_exponent(h_expr)[1]
                # un is now the original unit, but with h factored out.
                un = str(expr*h_expr**(-1*h_power))
                if str(un).endswith('cm') and un != 'cm':
                    comoving = True
                    un = un[:-2]
                # no length units besides code_length end in h so this is safe
                if h_power == -1:
                    hinv = True
                elif h_power != 0:
                    # It doesn't make sense to scale a position by anything
                    # other than h**-1
                    raise RuntimeError
                if un in formatted_length_unit_names:
                    un = formatted_length_unit_names[un]
                if un not in ['1', 'u', 'unitary']:
                    if hinv:
                        un = un + '\,h^{-1}'
                    if comoving:
                        un = un + '\,(1+z)^{-1}'
                    axes_unit_labels[i] = '\/\/('+un+')'

            if self.oblique:
                labels = [r'$\rm{Image\/x'+axes_unit_labels[0]+'}$',
                          r'$\rm{Image\/y'+axes_unit_labels[1]+'}$']
            else:
                axis_names = self.ds.coordinates.axis_name
                xax = self.ds.coordinates.x_axis[axis_index]
                yax = self.ds.coordinates.y_axis[axis_index]

                if hasattr(self.ds.coordinates, "axis_default_unit_label"):
                    axes_unit_labels = \
                    [self.ds.coordinates.axis_default_unit_name[xax],
                     self.ds.coordinates.axis_default_unit_name[yax]]
                labels = [r'$\rm{'+axis_names[xax]+axes_unit_labels[0] + r'}$',
                          r'$\rm{'+axis_names[yax]+axes_unit_labels[1] + r'}$']

                if hasattr(self.ds.coordinates, "axis_field"):
                    if xax in self.ds.coordinates.axis_field:
                        xmin, xmax = self.ds.coordinates.axis_field[xax](
                            0, self.xlim, self.ylim)
                    else:
                        xmin, xmax = [float(x) for x in extentx]
                    if yax in self.ds.coordinates.axis_field:
                        ymin, ymax = self.ds.coordinates.axis_field[yax](
                            1, self.xlim, self.ylim)
                    else:
                        ymin, ymax = [float(y) for y in extenty]
                    self.plots[f].image.set_extent((xmin,xmax,ymin,ymax))
                    self.plots[f].axes.set_aspect("auto")

            x_label, y_label, colorbar_label = self._get_axes_labels(f)

            if x_label is not None:
                labels[0] = x_label
            if y_label is not None:
                labels[1] = y_label

            self.plots[f].axes.set_xlabel(labels[0],fontproperties=fp)
            self.plots[f].axes.set_ylabel(labels[1],fontproperties=fp)

            for label in (self.plots[f].axes.get_xticklabels() +
                          self.plots[f].axes.get_yticklabels() +
                          [self.plots[f].axes.xaxis.get_offset_text(),
                           self.plots[f].axes.yaxis.get_offset_text()]):
                label.set_fontproperties(fp)

            # Determine the units of the data
            units = Unit(self.frb[f].units, registry=self.ds.unit_registry)
            units = units.latex_representation()

            if colorbar_label is None:
                colorbar_label = image.info['label']
                if hasattr(self, 'projected'):
                    colorbar_label = "$\\rm{Projected }$ %s" % colorbar_label
                if units is None or units == '':
                    pass
                else:
                    colorbar_label += r'$\/\/('+units+r')$'

            parser = MathTextParser('Agg')
            try:
                parser.parse(colorbar_label)
            except ParseFatalException, err:
                raise YTCannotParseUnitDisplayName(f, colorbar_label, str(err))

            self.plots[f].cb.set_label(colorbar_label, fontproperties=fp)

            for label in (self.plots[f].cb.ax.get_xticklabels() +
                          self.plots[f].cb.ax.get_yticklabels() +
                          [self.plots[f].cb.ax.axes.xaxis.get_offset_text(),
                           self.plots[f].cb.ax.axes.yaxis.get_offset_text()]):
                label.set_fontproperties(fp)

            self.run_callbacks(f)

            if draw_axes is False:
                self.plots[f]._toggle_axes(draw_axes)

            if draw_colorbar is False:
                self.plots[f]._toggle_colorbar(draw_colorbar)

            if self._font_color is not None:
                ax = self.plots[f].axes
                cbax = self.plots[f].cb.ax
                labels = ax.xaxis.get_ticklabels() + ax.yaxis.get_ticklabels()
                labels += cbax.yaxis.get_ticklabels()
                labels += [ax.xaxis.label, ax.yaxis.label, cbax.yaxis.label]
                for label in labels:
                    label.set_color(self._font_color)

        self._plot_valid = True

    def setup_callbacks(self):
        for key in callback_registry:
            ignored = ['PlotCallback','CoordAxesCallback','LabelCallback',
                       'UnitBoundaryCallback']
            if self._plot_type.startswith('OffAxis'):
                ignored += ['HopCirclesCallback','HopParticleCallback',
                            'ParticleCallback','ClumpContourCallback',
                            'GridBoundaryCallback']
            if self._plot_type == 'OffAxisProjection':
                ignored += ['VelocityCallback','MagFieldCallback',
                            'QuiverCallback','CuttingQuiverCallback',
                            'StreamlineCallback']
            if key in ignored:
                continue
            cbname = callback_registry[key]._type_name
            CallbackMaker = callback_registry[key]
            callback = invalidate_plot(apply_callback(CallbackMaker))
            callback.__doc__ = CallbackMaker.__doc__
            self.__dict__['annotate_'+cbname] = types.MethodType(callback,self)

class AxisAlignedSlicePlot(PWViewerMPL):
    r"""Creates a slice plot from a dataset

    Given a ds object, an axis to slice along, and a field name
    string, this will return a PWViewrMPL object containing
    the plot.

    The plot can be updated using one of the many helper functions
    defined in PlotWindow.

    Parameters
    ----------
    ds : `Dataset`
         This is the dataset object corresponding to the
         simulation output to be plotted.
    axis : int or one of 'x', 'y', 'z'
         An int corresponding to the axis to slice along (0=x, 1=y, 2=z)
         or the axis name itself
    fields : string
         The name of the field(s) to be plotted.
    center : A sequence floats, a string, or a tuple.
         The coordinate of the center of the image. If set to 'c', 'center' or
         left blank, the plot is centered on the middle of the domain. If set to
         'max' or 'm', the center will be located at the maximum of the
         ('gas', 'density') field. Units can be specified by passing in center
         as a tuple containing a coordinate and string unit name or by passing
         in a YTArray.  If a list or unitless array is supplied, code units are
         assumed.
    width : tuple or a float.
         Width can have four different formats to support windows with variable
         x and y widths.  They are:

         ==================================     =======================
         format                                 example
         ==================================     =======================
         (float, string)                        (10,'kpc')
         ((float, string), (float, string))     ((10,'kpc'),(15,'kpc'))
         float                                  0.2
         (float, float)                         (0.2, 0.3)
         ==================================     =======================

         For example, (10, 'kpc') requests a plot window that is 10 kiloparsecs
         wide in the x and y directions, ((10,'kpc'),(15,'kpc')) requests a
         window that is 10 kiloparsecs wide along the x axis and 15
         kiloparsecs wide along the y axis.  In the other two examples, code
         units are assumed, for example (0.2, 0.3) requests a plot that has an
         x width of 0.2 and a y width of 0.3 in code units.  If units are
         provided the resulting plot axis labels will use the supplied units.
    axes_unit : A string
         The name of the unit for the tick labels on the x and y axes.
         Defaults to None, which automatically picks an appropriate unit.
         If axes_unit is '1', 'u', or 'unitary', it will not display the
         units, and only show the axes name.
    origin : string or length 1, 2, or 3 sequence of strings
         The location of the origin of the plot coordinate system.  This is
         represented by '-' separated string or a tuple of strings.  In the
         first index the y-location is given by 'lower', 'upper', or 'center'.
         The second index is the x-location, given as 'left', 'right', or
         'center'.  Finally, the whether the origin is applied in 'domain'
         space, plot 'window' space or 'native' simulation coordinate system
         is given. For example, both 'upper-right-domain' and ['upper',
         'right', 'domain'] both place the origin in the upper right hand
         corner of domain space. If x or y are not given, a value is inffered.
         For instance, 'left-domain' corresponds to the lower-left hand corner
         of the simulation domain, 'center-domain' corresponds to the center
         of the simulation domain, or 'center-window' for the center of the
         plot window. Further examples:

         ==================================     ============================
         format                                 example
         ==================================     ============================
         '{space}'                              'domain'
         '{xloc}-{space}'                       'left-window'
         '{yloc}-{space}'                       'upper-domain'
         '{yloc}-{xloc}-{space}'                'lower-right-window'
         ('{space}',)                           ('window',)
         ('{xloc}', '{space}')                  ('right', 'domain')
         ('{yloc}', '{space}')                  ('lower', 'window')
         ('{yloc}', '{xloc}', '{space}')        ('lower', 'right', 'window')
         ==================================     ============================
    fontsize : integer
         The size of the fonts for the axis, colorbar, and tick labels.
    field_parameters : dictionary
         A dictionary of field parameters than can be accessed by derived
         fields.

    Examples
    --------

    This will save an image the the file 'sliceplot_Density

    >>> from yt import load
    >>> ds = load('IsolatedGalaxy/galaxy0030/galaxy0030')
    >>> p = SlicePlot(ds, 2, 'density', 'c', (20, 'kpc'))
    >>> p.save('sliceplot')

    """
    _plot_type = 'Slice'
    _frb_generator = FixedResolutionBuffer

    def __init__(self, ds, axis, fields, center='c', width=None, axes_unit=None,
                 origin='center-window', fontsize=18, field_parameters=None,
                 window_size=8.0, aspect=None):
        # this will handle time series data and controllers
        ts = self._initialize_dataset(ds)
        self.ts = ts
        ds = self.ds = ts[0]
        axis = fix_axis(axis, ds)
        (bounds, center) = get_window_parameters(axis, center, width, ds)
        if field_parameters is None: field_parameters = {}
        slc = ds.slice(axis, center[axis],
            field_parameters = field_parameters, center=center)
        slc.get_data(fields)
        PWViewerMPL.__init__(self, slc, bounds, origin=origin,
                             fontsize=fontsize, fields=fields,
                             window_size=window_size, aspect=aspect)
        if axes_unit is None:
            axes_unit = get_axes_unit(width, ds)
        self.set_axes_unit(axes_unit)

class ProjectionPlot(PWViewerMPL):
    r"""Creates a projection plot from a dataset

    Given a ds object, an axis to project along, and a field name
    string, this will return a PWViewrMPL object containing
    the plot.

    The plot can be updated using one of the many helper functions
    defined in PlotWindow.

    Parameters
    ----------
    ds : `Dataset`
        This is the dataset object corresponding to the
        simulation output to be plotted.
    axis : int or one of 'x', 'y', 'z'
         An int corresponding to the axis to slice along (0=x, 1=y, 2=z)
         or the axis name itself
    fields : string
         The name of the field(s) to be plotted.
    center : A sequence floats, a string, or a tuple.
         The coordinate of the center of the image. If set to 'c', 'center' or
         left blank, the plot is centered on the middle of the domain. If set to
         'max' or 'm', the center will be located at the maximum of the
         ('gas', 'density') field. Units can be specified by passing in center
         as a tuple containing a coordinate and string unit name or by passing
         in a YTArray.  If a list or unitless array is supplied, code units are
         assumed.
    width : tuple or a float.
         Width can have four different formats to support windows with variable
         x and y widths.  They are:

         ==================================     =======================
         format                                 example
         ==================================     =======================
         (float, string)                        (10,'kpc')
         ((float, string), (float, string))     ((10,'kpc'),(15,'kpc'))
         float                                  0.2
         (float, float)                         (0.2, 0.3)
         ==================================     =======================

         For example, (10, 'kpc') requests a plot window that is 10 kiloparsecs
         wide in the x and y directions, ((10,'kpc'),(15,'kpc')) requests a
         window that is 10 kiloparsecs wide along the x axis and 15
         kiloparsecs wide along the y axis.  In the other two examples, code
         units are assumed, for example (0.2, 0.3) requests a plot that has an
         x width of 0.2 and a y width of 0.3 in code units.  If units are
         provided the resulting plot axis labels will use the supplied units.
    axes_unit : A string
         The name of the unit for the tick labels on the x and y axes.
         Defaults to None, which automatically picks an appropriate unit.
         If axes_unit is '1', 'u', or 'unitary', it will not display the
         units, and only show the axes name.
    origin : string or length 1, 2, or 3 sequence of strings
         The location of the origin of the plot coordinate system.  This is
         represented by '-' separated string or a tuple of strings.  In the
         first index the y-location is given by 'lower', 'upper', or 'center'.
         The second index is the x-location, given as 'left', 'right', or
         'center'.  Finally, the whether the origin is applied in 'domain'
         space, plot 'window' space or 'native' simulation coordinate system
         is given. For example, both 'upper-right-domain' and ['upper',
         'right', 'domain'] both place the origin in the upper right hand
         corner of domain space. If x or y are not given, a value is inffered.
         For instance, 'left-domain' corresponds to the lower-left hand corner
         of the simulation domain, 'center-domain' corresponds to the center
         of the simulation domain, or 'center-window' for the center of the
         plot window. Further examples:

         ==================================     ============================
         format                                 example
         ==================================     ============================
         '{space}'                              'domain'
         '{xloc}-{space}'                       'left-window'
         '{yloc}-{space}'                       'upper-domain'
         '{yloc}-{xloc}-{space}'                'lower-right-window'
         ('{space}',)                           ('window',)
         ('{xloc}', '{space}')                  ('right', 'domain')
         ('{yloc}', '{space}')                  ('lower', 'window')
         ('{yloc}', '{xloc}', '{space}')        ('lower', 'right', 'window')
         ==================================     ============================

    data_source : AMR3DData Object
         Object to be used for data selection.  Defaults to a region covering
         the entire simulation.
    weight_field : string
         The name of the weighting field.  Set to None for no weight.
    max_level: int
         The maximum level to project to.
    fontsize : integer
         The size of the fonts for the axis, colorbar, and tick labels.
    field_parameters : dictionary
         A dictionary of field parameters than can be accessed by derived
         fields.

    Examples
    --------

    Create a projection plot with a width of 20 kiloparsecs centered on the
    center of the simulation box:

    >>> from yt import load
    >>> ds = load('IsolateGalaxygalaxy0030/galaxy0030')
    >>> p = ProjectionPlot(ds, "z", "density", width=(20, "kpc"))

    """
    _plot_type = 'Projection'
    _frb_generator = FixedResolutionBuffer

    def __init__(self, ds, axis, fields, center='c', width=None, axes_unit=None,
                 weight_field=None, max_level=None, origin='center-window',
                 fontsize=18, field_parameters=None, data_source=None,
                 proj_style = "integrate", window_size=8.0, aspect=None):
        ts = self._initialize_dataset(ds)
        self.ts = ts
        ds = self.ds = ts[0]
        axis = fix_axis(axis, ds)
        # If a non-weighted integral projection, assure field-label reflects that
        if weight_field is None and proj_style == "integrate":
            self.projected = True
        (bounds, center) = get_window_parameters(axis, center, width, ds)
        if field_parameters is None: field_parameters = {}
        proj = ds.proj(fields, axis, weight_field=weight_field,
                       center=center, data_source=data_source,
                       field_parameters = field_parameters, style = proj_style)
        PWViewerMPL.__init__(self, proj, bounds, fields=fields, origin=origin,
                             fontsize=fontsize, window_size=window_size, 
                             aspect=aspect)
        if axes_unit is None:
            axes_unit = get_axes_unit(width, ds)
        self.set_axes_unit(axes_unit)

class OffAxisSlicePlot(PWViewerMPL):
    r"""Creates an off axis slice plot from a dataset

    Given a ds object, a normal vector defining a slicing plane, and
    a field name string, this will return a PWViewrMPL object
    containing the plot.

    The plot can be updated using one of the many helper functions
    defined in PlotWindow.

    Parameters
    ----------
    ds : :class:`yt.data_objects.api.Dataset`
         This is the dataset object corresponding to the
         simulation output to be plotted.
    normal : a sequence of floats
         The vector normal to the slicing plane.
    fields : string
         The name of the field(s) to be plotted.
    center : A sequence floats, a string, or a tuple.
         The coordinate of the center of the image. If set to 'c', 'center' or
         left blank, the plot is centered on the middle of the domain. If set to
         'max' or 'm', the center will be located at the maximum of the
         ('gas', 'density') field. Units can be specified by passing in center
         as a tuple containing a coordinate and string unit name or by passing
         in a YTArray.  If a list or unitless array is supplied, code units are
         assumed.
    width : tuple or a float.
         Width can have four different formats to support windows with variable
         x and y widths.  They are:

         ==================================     =======================
         format                                 example
         ==================================     =======================
         (float, string)                        (10,'kpc')
         ((float, string), (float, string))     ((10,'kpc'),(15,'kpc'))
         float                                  0.2
         (float, float)                         (0.2, 0.3)
         ==================================     =======================

         For example, (10, 'kpc') requests a plot window that is 10 kiloparsecs
         wide in the x and y directions, ((10,'kpc'),(15,'kpc')) requests a
         window that is 10 kiloparsecs wide along the x axis and 15
         kiloparsecs wide along the y axis.  In the other two examples, code
         units are assumed, for example (0.2, 0.3) requests a plot that has an
         x width of 0.2 and a y width of 0.3 in code units.  If units are
         provided the resulting plot axis labels will use the supplied units.
    axes_unit : A string
         The name of the unit for the tick labels on the x and y axes.
         Defaults to None, which automatically picks an appropriate unit.
         If axes_unit is '1', 'u', or 'unitary', it will not display the
         units, and only show the axes name.
    north-vector : a sequence of floats
         A vector defining the 'up' direction in the plot.  This
         option sets the orientation of the slicing plane.  If not
         set, an arbitrary grid-aligned north-vector is chosen.
    fontsize : integer
         The size of the fonts for the axis, colorbar, and tick labels.
    field_parameters : dictionary
         A dictionary of field parameters than can be accessed by derived
         fields.
    """

    _plot_type = 'OffAxisSlice'
    _frb_generator = ObliqueFixedResolutionBuffer

    def __init__(self, ds, normal, fields, center='c', width=None,
                 axes_unit=None, north_vector=None, fontsize=18,
                 field_parameters=None):
        (bounds, center_rot) = get_oblique_window_parameters(normal,center,width,ds)
        if field_parameters is None: field_parameters = {}
        cutting = ds.cutting(normal, center, north_vector = north_vector,
                              field_parameters = field_parameters)
        cutting.get_data(fields)
        # Hard-coding the origin keyword since the other two options
        # aren't well-defined for off-axis data objects
        PWViewerMPL.__init__(self, cutting, bounds, fields=fields,
                             origin='center-window',periodic=False,
                             oblique=True, fontsize=fontsize)
        if axes_unit is None:
            axes_unit = get_axes_unit(width, ds)
        self.set_axes_unit(axes_unit)

class OffAxisProjectionDummyDataSource(object):
    _type_name = 'proj'
    proj_style = 'integrate'
    _key_fields = []
    def __init__(self, center, ds, normal_vector, width, fields,
                 interpolated, resolution = (800,800), weight=None,
                 volume=None, no_ghost=False, le=None, re=None,
                 north_vector=None):
        self.center = center
        self.ds = ds
        self.axis = 4 # always true for oblique data objects
        self.normal_vector = normal_vector
        self.width = width
        self.dd = ds.all_data()
        fields = self.dd._determine_fields(fields)
        self.fields = fields
        self.interpolated = interpolated
        self.resolution = resolution
        self.weight_field = weight
        self.volume = volume
        self.no_ghost = no_ghost
        self.le = le
        self.re = re
        self.north_vector = north_vector

    def _determine_fields(self, *args):
        return self.dd._determine_fields(*args)

class OffAxisProjectionPlot(PWViewerMPL):
    r"""Creates an off axis projection plot from a dataset

    Given a ds object, a normal vector to project along, and
    a field name string, this will return a PWViewrMPL object
    containing the plot.

    The plot can be updated using one of the many helper functions
    defined in PlotWindow.

    Parameters
    ----------
    ds : :class:`yt.data_objects.api.Dataset`
        This is the dataset object corresponding to the
        simulation output to be plotted.
    normal : a sequence of floats
        The vector normal to the slicing plane.
    fields : string
        The name of the field(s) to be plotted.
    center : A sequence floats, a string, or a tuple.
         The coordinate of the center of the image. If set to 'c', 'center' or
         left blank, the plot is centered on the middle of the domain. If set to
         'max' or 'm', the center will be located at the maximum of the
         ('gas', 'density') field. Units can be specified by passing in center
         as a tuple containing a coordinate and string unit name or by passing
         in a YTArray.  If a list or unitless array is supplied, code units are
         assumed.
    width : tuple or a float.
         Width can have four different formats to support windows with variable
         x and y widths.  They are:

         ==================================     =======================
         format                                 example
         ==================================     =======================
         (float, string)                        (10,'kpc')
         ((float, string), (float, string))     ((10,'kpc'),(15,'kpc'))
         float                                  0.2
         (float, float)                         (0.2, 0.3)
         ==================================     =======================

         For example, (10, 'kpc') requests a plot window that is 10 kiloparsecs
         wide in the x and y directions, ((10,'kpc'),(15,'kpc')) requests a
         window that is 10 kiloparsecs wide along the x axis and 15
         kiloparsecs wide along the y axis.  In the other two examples, code
         units are assumed, for example (0.2, 0.3) requests a plot that has an
         x width of 0.2 and a y width of 0.3 in code units.  If units are
         provided the resulting plot axis labels will use the supplied units.
    depth : A tuple or a float
         A tuple containing the depth to project through and the string
         key of the unit: (width, 'unit').  If set to a float, code units
         are assumed
    weight_field : string
         The name of the weighting field.  Set to None for no weight.
    max_level: int
         The maximum level to project to.
    axes_unit : A string
         The name of the unit for the tick labels on the x and y axes.
         Defaults to None, which automatically picks an appropriate unit.
         If axes_unit is '1', 'u', or 'unitary', it will not display the
         units, and only show the axes name.
    north-vector : a sequence of floats
         A vector defining the 'up' direction in the plot.  This
         option sets the orientation of the slicing plane.  If not
         set, an arbitrary grid-aligned north-vector is chosen.
    fontsize : integer
         The size of the fonts for the axis, colorbar, and tick labels.

    """
    _plot_type = 'OffAxisProjection'
    _frb_generator = OffAxisProjectionFixedResolutionBuffer

    def __init__(self, ds, normal, fields, center='c', width=None,
                 depth=(1, '1'), axes_unit=None, weight_field=None,
                 max_level=None, north_vector=None, volume=None, no_ghost=False,
                 le=None, re=None, interpolated=False, fontsize=18):
        (bounds, center_rot) = \
          get_oblique_window_parameters(normal,center,width,ds,depth=depth)
        fields = ensure_list(fields)[:]
        oap_width = ds.arr((bounds[1] - bounds[0],
                            bounds[3] - bounds[2],
                            bounds[5] - bounds[4]))
        OffAxisProj = OffAxisProjectionDummyDataSource(
            center_rot, ds, normal, oap_width, fields, interpolated,
            weight=weight_field,  volume=volume, no_ghost=no_ghost,
            le=le, re=re, north_vector=north_vector)
        # If a non-weighted, integral projection, assure field-label reflects that
        if weight_field is None and OffAxisProj.proj_style == "integrate":
            self.projected = True
        # Hard-coding the origin keyword since the other two options
        # aren't well-defined for off-axis data objects
        PWViewerMPL.__init__(
            self, OffAxisProj, bounds, fields=fields, origin='center-window',
            periodic=False, oblique=True, fontsize=fontsize)
        if axes_unit is None:
            axes_unit = get_axes_unit(width, ds)
        self.set_axes_unit(axes_unit)

    def _recreate_frb(self):
        super(OffAxisProjectionPlot, self)._recreate_frb()

_metadata_template = """
%(ds)s<br>
<br>
Field of View:  %(x_width)0.3f %(axes_unit_names)s<br>
Minimum Value:  %(mi)0.3e %(colorbar_unit)s<br>
Maximum Value:  %(ma)0.3e %(colorbar_unit)s<br>
Central Point:  (data coords)<br>
&nbsp;&nbsp;&nbsp;%(xc)0.14f<br>
&nbsp;&nbsp;&nbsp;%(yc)0.14f<br>
&nbsp;&nbsp;&nbsp;%(zc)0.14f
"""

class PWViewerExtJS(PlotWindow):
    """A viewer for the web interface.

    """
    _ext_widget_id = None
    _current_field = None
    _widget_name = "plot_window"
    _frb_generator = FixedResolutionBuffer
    _contour_info = None
    _vector_info = None

    def _setup_plots(self):
        from yt.gui.reason.bottle_mods import PayloadHandler
        ph = PayloadHandler()
        if self._current_field is not None \
           and self._ext_widget_id is not None:
            fields = [self._current_field]
            addl_keys = {'type': 'widget_payload',
                         'widget_id': self._ext_widget_id}
        else:
            fields = self.frb.data.keys()
            addl_keys = {}
        if self._colorbar_valid is False:
            addl_keys['colorbar_image'] = self._get_cbar_image()
            self._colorbar_valid = True
        min_zoom = 200*self.ds.index.get_smallest_dx() * self.ds['unitary']
        for field in fields:
            to_plot = apply_colormap(self.frb[field],
                                     func = self._field_transform[field],
                                     cmap_name = self._colormaps[field])
            pngs = self._apply_modifications(to_plot)
            img_data = base64.b64encode(pngs)
            # We scale the width between 200*min_dx and 1.0
            x_width = self.xlim[1] - self.xlim[0]
            zoom_fac = np.log10(x_width*self.ds['unitary'])/np.log10(min_zoom)
            zoom_fac = 100.0*max(0.0, zoom_fac)
            ticks = self.get_ticks(field)
            payload = {'type':'png_string',
                       'image_data':img_data,
                       'metadata_string': self.get_metadata(field),
                       'zoom': zoom_fac,
                       'ticks': ticks}
            payload.update(addl_keys)
            ph.add_payload(payload)

    def _apply_modifications(self, img):
        if self._contour_info is None and self._vector_info is None:
            return write_png_to_string(img)
        from matplotlib.figure import Figure

        vi, vj, vn = img.shape

        # Now we need to get our field values
        fig = Figure((vi/100.0, vj/100.0), dpi = 100)
        fig.figimage(img)
        # Add our contour
        ax = fig.add_axes([0.0, 0.0, 1.0, 1.0], frameon=False)
        ax.patch.set_alpha(0.0)

        # Now apply our modifications
        self._apply_contours(ax, vi, vj)
        self._apply_vectors(ax, vi, vj)

        canvas = FigureCanvasAgg(fig)
        f = cStringIO.StringIO()
        canvas.print_figure(f)
        f.seek(0)
        img = f.read()
        return img

    def _apply_contours(self, ax, vi, vj):
        if self._contour_info is None: return
        plot_args = {}
        field, number, colors, logit = self._contour_info
        if colors is not None: plot_args['colors'] = colors

        raw_data = self.frb.data_source
        b = self.frb.bounds
        xi, yi = np.mgrid[b[0]:b[1]:(vi / 8) * 1j,
                          b[2]:b[3]:(vj / 8) * 1j]
        x = raw_data['px']
        y = raw_data['py']
        z = raw_data[field]
        if logit: z = np.log10(z)
        if LooseVersion(matplotlib.__version__) < LooseVersion("1.4.0"):
            from matplotlib.delaunay.triangulate import Triangulation as triang
            fvals = triang(x,y).nn_interpolator(z)(xi,yi).transpose()[::-1,:]
        else:
            from matplotlib.tri import Triangulation, LinearTriInterpolator
            t = Triangulation(x, y)
            fvals = LinearTriInterpolator(t, z)(xi, yi).transpose()[::-1,:]

        ax.contour(fvals, number, colors='w')

    def _apply_vectors(self, ax, vi, vj):
        if self._vector_info is None: return
        skip, scale = self._vector_info

        nx = self.frb.buff_size[0]/skip
        ny = self.frb.buff_size[1]/skip
        new_frb = FixedResolutionBuffer(self.frb.data_source,
                                        self.frb.bounds, (nx,ny))

        axis = self.frb.data_source.axis
        xax = self.frb.data_source.ds.coordinates.x_axis[axis]
        yax = self.frb.data_source.ds.coordinates.y_axis[axis]
        axis_names = self.frb.data_source.ds.coordinates.axis_name
        fx = "velocity_%s" % (axis_names[xax])
        fy = "velocity_%x" % (axis_names[yax])
        px = new_frb[fx][::-1,:]
        py = new_frb[fy][::-1,:]
        x = np.mgrid[0:vi-1:ny*1j]
        y = np.mgrid[0:vj-1:nx*1j]
        # Always normalize, then we scale
        nn = ((px**2.0 + py**2.0)**0.5).max()
        px /= nn
        py /= nn
        print scale, px.min(), px.max(), py.min(), py.max()
        ax.quiver(x, y, px, py, scale=float(vi)/skip)

    def get_ticks(self, field, height = 400):
        # This will eventually change to work with non-logged fields
        ticks = []
        transform = self._field_transform[field]
        mi, ma = self.frb[field].min(), self.frb[field].max()
        tick_locs = transform.ticks(mi, ma)
        mi, ma = transform((mi, ma))
        for v1,v2 in zip(tick_locs, transform(tick_locs)):
            if v2 < mi or v2 > ma: continue
            p = height - height * (v2 - mi)/(ma - mi)
            ticks.append((p,v1,v2))
        return ticks

    def _get_cbar_image(self, height = 400, width = 40, field = None):
        if field is None: field = self._current_field
        cmap_name = self._colormaps[field]
        vals = np.mgrid[1:0:height * 1j] * np.ones(width)[:,None]
        vals = vals.transpose()
        to_plot = apply_colormap(vals, cmap_name = cmap_name)
        pngs = write_png_to_string(to_plot)
        img_data = base64.b64encode(pngs)
        return img_data

    # This calls an invalidation routine from within
    def scroll_zoom(self, value):
        # We accept value from 0..100, and assume it has been set from the
        # scroll bar.  In that case, we undo the logic for calcualting
        # 'zoom_fac' from above.
        min_val = 200*self.ds.index.get_smallest_dx()
        unit = self.ds['unitary']
        width = (min_val**(value/100.0))/unit
        self.set_width(width)

    def image_recenter(self, img_x, img_y, img_size_x, img_size_y):
        dx = (self.xlim[1] - self.xlim[0]) / img_size_x
        dy = (self.ylim[1] - self.ylim[0]) / img_size_y
        new_x = img_x * dx + self.xlim[0]
        new_y = img_y * dy + self.ylim[0]
        print img_x, img_y, dx, dy, new_x, new_y
        self.set_center((new_x, new_y))

    def get_field_units(self, field, strip_mathml = True):
        source = self.data_source
        field = self._check_field(field)
        finfo = source.ds._get_field_info(*field)
        if source._type_name in ("slice", "cutting"):
            units = finfo.get_units()
        elif source._type_name == "proj":
            if source.weight_field is not None or source.proj_style in ("mip", "sum"):
                units = finfo.get_units()
            else:
                units = finfo.get_projected_units()
        else:
            units = ""
        if strip_mathml:
            units = units.replace(r"\rm{", "").replace("}","")
        return units

    def get_metadata(self, field, strip_mathml = True, return_string = True):
        fval = self.frb[field]
        mi = fval.min()
        ma = fval.max()
        x_width = self.xlim[1] - self.xlim[0]
        y_width = self.ylim[1] - self.ylim[0]
        if self._axes_unit_names is None:
            unit = get_smallest_appropriate_unit(x_width, self.ds)
            unit = (unit, unit)
        else:
            unit = self._axes_unit_names
        units = self.get_field_units(field, strip_mathml)
        center = getattr(self.frb.data_source, "center", None)
        xax = self.ds.coordinates.x_axis[self.frb.axis]
        yax = self.ds.coordinates.y_axis[self.frb.axis]
        if center is None or self.frb.axis == 4:
            xc, yc, zc = -999, -999, -999
        else:
            center[xax] = 0.5 * (
                self.xlim[0] + self.xlim[1])
            center[yax] = 0.5 * (
                self.ylim[0] + self.ylim[1])
            xc, yc, zc = center
        if return_string:
            md = _metadata_template % dict(
                ds = self.ds,
                x_width = x_width*self.ds[unit[0]],
                y_width = y_width*self.ds[unit[1]],
                axes_unit_names = unit[0], colorbar_unit = units,
                mi = mi, ma = ma, xc = xc, yc = yc, zc = zc)
        else:
            md = dict(ds = self.ds,
                      x_width = x_width*self.ds[unit[0]],
                      y_width = y_width*self.ds[unit[1]],
                      axes_unit_names = unit, colorbar_unit = units,
                      mi = mi, ma = ma, xc = xc, yc = yc, zc = zc)
        return md

    @invalidate_plot
    def set_contour_info(self, field_name, n_cont = 8, colors = None,
                         logit = True):
        if field_name == "None" or n_cont == 0:
            self._contour_info = None
            return
        self._contour_info = (field_name, n_cont, colors, logit)

    @invalidate_plot
    def set_vector_info(self, skip, scale = 1):
        self._vector_info = (skip, scale)

    @invalidate_data
    def set_current_field(self, field):
        field = self._check_field(field)
        self._current_field = field
        self.frb[field]
        finfo = self.data_source.ds._get_field_info(*field)
        if finfo.take_log:
            self._field_transform[field] = log_transform
        else:
            self._field_transform[field] = linear_transform


class WindowPlotMPL(ImagePlotMPL):
    """A container for a single PlotWindow matplotlib figure and axes"""
    def __init__(self, data, cbname, cmap, extent, zlim, figure_size, fontsize,
                 unit_aspect, figure, axes, cax):
        self._draw_colorbar = True
        self._draw_axes = True
        self._fontsize = fontsize
        self._figure_size = figure_size

        # Compute layout
        fontscale = float(fontsize) / 18.0
        if fontscale < 1.0:
            fontscale = np.sqrt(fontscale)

        if iterable(figure_size):
            fsize = figure_size[0]
        else:
            fsize = figure_size
        self._cb_size = 0.0375*fsize
        self._ax_text_size = [1.2*fontscale, 0.9*fontscale]
        self._top_buff_size = 0.30*fontscale
        self._aspect = ((extent[1] - extent[0])/(extent[3] - extent[2]))

        size, axrect, caxrect = self._get_best_layout()

        super(WindowPlotMPL, self).__init__(
            size, axrect, caxrect, zlim, figure, axes, cax)

        self._init_image(data, cbname, cmap, extent, unit_aspect)

        self.image.axes.ticklabel_format(scilimits=(-2, 3))
        if cbname == 'linear':
            self.cb.formatter.set_scientific(True)
            self.cb.formatter.set_powerlimits((-2, 3))
            self.cb.update_ticks()


def SlicePlot(ds, normal=None, fields=None, axis=None, *args, **kwargs):
    r"""
    A factory function for
    :class:`yt.visualization.plot_window.AxisAlignedSlicePlot`
    and :class:`yt.visualization.plot_window.OffAxisSlicePlot` objects.  This
    essentially allows for a single entry point to both types of slice plots,
    the distinction being determined by the specified normal vector to the
    slice.

    The returned plot object can be updated using one of the many helper
    functions defined in PlotWindow.

    Parameters
    ----------

    ds : :class:`yt.data_objects.api.Dataset`
        This is the dataset object corresponding to the
        simulation output to be plotted.
    normal : int or one of 'x', 'y', 'z', or sequence of floats
        This specifies the normal vector to the slice.  If given as an integer
        or a coordinate string (0=x, 1=y, 2=z), this function will return an
        :class:`AxisAlignedSlicePlot` object.  If given as a sequence of floats,
        this is interpretted as an off-axis vector and an
        :class:`OffAxisSlicePlot` object is returned.
    fields : string
         The name of the field(s) to be plotted.
    axis : int or one of 'x', 'y', 'z'
         An int corresponding to the axis to slice along (0=x, 1=y, 2=z)
         or the axis name itself.  If specified, this will replace normal.

    The following are nominally keyword arguments passed onto the respective
    slice plot objects generated by this function.

    center : A sequence floats, a string, or a tuple.
         The coordinate of the center of the image. If set to 'c', 'center' or
         left blank, the plot is centered on the middle of the domain. If set to
         'max' or 'm', the center will be located at the maximum of the
         ('gas', 'density') field. Units can be specified by passing in center
         as a tuple containing a coordinate and string unit name or by passing
         in a YTArray.  If a list or unitless array is supplied, code units are
         assumed.
    width : tuple or a float.
         Width can have four different formats to support windows with variable
         x and y widths.  They are:

         ==================================     =======================
         format                                 example
         ==================================     =======================
         (float, string)                        (10,'kpc')
         ((float, string), (float, string))     ((10,'kpc'),(15,'kpc'))
         float                                  0.2
         (float, float)                         (0.2, 0.3)
         ==================================     =======================

         For example, (10, 'kpc') requests a plot window that is 10 kiloparsecs
         wide in the x and y directions, ((10,'kpc'),(15,'kpc')) requests a
         window that is 10 kiloparsecs wide along the x axis and 15
         kiloparsecs wide along the y axis.  In the other two examples, code
         units are assumed, for example (0.2, 0.3) requests a plot that has an
         x width of 0.2 and a y width of 0.3 in code units.  If units are
         provided the resulting plot axis labels will use the supplied units.
    axes_unit : A string
         The name of the unit for the tick labels on the x and y axes.
         Defaults to None, which automatically picks an appropriate unit.
         If axes_unit is '1', 'u', or 'unitary', it will not display the
         units, and only show the axes name.
    origin : string or length 1, 2, or 3 sequence of strings
         The location of the origin of the plot coordinate system for
         `AxisAlignedSlicePlot` objects; for `OffAxisSlicePlot` objects,
         this parameter is discarded.  This is represented by '-' separated
         string or a tuple of strings.  In the first index the y-location is
         given by 'lower', 'upper', or 'center'.  The second index is the
         x-location, given as 'left', 'right', or 'center'.  Finally, the
         whether the origin is applied in 'domain' space, plot 'window' space
         or 'native' simulation coordinate system is given. For example, both
         'upper-right-domain' and ['upper', 'right', 'domain'] both place the
         origin in the upper right hand corner of domain space. If x or y are
         not given, a value is inffered.  For instance, 'left-domain'
         corresponds to the lower-left hand corner of the simulation domain,
         'center-domain' corresponds to the center of the simulation domain,
         or 'center-window' for the center of the plot window. Further
         examples:

         ==================================     ============================
         format                                 example
         ==================================     ============================
         '{space}'                              'domain'
         '{xloc}-{space}'                       'left-window'
         '{yloc}-{space}'                       'upper-domain'
         '{yloc}-{xloc}-{space}'                'lower-right-window'
         ('{space}',)                           ('window',)
         ('{xloc}', '{space}')                  ('right', 'domain')
         ('{yloc}', '{space}')                  ('lower', 'window')
         ('{yloc}', '{xloc}', '{space}')        ('lower', 'right', 'window')
         ==================================     ============================
    north-vector : a sequence of floats
        A vector defining the 'up' direction in the `OffAxisSlicePlot`; not
        used in `AxisAlignedSlicePlot`.  This option sets the orientation of the
        slicing plane.  If not set, an arbitrary grid-aligned north-vector is
        chosen.
    fontsize : integer
         The size of the fonts for the axis, colorbar, and tick labels.
    field_parameters : dictionary
         A dictionary of field parameters than can be accessed by derived
         fields.

    Raises
    ------

    AssertionError
        If a proper normal axis is not specified via the normal or axis
        keywords, and/or if a field to plot is not specified.

    Examples
    --------

    >>> from yt import load
    >>> ds = load("IsolatedGalaxy/galaxy0030/galaxy0030")
    >>> slc = SlicePlot(ds, "x", "density", center=[0.2,0.3,0.4])
    >>>
    >>> slc = SlicePlot(ds, [0.4, 0.2, -0.1], "pressure",
    ...                 north_vector=[0.2,-0.3,0.1])

    """
    # Make sure we are passed a normal
    # we check the axis keyword for backwards compatability
    if normal is None: normal = axis
    if normal is None:
        raise AssertionError("Must pass a normal vector to the slice!")

    # to keep positional ordering we had to make fields a keyword; make sure
    # it is present
    if fields is None:
        raise AssertionError("Must pass field(s) to plot!")

    # use an AxisAlignedSlicePlot where possible, e.g.:
    # maybe someone passed normal=[0,0,0.2] when they should have just used "z"
    if iterable(normal) and not isinstance(normal, basestring):
        if np.count_nonzero(normal) == 1:
            normal = ("x","y","z")[np.nonzero(normal)[0][0]]
        else:
            normal = np.array(normal, dtype='float64')
            np.divide(normal, np.dot(normal,normal), normal)

    # by now the normal should be properly set to get either a On/Off Axis plot
    if iterable(normal) and not isinstance(normal, basestring):
        # OffAxisSlicePlot has hardcoded origin; remove it if in kwargs
        if 'origin' in kwargs:
            msg = "Ignoring 'origin' keyword as it is ill-defined for " \
                  "an OffAxisSlicePlot object."
            mylog.warn(msg)
            del kwargs['origin']

        return OffAxisSlicePlot(ds, normal, fields, *args, **kwargs)
    else:
        # north_vector not used in AxisAlignedSlicePlots; remove it if in kwargs
        if 'north_vector' in kwargs:
            msg = "Ignoring 'north_vector' keyword as it is ill-defined for " \
                  "an AxisAlignedSlicePlot object."
            mylog.warn(msg)
            del kwargs['north_vector']

        return AxisAlignedSlicePlot(ds, normal, fields, *args, **kwargs)<|MERGE_RESOLUTION|>--- conflicted
+++ resolved
@@ -15,15 +15,9 @@
 import base64
 import numpy as np
 import matplotlib
-import cStringIO
 import types
-<<<<<<< HEAD
-import os
-import __builtin__
-=======
 import sys
 import warnings
->>>>>>> 3a31dcaf
 
 from distutils.version import LooseVersion
 from matplotlib.mathtext import MathTextParser
@@ -74,7 +68,10 @@
     if LooseVersion(matplotlib.__version__) < LooseVersion("1.2.0"):
         from matplotlib.pyparsing import ParseFatalException
     else:
-        from matplotlib.pyparsing_py2 import ParseFatalException
+        if sys.version_info[0] == 3:
+            from matplotlib.pyparsing_py3 import ParseFatalException
+        else:
+            from matplotlib.pyparsing_py2 import ParseFatalException
 except ImportError:
     from pyparsing import ParseFatalException
 
@@ -1528,7 +1525,7 @@
         self._apply_vectors(ax, vi, vj)
 
         canvas = FigureCanvasAgg(fig)
-        f = cStringIO.StringIO()
+        f = StringIO()
         canvas.print_figure(f)
         f.seek(0)
         img = f.read()
