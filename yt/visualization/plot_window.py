"""
A plotting mechanism based on the idea of a "window" into the data.



"""

#-----------------------------------------------------------------------------
# Copyright (c) 2013, yt Development Team.
#
# Distributed under the terms of the Modified BSD License.
#
# The full license is in the file COPYING.txt, distributed with this software.
#-----------------------------------------------------------------------------
import base64
import numpy as np
import matplotlib
import cStringIO
import types
import os
import __builtin__

from matplotlib.delaunay.triangulate import Triangulation as triang
from matplotlib.mathtext import MathTextParser
from distutils import version
from numbers import Number

from ._mpl_imports import FigureCanvasAgg
from .image_writer import apply_colormap
from .fixed_resolution import \
    FixedResolutionBuffer, \
    ObliqueFixedResolutionBuffer, \
    OffAxisProjectionFixedResolutionBuffer
from .plot_modifications import get_smallest_appropriate_unit, \
    callback_registry
from .base_plot_types import ImagePlotMPL, CallbackWrapper
from .plot_container import \
    ImagePlotContainer, log_transform, linear_transform, \
    invalidate_data, invalidate_plot, apply_callback

from yt.funcs import \
    mylog, defaultdict, iterable, ensure_list, \
    fix_axis, get_image_suffix, assert_valid_width_tuple, \
    get_ipython_api_version
from yt.units.unit_object import Unit
from yt.utilities.png_writer import \
    write_png_to_string
from yt.utilities.definitions import \
    x_dict, y_dict, \
    axis_names, axis_labels, \
    formatted_length_unit_names
from yt.utilities.math_utils import \
    ortho_find
from yt.utilities.exceptions import \
     YTUnitNotRecognized, YTInvalidWidthError, YTCannotParseUnitDisplayName, \
     YTNotInsideNotebook

from yt.data_objects.time_series import \
<<<<<<< HEAD
    DatasetSeries

=======
    TimeSeriesData
from yt.units.yt_array import YTArray, YTQuantity
    
>>>>>>> 4921837b
# Some magic for dealing with pyparsing being included or not
# included in matplotlib (not in gentoo, yes in everything else)
# Also accounting for the fact that in 1.2.0, pyparsing got renamed.
try:
    if version.LooseVersion(matplotlib.__version__) < \
        version.LooseVersion("1.2.0"):
        from matplotlib.pyparsing import ParseFatalException
    else:
        from matplotlib.pyparsing_py2 import ParseFatalException
except ImportError:
    from pyparsing import ParseFatalException

def fix_unitary(u):
    if u is '1':
        return 'code_length'
    else:
        return u

def assert_valid_width_tuple(width):
    if not iterable(width) or len(width) != 2:
        raise YTInvalidWidthError("width (%s) is not a two element tuple" % width)
    if not isinstance(width[0], Number) and isinstance(width[1], basestring):
        msg = "width (%s) is invalid. " % str(width)
        msg += "Valid widths look like this: (12, 'au')"
        raise YTInvalidWidthError(msg)

def validate_iterable_width(width, pf, unit=None):
    if isinstance(width[0], tuple) and isinstance(width[1], tuple):
        assert_valid_width_tuple(width[0])
        assert_valid_width_tuple(width[1])
        return (pf.quan(width[0][0], fix_unitary(width[0][1])),
                pf.quan(width[1][0], fix_unitary(width[1][1])))
    elif isinstance(width[0], Number) and isinstance(width[1], Number):
        return (pf.quan(width[0], 'code_length'),
                pf.quan(width[1], 'code_length'))
    elif isinstance(width[0], YTQuantity) and isinstance(width[1], YTQuantity):
        return width
    else:
        assert_valid_width_tuple(width)
        # If width and unit are both valid width tuples, we
        # assume width controls x and unit controls y
        try:
            assert_valid_width_tuple(unit)
            return (pf.quan(width[0], fix_unitary(width[1])),
                    pf.quan(unit[0], fix_unitary(unit[1])))
        except YTInvalidWidthError:
            return (pf.quan(width[0], fix_unitary(width[1])),
                    pf.quan(width[0], fix_unitary(width[1])))

def get_sanitized_width(axis, width, depth, pf):
    if width is None:
        # Default to code units
        if not iterable(axis):
            w = pf.domain_width[[x_dict[axis], y_dict[axis]]]
        else:
            # axis is actually the normal vector
            # for an off-axis data object.
            mi = np.argmin(pf.domain_width)
            w = pf.domain_width[[mi,mi]]
        width = (w[0], w[1])
    elif iterable(width):
        width = validate_iterable_width(width, pf)
    else:
        try:
            assert isinstance(width, Number), \
              "width (%s) is invalid" % str(width)
        except AssertionError, e:
            raise YTInvalidWidthError(e)
        width = (pf.arr(width, 'code_length'),
                 pf.arr(width, 'code_length'))
    if depth is not None:
        if iterable(depth):
            assert_valid_width_tuple(depth)
            depth = (pf.quan(depth[0], fix_unitary(depth[1])),)
        else:
            try:
                assert isinstance(depth, Number), \
                  "width (%s) is invalid" % str(depth)
            except AssertionError, e:
                raise YTInvalidWidthError(e)
            depth = (pf.quan(depth, 'code_length',
                     registry = pf.unit_registry),)
        return width + depth
    return width

def get_sanitized_center(center, pf):
    if isinstance(center, basestring):
        if center.lower() == "m" or center.lower() == "max":
            v, center = pf.h.find_max("density")
            center = pf.arr(center, 'code_length')
        elif center.lower() == "c" or center.lower() == "center":
            center = (pf.domain_left_edge + pf.domain_right_edge) / 2
        else:
            raise RuntimeError('center keyword \"%s\" not recognized' % center)
    elif isinstance(center, YTArray):
        pass
    elif iterable(center):
        if iterable(center[0]) and isinstance(center[1], basestring):
            center = pf.arr(center[0], center[1])
        else:
            center = pf.arr(center, 'code_length')
    else:
        raise RuntimeError("center keyword \"%s\" not recognized" % center)
    return center

def get_window_parameters(axis, center, width, pf):
    width = get_sanitized_width(axis, width, None, pf)
    center = get_sanitized_center(center, pf)
    bounds = (center[x_dict[axis]]-width[0] / 2,
              center[x_dict[axis]]+width[0] / 2,
              center[y_dict[axis]]-width[1] / 2,
              center[y_dict[axis]]+width[1] / 2)
    return (bounds, center)

def get_oblique_window_parameters(normal, center, width, pf, depth=None):
    width = get_sanitized_width(normal, width, depth, pf)
    center = get_sanitized_center(center, pf)

    if len(width) == 2:
        # Transforming to the cutting plane coordinate system
        center = (center - pf.domain_left_edge)/pf.domain_width - 0.5
        (normal,perp1,perp2) = ortho_find(normal)
        mat = np.transpose(np.column_stack((perp1,perp2,normal)))
        center = np.dot(mat,center)

    bounds = tuple( ( (2*(i%2))-1)*width[i//2]/2 for i in range(len(width)*2))

    return (bounds, center)

def get_axes_unit(width, pf):
    r"""
    Infers the axes unit names from the input width specification
    """
    if iterable(width):
        if isinstance(width[1], basestring):
            axes_unit = (width[1], width[1])
        elif iterable(width[1]):
            axes_unit = (width[0][1], width[1][1])
        elif isinstance(width[0], YTArray):
            axes_unit = (str(width[0].units), str(width[1].units))
        else:
            axes_unit = None
    else:
        if isinstance(width, YTArray):
            axes_unit = (str(width.units), str(width.units))
        else:
            axes_unit = None
    return axes_unit

class PlotWindow(ImagePlotContainer):
    r"""
    A ploting mechanism based around the concept of a window into a
    data source. It can have arbitrary fields, each of which will be
    centered on the same viewpoint, but will have individual zlimits.

    The data and plot are updated separately, and each can be
    invalidated as the object is modified.

    Data is handled by a FixedResolutionBuffer object.

    Parameters
    ----------
    data_source : :class:`yt.data_objects.data_containers.AMRProjBase` or
                  :class:`yt.data_objects.data_containers.AMRSliceBase`
        This is the source to be pixelized, which can be a projection or a
        slice.  (For cutting planes, see
        `yt.visualization.fixed_resolution.ObliqueFixedResolutionBuffer`.)
    bounds : sequence of floats
        Bounds are the min and max in the image plane that we want our
        image to cover.  It's in the order of (xmin, xmax, ymin, ymax),
        where the coordinates are all in the appropriate code units.
    buff_size : sequence of ints
        The size of the image to generate.
    antialias : boolean
        This can be true or false.  It determines whether or not sub-pixel
        rendering is used during data deposition.
    window_size : float
        The size of the window on the longest axis (in units of inches),
        including the margins but not the colorbar.

    """
    _frb = None
    def __init__(self, data_source, bounds, buff_size=(800,800), antialias=True,
                 periodic=True, origin='center-window', oblique=False,
                 window_size=10.0, fields=None, fontsize=18, setup=False):
        if not hasattr(self, "pf"):
            self.pf = data_source.pf
            ts = self._initialize_dataset(self.pf)
            self.ts = ts
        self._initfinished = False
        self._axes_unit_names = None
        self.center = None
        self._periodic = periodic
        self.oblique = oblique
        self.buff_size = buff_size
        self.antialias = antialias
        skip = list(FixedResolutionBuffer._exclude_fields) + data_source._key_fields
        if fields is None:
            fields = []
        else:
            fields = ensure_list(fields)
        self.override_fields = list(set(fields).intersection(set(skip)))
        self.fields = fields
        super(PlotWindow, self).__init__(data_source, window_size, fontsize)
        self._set_window(bounds) # this automatically updates the data and plot
        self.origin = origin
        if self.data_source.center is not None and oblique == False:
            center = [self.data_source.center[i] for i in
                      range(len(self.data_source.center))
                      if i != self.data_source.axis]
            self.set_center(center)
        for field in self._frb.data.keys():
            finfo = self.data_source.pf._get_field_info(*field)
            if finfo.take_log:
                self._field_transform[field] = log_transform
            else:
                self._field_transform[field] = linear_transform
        self.setup_callbacks()
        self._initfinished = True

    def _initialize_dataset(self, ts):
        if not isinstance(ts, DatasetSeries):
            if not iterable(ts): ts = [ts]
            ts = DatasetSeries(ts)
        return ts

    def __iter__(self):
        for pf in self.ts:
            mylog.warning("Switching to %s", pf)
            self._switch_pf(pf)
            yield self

    def piter(self, *args, **kwargs):
        for pf in self.ts.piter(*args, **kwargs):
            self._switch_pf(pf)
            yield self

    def _recreate_frb(self):
        old_fields = None
        if self._frb is not None:
            old_fields = self._frb.keys()
            old_units = [str(self._frb[of].units) for of in old_fields]
        if hasattr(self,'zlim'):
            bounds = self.xlim+self.ylim+self.zlim
        else:
            bounds = self.xlim+self.ylim
        self._frb = self._frb_generator(self.data_source,
                                        bounds, self.buff_size,
                                        self.antialias,
                                        periodic=self._periodic)
        if old_fields is None:
            self._frb._get_data_source_fields()
        else:
            for key, unit in zip(old_fields, old_units):
                self._frb[key]
                self._frb[key].convert_to_units(unit)
        for key in self.override_fields:
            self._frb[key]
        self._data_valid = True

    @property
    def width(self):
        Wx = self.xlim[1] - self.xlim[0]
        Wy = self.ylim[1] - self.ylim[0]
        return (Wx, Wy)

    @property
    def bounds(self):
        return self.xlim+self.ylim

    @invalidate_data
    def zoom(self, factor):
        r"""This zooms the window by *factor*.

        Parameters
        ----------
        factor : float
            multiplier for the current width

        """
        Wx, Wy = self.width
        centerx = self.xlim[0] + Wx*0.5
        centery = self.ylim[0] + Wy*0.5
        nWx, nWy = Wx/factor, Wy/factor
        self.xlim = (centerx - nWx*0.5, centerx + nWx*0.5)
        self.ylim = (centery - nWy*0.5, centery + nWy*0.5)
        return self

    @invalidate_data
    def pan(self, deltas):
        r"""Pan the image by specifying absolute code unit coordinate deltas.

        Parameters
        ----------
        deltas : sequence of floats
            (delta_x, delta_y) in *absolute* code unit coordinates

        """
        self.xlim = (self.xlim[0] + deltas[0], self.xlim[1] + deltas[0])
        self.ylim = (self.ylim[0] + deltas[1], self.ylim[1] + deltas[1])
        return self

    @invalidate_data
    def pan_rel(self, deltas):
        r"""Pan the image by specifying relative deltas, to the FOV.

        Parameters
        ----------
        deltas : sequence of floats
            (delta_x, delta_y) in *relative* code unit coordinates

        """
        Wx, Wy = self.width
        self.xlim = (self.xlim[0] + Wx*deltas[0], self.xlim[1] + Wx*deltas[0])
        self.ylim = (self.ylim[0] + Wy*deltas[1], self.ylim[1] + Wy*deltas[1])
        return self

    @invalidate_plot
    def set_unit(self, field, new_unit):
        """Sets a new unit for the requested field

        parameters
        ----------
        field : string or field tuple
           The name of the field that is to be changed.

        new_unit : string or Unit object
           The name of the new unit.
        """
        field = self.data_source._determine_fields(field)[0]
        field = ensure_list(field)
        new_unit = ensure_list(new_unit)
        if len(field) > 1 and len(new_unit) != len(field):
            raise RuntimeError(
                "Field list {} and unit "
                "list {} are incompatible".format(field, new_unit))
        for f, u in zip(field, new_unit):
            self._frb[f].convert_to_units(u)
        return self

    @invalidate_data
    def _set_window(self, bounds):
        """Set the bounds of the plot window.
        This is normally only called internally, see set_width.


        Parameters
        ----------

        bounds : a four element sequence of floats
            The x and y bounds, in the format (x0, x1, y0, y1)

        """
        if self.center is not None:
            dx = bounds[1] - bounds[0]
            dy = bounds[3] - bounds[2]
            self.xlim = (self.center[0] - dx/2., self.center[0] + dx/2.)
            self.ylim = (self.center[1] - dy/2., self.center[1] + dy/2.)
        else:
            self.xlim = tuple(bounds[0:2])
            self.ylim = tuple(bounds[2:4])
            if len(bounds) == 6:
                self.zlim = tuple(bounds[4:6])
        mylog.info("xlim = %f %f" %self.xlim)
        mylog.info("ylim = %f %f" %self.ylim)
        if hasattr(self,'zlim'):
            mylog.info("zlim = %f %f" %self.zlim)

    @invalidate_data
    def set_width(self, width, unit = None):
        """set the width of the plot window

        parameters
        ----------
        width : float, array of floats, (float, unit) tuple, or tuple of
                (float, unit) tuples.
             Width can have four different formats to support windows with
             variable x and y widths.  They are:

             ==================================     =======================
             format                                 example
             ==================================     =======================
             (float, string)                        (10,'kpc')
             ((float, string), (float, string))     ((10,'kpc'),(15,'kpc'))
             float                                  0.2
             (float, float)                         (0.2, 0.3)
             ==================================     =======================

             For example, (10, 'kpc') requests a plot window that is 10
             kiloparsecs wide in the x and y directions,
             ((10,'kpc'),(15,'kpc')) requests a window that is 10 kiloparsecs
             wide along the x axis and 15 kiloparsecs wide along the y axis.
             In the other two examples, code units are assumed, for example
             (0.2, 0.3) requests a plot that has an x width of 0.2 and a y
             width of 0.3 in code units.  If units are provided the resulting
             plot axis labels will use the supplied units.
        unit : str
             the unit the width has been specified in. If width is a tuple, this
             argument is ignored. Defaults to code units.
        """
        if isinstance(width, Number):
            if unit is None:
                width = (width, 'code_length')
            else:
                width = (width, unit)

        axes_unit = get_axes_unit(width, self.pf)

        width = get_sanitized_width(self._frb.axis, width, None, self.pf)

        centerx = (self.xlim[1] + self.xlim[0])/2.
        centery = (self.ylim[1] + self.ylim[0])/2.

        self.xlim = (centerx - width[0]/2, centerx + width[0]/2)
        self.ylim = (centery - width[1]/2, centery + width[1]/2)

        if hasattr(self,'zlim'):
            centerz = (self.zlim[1] + self.zlim[0])/2.
            mw = np.max([width[0], width[1]])
            self.zlim = (centerz - mw/2.,
                         centerz + mw/2.)

        self.set_axes_unit(axes_unit)

        return self

    @invalidate_data
    def set_center(self, new_center, unit = 'code_length'):
        """Sets a new center for the plot window

        parameters
        ----------
        new_center : two element sequence of floats
            The coordinates of the new center of the image in the
            coordinate system defined by the plot axes. If the unit
            keyword is not specified, the coordinates are assumed to
            be in code units.

        unit : string
            The name of the unit new_center is given in.  If new_center is a
            YTArray or tuple of YTQuantities, this keyword is ignored.

        """
        error = RuntimeError(
            "\n"
            "new_center must be a two-element list or tuple of floats \n"
            "corresponding to a coordinate in the plot relative to \n"
            "the plot coordinate system.\n"
        )
        if new_center is None:
            self.center = None
        elif iterable(new_center):
            if len(new_center) != 2:
                raise error
            for el in new_center:
                if not isinstance(el, Number) and not isinstance(el, YTQuantity):
                    raise error
            if isinstance(new_center[0], Number):
                new_center = [self.pf.quan(c, unit) for c in new_center]
            self.center = new_center
        else:
            raise error
        self._set_window(self.bounds)
        return self

    @invalidate_data
    def set_antialias(self,aa):
        self.antialias = aa

    @invalidate_data
    def set_buff_size(self, size):
        """Sets a new buffer size for the fixed resolution buffer

        parameters
        ----------
        size : int or two element sequence of ints
            The number of data elements in the buffer on the x and y axes.
            If a scalar is provided,  then the buffer is assumed to be square.
        """
        if iterable(size):
            self.buff_size = size
        else:
            self.buff_size = (size, size)
        return self

    def set_window_size(self, size):
        """This calls set_figure_size to adjust the size of the plot window.

        This is equivalent to set_figure_size but it still available to maintain
        backwards compatibility.
        """
        self.set_figure_size(size)
        return self

    @invalidate_plot
    def set_axes_unit(self, unit_name):
        r"""Set the unit for display on the x and y axes of the image.

        Parameters
        ----------
        unit_name : string or two element tuple of strings
            A unit, available for conversion in the parameter file, that the
            image extents will be displayed in.  If set to None, any previous
            units will be reset.  If the unit is None, the default is chosen.
            If unit_name is '1', 'u', or 'unitary', it will not display the
            units, and only show the axes name. If unit_name is a tuple, the
            first element is assumed to be the unit for the x axis and the
            second element the unit for the y axis.

        Raises
        ------
        YTUnitNotRecognized
            If the unit is not known, this will be raised.

        Examples
        --------

        >>> p = ProjectionPlot(pf, "y", "Density")
        >>> p.show()
        >>> p.set_axes_unit("kpc")
        >>> p.show()
        >>> p.set_axes_unit(None)
        >>> p.show()
        """
        # blind except because it could be in conversion_factors or units
        if unit_name is not None:
            if isinstance(unit_name, basestring):
                unit_name = (unit_name, unit_name)
            for un in unit_name:
                try:
                    self.pf.length_unit.in_units(un)
                except (YTUnitConversionError, UnitParseError):
                    raise YTUnitNotRecognized(un)
        self._axes_unit_names = unit_name
        return self

class PWViewerMPL(PlotWindow):
    """Viewer using matplotlib as a backend via the WindowPlotMPL.

    """
    _current_field = None
    _frb_generator = None
    _plot_type = None

    def __init__(self, *args, **kwargs):
        if self._frb_generator is None:
            self._frb_generator = kwargs.pop("frb_generator")
        if self._plot_type is None:
            self._plot_type = kwargs.pop("plot_type")
        PlotWindow.__init__(self, *args, **kwargs)

    def _setup_origin(self):
        origin = self.origin
        axis_index = self.data_source.axis
        if isinstance(origin, basestring):
            origin = tuple(origin.split('-'))[:3]
        if 1 == len(origin):
            origin = ('lower', 'left') + origin
        elif 2 == len(origin) and origin[0] in set(['left','right','center']):
            o0map = {'left': 'lower', 'right': 'upper', 'center': 'center'}
            origin = (o0map[origin[0]],) + origin
        elif 2 == len(origin) and origin[0] in set(['lower','upper','center']):
            origin = (origin[0], 'center', origin[-1])
        assert origin[-1] in ['window', 'domain', 'native']

        if origin[2] == 'window':
            xllim, xrlim = self.xlim
            yllim, yrlim = self.ylim
        elif origin[2] == 'domain':
            xllim = self.pf.domain_left_edge[x_dict[axis_index]]
            xrlim = self.pf.domain_right_edge[x_dict[axis_index]]
            yllim = self.pf.domain_left_edge[y_dict[axis_index]]
            yrlim = self.pf.domain_right_edge[y_dict[axis_index]]
        elif origin[2] == 'native':
            return (self.pf.quan(0.0, 'code_length'),
                    self.pf.quan(0.0, 'code_length'))
        else:
            mylog.warn("origin = {0}".format(origin))
            msg = \
              ('origin keyword "{0}" not recognized, must declare "domain" '
               'or "center" as the last term in origin.').format(self.origin)
            raise RuntimeError(msg)

        if origin[0] == 'lower':
            yc = yllim
        elif origin[0] == 'upper':
            yc = yrlim
        elif origin[0] == 'center':
            yc = (yllim + yrlim)/2.0
        else:
            mylog.warn("origin = {0}".format(origin))
            msg = ('origin keyword "{0}" not recognized, must declare "lower" '
                   '"upper" or "center" as the first term in origin.')
            msg = msg.format(self.origin)
            raise RuntimeError(msg)

        if origin[1] == 'left':
            xc = xllim
        elif origin[1] == 'right':
            xc = xrlim
        elif origin[1] == 'center':
            xc = (xllim + xrlim)/2.0
        else:
            mylog.warn("origin = {0}".format(origin))
            msg = ('origin keyword "{0}" not recognized, must declare "left" '
                   '"right" or "center" as the second term in origin.')
            msg = msg.format(self.origin)
            raise RuntimeError(msg)

        return xc, yc

    def _setup_plots(self):
        self._colorbar_valid = True
        for f in self.data_source._determine_fields(self.fields):
            axis_index = self.data_source.axis

            xc, yc = self._setup_origin()

            if self._axes_unit_names is None:
                unit = get_smallest_appropriate_unit(
                    self.xlim[1] - self.xlim[0], self.pf)
                (unit_x, unit_y) = (unit, unit)
            else:
                (unit_x, unit_y) = self._axes_unit_names

            extentx = [(self.xlim[i] - xc).in_units(unit_x) for i in (0,1)]
            extenty = [(self.ylim[i] - yc).in_units(unit_y) for i in (0,1)]

            extent = extentx + extenty

            if f in self.plots.keys():
                zlim = (self.plots[f].zmin, self.plots[f].zmax)
            else:
                zlim = (None, None)

            plot_aspect = \
              (self.xlim[1] - self.xlim[0]) / (self.ylim[1] - self.ylim[0])

            # This sets the size of the figure, and defaults to making one of
            # the dimensions smaller.  This should protect against giant images
            # in the case of a very large aspect ratio.
            cbar_frac = 0.0
            if plot_aspect > 1.0:
                size = (self.figure_size*(1.+cbar_frac),
                        self.figure_size/plot_aspect)
            else:
                size = (plot_aspect*self.figure_size*(1.+cbar_frac),
                        self.figure_size)

            image = self._frb[f]

            if image.max() == image.min():
              if self._field_transform[f] == log_transform:
                mylog.warning("Plot image for field %s has zero dynamic " \
                              "range. Min = Max = %d." % \
                              (f, image.max()))
                mylog.warning("Switching to linear colorbar scaling.")
                self._field_transform[f] = linear_transform

            fp = self._font_properties

            fig = None
            axes = None
            cax = None
            if self.plots.has_key(f):
                if self.plots[f].figure is not None:
                    fig = self.plots[f].figure
                    axes = self.plots[f].axes
                    cax = self.plots[f].cax

            self.plots[f] = WindowPlotMPL(image, self._field_transform[f].name,
                                          self._colormaps[f], extent, 1.0,
                                          zlim, size, fp.get_size(), fig, axes,
                                          cax)

            axes_unit_labels = ['', '']
            comoving = False
            hinv = False
            for i, un in enumerate((unit_x, unit_y)):
                # Use sympy to factor h out of the unit.  In this context 'un'
                # is a string, so we call the Unit constructor.
                expr = Unit(un, registry=self.pf.unit_registry).expr
                h_expr = Unit('h', registry=self.pf.unit_registry).expr
                # See http://docs.sympy.org/latest/modules/core.html#sympy.core.expr.Expr
                h_power = expr.as_coeff_exponent(h_expr)[1]
                # un is now the original unit, but with h factored out.
                un = str(expr*h_expr**(-1*h_power))
                if str(un).endswith('cm') and un != 'cm':
                    comoving = True
                    un = un[:-2]
                # no length units besides code_length end in h so this is safe
                if h_power == -1:
                    hinv = True
                elif h_power != 0:
                    # It doesn't make sense to scale a position by anything
                    # other than h**-1
                    raise RuntimeError
                if un in formatted_length_unit_names:
                    un = formatted_length_unit_names[un]
                if un not in ['1', 'u', 'unitary']:
                    if hinv:
                        un = un + '\,h^{-1}'
                    if comoving:
                        un = un + '\,(1+z)^{-1}'
                    axes_unit_labels[i] = '\/\/('+un+')'

            if self.oblique:
                labels = [r'$\rm{Image\/x'+axes_unit_labels[0]+'}$',
                          r'$\rm{Image\/y'+axes_unit_labels[1]+'}$']
            else:
                labels = [r'$\rm{'+axis_labels[axis_index][i]+
                          axes_unit_labels[i] + r'}$' for i in (0,1)]

            self.plots[f].axes.set_xlabel(labels[0],fontproperties=fp)
            self.plots[f].axes.set_ylabel(labels[1],fontproperties=fp)

            for label in (self.plots[f].axes.get_xticklabels() +
                          self.plots[f].axes.get_yticklabels() +
                          [self.plots[f].axes.xaxis.get_offset_text(),
                           self.plots[f].axes.yaxis.get_offset_text()]):
                label.set_fontproperties(fp)

            colorbar_label = image.info['label']

            # Determine the units of the data
            units = Unit(self._frb[f].units).latex_representation()

            if units is None or units == '':
                pass
            else:
                colorbar_label += r'$\/\/('+units+r')$'

            parser = MathTextParser('Agg')
            try:
                parser.parse(colorbar_label)
            except ParseFatalException, err:
                raise YTCannotParseUnitDisplayName(f, colorbar_label, str(err))

            self.plots[f].cb.set_label(colorbar_label, fontproperties=fp)

            for label in (self.plots[f].cb.ax.get_xticklabels() +
                          self.plots[f].cb.ax.get_yticklabels() +
                          [self.plots[f].cb.ax.axes.xaxis.get_offset_text(),
                           self.plots[f].cb.ax.axes.yaxis.get_offset_text()]):
                label.set_fontproperties(fp)

            self.run_callbacks(f)

            if self._font_color is not None:
                ax = self.plots[f].axes
                cbax = self.plots[f].cb.ax
                labels = \
                  ax.xaxis.get_ticklabels() + ax.yaxis.get_ticklabels() + \
                  cbax.yaxis.get_ticklabels() + \
                  [ax.xaxis.label, ax.yaxis.label, cbax.yaxis.label]
                for label in labels:
                    label.set_color(self._font_color)

        self._plot_valid = True

    def setup_callbacks(self):
        for key in callback_registry:
            ignored = ['PlotCallback','CoordAxesCallback','LabelCallback',
                       'UnitBoundaryCallback']
            if self._plot_type.startswith('OffAxis'):
                ignored += ['HopCirclesCallback','HopParticleCallback',
                            'ParticleCallback','ClumpContourCallback',
                            'GridBoundaryCallback']
            if self._plot_type == 'OffAxisProjection':
                ignored += ['VelocityCallback','MagFieldCallback',
                            'QuiverCallback','CuttingQuiverCallback',
                            'StreamlineCallback']
            if key in ignored:
                continue
            cbname = callback_registry[key]._type_name
            CallbackMaker = callback_registry[key]
            callback = invalidate_plot(apply_callback(CallbackMaker))
            callback.__doc__ = CallbackMaker.__doc__
            self.__dict__['annotate_'+cbname] = types.MethodType(callback,self)

class AxisAlignedSlicePlot(PWViewerMPL):
    r"""Creates a slice plot from a parameter file

    Given a pf object, an axis to slice along, and a field name
    string, this will return a PWViewrMPL object containing
    the plot.

    The plot can be updated using one of the many helper functions
    defined in PlotWindow.

    Parameters
    ----------
    pf : `Dataset`
         This is the parameter file object corresponding to the
         simulation output to be plotted.
    axis : int or one of 'x', 'y', 'z'
         An int corresponding to the axis to slice along (0=x, 1=y, 2=z)
         or the axis name itself
    fields : string
         The name of the field(s) to be plotted.
    center : A sequence floats, a string, or a tuple.
         The coordinate of the center of the image. If set to 'c', 'center' or
         left blank, the plot is centered on the middle of the domain. If set to
         'max' or 'm', the center will be located at the maximum of the
         ('gas', 'density') field. Units can be specified by passing in center
         as a tuple containing a coordinate and string unit name or by passing
         in a YTArray.  If a list or unitless array is supplied, code units are
         assumed.
    width : tuple or a float.
         Width can have four different formats to support windows with variable
         x and y widths.  They are:

         ==================================     =======================
         format                                 example
         ==================================     =======================
         (float, string)                        (10,'kpc')
         ((float, string), (float, string))     ((10,'kpc'),(15,'kpc'))
         float                                  0.2
         (float, float)                         (0.2, 0.3)
         ==================================     =======================

         For example, (10, 'kpc') requests a plot window that is 10 kiloparsecs
         wide in the x and y directions, ((10,'kpc'),(15,'kpc')) requests a
         window that is 10 kiloparsecs wide along the x axis and 15
         kiloparsecs wide along the y axis.  In the other two examples, code
         units are assumed, for example (0.2, 0.3) requests a plot that has an
         x width of 0.2 and a y width of 0.3 in code units.  If units are
         provided the resulting plot axis labels will use the supplied units.
    axes_unit : A string
         The name of the unit for the tick labels on the x and y axes.
         Defaults to None, which automatically picks an appropriate unit.
         If axes_unit is '1', 'u', or 'unitary', it will not display the
         units, and only show the axes name.
    origin : string or length 1, 2, or 3 sequence of strings
         The location of the origin of the plot coordinate system.  This is
         represented by '-' separated string or a tuple of strings.  In the
         first index the y-location is given by 'lower', 'upper', or 'center'.
         The second index is the x-location, given as 'left', 'right', or
         'center'.  Finally, the whether the origin is applied in 'domain'
         space, plot 'window' space or 'native' simulation coordinate system
         is given. For example, both 'upper-right-domain' and ['upper',
         'right', 'domain'] both place the origin in the upper right hand
         corner of domain space. If x or y are not given, a value is inffered.
         For instance, 'left-domain' corresponds to the lower-left hand corner
         of the simulation domain, 'center-domain' corresponds to the center
         of the simulation domain, or 'center-window' for the center of the
         plot window. Further examples:

         ==================================     ============================
         format                                 example
         ==================================     ============================
         '{space}'                              'domain'
         '{xloc}-{space}'                       'left-window'
         '{yloc}-{space}'                       'upper-domain'
         '{yloc}-{xloc}-{space}'                'lower-right-window'
         ('{space}',)                           ('window',)
         ('{xloc}', '{space}')                  ('right', 'domain')
         ('{yloc}', '{space}')                  ('lower', 'window')
         ('{yloc}', '{xloc}', '{space}')        ('lower', 'right', 'window')
         ==================================     ============================
    fontsize : integer
         The size of the fonts for the axis, colorbar, and tick labels.
    field_parameters : dictionary
         A dictionary of field parameters than can be accessed by derived
         fields.

    Examples
    --------

    This will save an image the the file 'sliceplot_Density

    >>> pf = load('galaxy0030/galaxy0030')
    >>> p = SlicePlot(pf,2,'Density','c',(20,'kpc'))
    >>> p.save('sliceplot')

    """
    _plot_type = 'Slice'
    _frb_generator = FixedResolutionBuffer

    def __init__(self, pf, axis, fields, center='c', width=None, axes_unit=None,
                 origin='center-window', fontsize=18, field_parameters=None):
        # this will handle time series data and controllers
        ts = self._initialize_dataset(pf)
        self.ts = ts
        pf = self.pf = ts[0]
        axis = fix_axis(axis)
        (bounds, center) = get_window_parameters(axis, center, width, pf)
        if field_parameters is None: field_parameters = {}
        slc = pf.h.slice(axis, center[axis],
            field_parameters = field_parameters, center=center)
        slc.get_data(fields)
        PWViewerMPL.__init__(self, slc, bounds, origin=origin,
                             fontsize=fontsize, fields=fields)
        if axes_unit is None:
            axes_unit = get_axes_unit(width, pf)
        self.set_axes_unit(axes_unit)

class ProjectionPlot(PWViewerMPL):
    r"""Creates a projection plot from a parameter file

    Given a pf object, an axis to project along, and a field name
    string, this will return a PWViewrMPL object containing
    the plot.

    The plot can be updated using one of the many helper functions
    defined in PlotWindow.

    Parameters
    ----------
    pf : `Dataset`
        This is the parameter file object corresponding to the
        simulation output to be plotted.
    axis : int or one of 'x', 'y', 'z'
         An int corresponding to the axis to slice along (0=x, 1=y, 2=z)
         or the axis name itself
    fields : string
         The name of the field(s) to be plotted.
    center : A sequence floats, a string, or a tuple.
         The coordinate of the center of the image. If set to 'c', 'center' or
         left blank, the plot is centered on the middle of the domain. If set to
         'max' or 'm', the center will be located at the maximum of the
         ('gas', 'density') field. Units can be specified by passing in center
         as a tuple containing a coordinate and string unit name or by passing
         in a YTArray.  If a list or unitless array is supplied, code units are
         assumed.
    width : tuple or a float.
         Width can have four different formats to support windows with variable
         x and y widths.  They are:

         ==================================     =======================
         format                                 example
         ==================================     =======================
         (float, string)                        (10,'kpc')
         ((float, string), (float, string))     ((10,'kpc'),(15,'kpc'))
         float                                  0.2
         (float, float)                         (0.2, 0.3)
         ==================================     =======================

         For example, (10, 'kpc') requests a plot window that is 10 kiloparsecs
         wide in the x and y directions, ((10,'kpc'),(15,'kpc')) requests a
         window that is 10 kiloparsecs wide along the x axis and 15
         kiloparsecs wide along the y axis.  In the other two examples, code
         units are assumed, for example (0.2, 0.3) requests a plot that has an
         x width of 0.2 and a y width of 0.3 in code units.  If units are
         provided the resulting plot axis labels will use the supplied units.
    axes_unit : A string
         The name of the unit for the tick labels on the x and y axes.
         Defaults to None, which automatically picks an appropriate unit.
         If axes_unit is '1', 'u', or 'unitary', it will not display the
         units, and only show the axes name.
    origin : string or length 1, 2, or 3 sequence of strings
         The location of the origin of the plot coordinate system.  This is
         represented by '-' separated string or a tuple of strings.  In the
         first index the y-location is given by 'lower', 'upper', or 'center'.
         The second index is the x-location, given as 'left', 'right', or
         'center'.  Finally, the whether the origin is applied in 'domain'
         space, plot 'window' space or 'native' simulation coordinate system
         is given. For example, both 'upper-right-domain' and ['upper',
         'right', 'domain'] both place the origin in the upper right hand
         corner of domain space. If x or y are not given, a value is inffered.
         For instance, 'left-domain' corresponds to the lower-left hand corner
         of the simulation domain, 'center-domain' corresponds to the center
         of the simulation domain, or 'center-window' for the center of the
         plot window. Further examples:

         ==================================     ============================
         format                                 example
         ==================================     ============================
         '{space}'                              'domain'
         '{xloc}-{space}'                       'left-window'
         '{yloc}-{space}'                       'upper-domain'
         '{yloc}-{xloc}-{space}'                'lower-right-window'
         ('{space}',)                           ('window',)
         ('{xloc}', '{space}')                  ('right', 'domain')
         ('{yloc}', '{space}')                  ('lower', 'window')
         ('{yloc}', '{xloc}', '{space}')        ('lower', 'right', 'window')
         ==================================     ============================

    data_source : AMR3DData Object
         Object to be used for data selection.  Defaults to a region covering
         the entire simulation.
    weight_field : string
         The name of the weighting field.  Set to None for no weight.
    max_level: int
         The maximum level to project to.
    fontsize : integer
         The size of the fonts for the axis, colorbar, and tick labels.
    field_parameters : dictionary
         A dictionary of field parameters than can be accessed by derived
         fields.

    Examples
    --------

    This is a very simple way of creating a projection plot.

    >>> pf = load('galaxy0030/galaxy0030')
    >>> p = ProjectionPlot(pf,2,'Density','c',(20,'kpc'))
    >>> p.save('sliceplot')

    """
    _plot_type = 'Projection'
    _frb_generator = FixedResolutionBuffer

    def __init__(self, pf, axis, fields, center='c', width=None, axes_unit=None,
                 weight_field=None, max_level=None, origin='center-window',
                 fontsize=18, field_parameters=None, data_source=None,
                 proj_style = "integrate"):
        ts = self._initialize_dataset(pf)
        self.ts = ts
        pf = self.pf = ts[0]
        axis = fix_axis(axis)
        (bounds, center) = get_window_parameters(axis, center, width, pf)
        if field_parameters is None: field_parameters = {}
        proj = pf.h.proj(fields, axis, weight_field=weight_field,
                         center=center, data_source=data_source,
                         field_parameters = field_parameters, style = proj_style)
        PWViewerMPL.__init__(self, proj, bounds, fields=fields, origin=origin,
                             fontsize=fontsize)
        if axes_unit is None:
            axes_unit = get_axes_unit(width, pf)
        self.set_axes_unit(axes_unit)

class OffAxisSlicePlot(PWViewerMPL):
    r"""Creates an off axis slice plot from a parameter file

    Given a pf object, a normal vector defining a slicing plane, and
    a field name string, this will return a PWViewrMPL object
    containing the plot.

    The plot can be updated using one of the many helper functions
    defined in PlotWindow.

    Parameters
    ----------
<<<<<<< HEAD
    pf : :class:`yt.data_objects.api.Dataset`
        This is the parameter file object corresponding to the
        simulation output to be plotted.
=======
    pf : :class:`yt.data_objects.api.StaticOutput`
         This is the parameter file object corresponding to the
         simulation output to be plotted.
>>>>>>> 4921837b
    normal : a sequence of floats
         The vector normal to the slicing plane.
    fields : string
         The name of the field(s) to be plotted.
    center : A sequence floats, a string, or a tuple.
         The coordinate of the center of the image. If set to 'c', 'center' or
         left blank, the plot is centered on the middle of the domain. If set to
         'max' or 'm', the center will be located at the maximum of the
         ('gas', 'density') field. Units can be specified by passing in center
         as a tuple containing a coordinate and string unit name or by passing
         in a YTArray.  If a list or unitless array is supplied, code units are
         assumed.
    width : tuple or a float.
         Width can have four different formats to support windows with variable
         x and y widths.  They are:

         ==================================     =======================
         format                                 example
         ==================================     =======================
         (float, string)                        (10,'kpc')
         ((float, string), (float, string))     ((10,'kpc'),(15,'kpc'))
         float                                  0.2
         (float, float)                         (0.2, 0.3)
         ==================================     =======================

         For example, (10, 'kpc') requests a plot window that is 10 kiloparsecs
         wide in the x and y directions, ((10,'kpc'),(15,'kpc')) requests a
         window that is 10 kiloparsecs wide along the x axis and 15
         kiloparsecs wide along the y axis.  In the other two examples, code
         units are assumed, for example (0.2, 0.3) requests a plot that has an
         x width of 0.2 and a y width of 0.3 in code units.  If units are
         provided the resulting plot axis labels will use the supplied units.
    axes_unit : A string
         The name of the unit for the tick labels on the x and y axes.
         Defaults to None, which automatically picks an appropriate unit.
         If axes_unit is '1', 'u', or 'unitary', it will not display the
         units, and only show the axes name.
    north-vector : a sequence of floats
         A vector defining the 'up' direction in the plot.  This
         option sets the orientation of the slicing plane.  If not
         set, an arbitrary grid-aligned north-vector is chosen.
    fontsize : integer
         The size of the fonts for the axis, colorbar, and tick labels.
    field_parameters : dictionary
         A dictionary of field parameters than can be accessed by derived
         fields.
    """

    _plot_type = 'OffAxisSlice'
    _frb_generator = ObliqueFixedResolutionBuffer

    def __init__(self, pf, normal, fields, center='c', width=None,
                 axes_unit=None, north_vector=None, fontsize=18,
                 field_parameters=None):
        (bounds, center_rot) = get_oblique_window_parameters(normal,center,width,pf)
        if field_parameters is None: field_parameters = {}
        cutting = pf.h.cutting(normal, center, north_vector = north_vector,
                              field_parameters = field_parameters)
        cutting.get_data(fields)
        # Hard-coding the origin keyword since the other two options
        # aren't well-defined for off-axis data objects
        PWViewerMPL.__init__(self, cutting, bounds, fields=fields,
                             origin='center-window',periodic=False,
                             oblique=True, fontsize=fontsize)
        if axes_unit is None:
            axes_unit = get_axes_unit(width, pf)
        self.set_axes_unit(axes_unit)

class OffAxisProjectionDummyDataSource(object):
    _type_name = 'proj'
    proj_style = 'integrate'
    _key_fields = []
    def __init__(self, center, pf, normal_vector, width, fields,
                 interpolated, resolution = (800,800), weight=None,
                 volume=None, no_ghost=False, le=None, re=None,
                 north_vector=None):
        self.center = center
        self.pf = pf
        self.axis = 4 # always true for oblique data objects
        self.normal_vector = normal_vector
        self.width = width
        self.dd = pf.h.all_data()
        fields = self.dd._determine_fields(fields)
        self.fields = fields
        self.interpolated = interpolated
        self.resolution = resolution
        self.weight_field = weight
        self.volume = volume
        self.no_ghost = no_ghost
        self.le = le
        self.re = re
        self.north_vector = north_vector

    def _determine_fields(self, *args):
        return self.dd._determine_fields(*args)

class OffAxisProjectionPlot(PWViewerMPL):
    r"""Creates an off axis projection plot from a parameter file

    Given a pf object, a normal vector to project along, and
    a field name string, this will return a PWViewrMPL object
    containing the plot.

    The plot can be updated using one of the many helper functions
    defined in PlotWindow.

    Parameters
    ----------
    pf : :class:`yt.data_objects.api.Dataset`
        This is the parameter file object corresponding to the
        simulation output to be plotted.
    normal : a sequence of floats
        The vector normal to the slicing plane.
    fields : string
        The name of the field(s) to be plotted.
    center : A sequence floats, a string, or a tuple.
         The coordinate of the center of the image. If set to 'c', 'center' or
         left blank, the plot is centered on the middle of the domain. If set to
         'max' or 'm', the center will be located at the maximum of the
         ('gas', 'density') field. Units can be specified by passing in center
         as a tuple containing a coordinate and string unit name or by passing
         in a YTArray.  If a list or unitless array is supplied, code units are
         assumed.
    width : tuple or a float.
         Width can have four different formats to support windows with variable
         x and y widths.  They are:

         ==================================     =======================
         format                                 example
         ==================================     =======================
         (float, string)                        (10,'kpc')
         ((float, string), (float, string))     ((10,'kpc'),(15,'kpc'))
         float                                  0.2
         (float, float)                         (0.2, 0.3)
         ==================================     =======================

         For example, (10, 'kpc') requests a plot window that is 10 kiloparsecs
         wide in the x and y directions, ((10,'kpc'),(15,'kpc')) requests a
         window that is 10 kiloparsecs wide along the x axis and 15
         kiloparsecs wide along the y axis.  In the other two examples, code
         units are assumed, for example (0.2, 0.3) requests a plot that has an
         x width of 0.2 and a y width of 0.3 in code units.  If units are
         provided the resulting plot axis labels will use the supplied units.
    depth : A tuple or a float
         A tuple containing the depth to project through and the string
         key of the unit: (width, 'unit').  If set to a float, code units
         are assumed
    weight_field : string
         The name of the weighting field.  Set to None for no weight.
    max_level: int
         The maximum level to project to.
    axes_unit : A string
         The name of the unit for the tick labels on the x and y axes.
         Defaults to None, which automatically picks an appropriate unit.
         If axes_unit is '1', 'u', or 'unitary', it will not display the
         units, and only show the axes name.
    north-vector : a sequence of floats
         A vector defining the 'up' direction in the plot.  This
         option sets the orientation of the slicing plane.  If not
         set, an arbitrary grid-aligned north-vector is chosen.
    fontsize : integer
         The size of the fonts for the axis, colorbar, and tick labels.

    """
    _plot_type = 'OffAxisProjection'
    _frb_generator = OffAxisProjectionFixedResolutionBuffer

    def __init__(self, pf, normal, fields, center='c', width=None,
                 depth=(1, '1'), axes_unit=None, weight_field=None,
                 max_level=None, north_vector=None, volume=None, no_ghost=False,
                 le=None, re=None, interpolated=False, fontsize=18):
        (bounds, center_rot) = \
          get_oblique_window_parameters(normal,center,width,pf,depth=depth)
        fields = ensure_list(fields)[:]
        oap_width = pf.arr((bounds[1] - bounds[0],
                            bounds[3] - bounds[2],
                            bounds[5] - bounds[4]))
        OffAxisProj = OffAxisProjectionDummyDataSource(
            center_rot, pf, normal, oap_width, fields, interpolated,
            weight=weight_field,  volume=volume, no_ghost=no_ghost,
            le=le, re=re, north_vector=north_vector)
        # Hard-coding the origin keyword since the other two options
        # aren't well-defined for off-axis data objects
        PWViewerMPL.__init__(
            self, OffAxisProj, bounds, fields=fields, origin='center-window',
            periodic=False, oblique=True, fontsize=fontsize)
        if axes_unit is None:
            axes_unit = get_axes_unit(width, pf)
        self.set_axes_unit(axes_unit)

    def _recreate_frb(self):
        if self._frb is not None:
            raise NotImplementedError
        super(OffAxisProjectionPlot, self)._recreate_frb()

_metadata_template = """
%(pf)s<br>
<br>
Field of View:  %(x_width)0.3f %(axes_unit_names)s<br>
Minimum Value:  %(mi)0.3e %(colorbar_unit)s<br>
Maximum Value:  %(ma)0.3e %(colorbar_unit)s<br>
Central Point:  (data coords)<br>
&nbsp;&nbsp;&nbsp;%(xc)0.14f<br>
&nbsp;&nbsp;&nbsp;%(yc)0.14f<br>
&nbsp;&nbsp;&nbsp;%(zc)0.14f
"""

class PWViewerExtJS(PlotWindow):
    """A viewer for the web interface.

    """
    _ext_widget_id = None
    _current_field = None
    _widget_name = "plot_window"
    _frb_generator = FixedResolutionBuffer
    _contour_info = None
    _vector_info = None

    def _setup_plots(self):
        from yt.gui.reason.bottle_mods import PayloadHandler
        ph = PayloadHandler()
        if self._current_field is not None \
           and self._ext_widget_id is not None:
            fields = [self._current_field]
            addl_keys = {'type': 'widget_payload',
                         'widget_id': self._ext_widget_id}
        else:
            fields = self._frb.data.keys()
            addl_keys = {}
        if self._colorbar_valid == False:
            addl_keys['colorbar_image'] = self._get_cbar_image()
            self._colorbar_valid = True
        min_zoom = 200*self.pf.h.get_smallest_dx() * self.pf['unitary']
        for field in fields:
            to_plot = apply_colormap(self._frb[field],
                func = self._field_transform[field],
                cmap_name = self._colormaps[field])
            pngs = self._apply_modifications(to_plot)
            img_data = base64.b64encode(pngs)
            # We scale the width between 200*min_dx and 1.0
            x_width = self.xlim[1] - self.xlim[0]
            zoom_fac = np.log10(x_width*self.pf['unitary'])/np.log10(min_zoom)
            zoom_fac = 100.0*max(0.0, zoom_fac)
            ticks = self.get_ticks(field)
            payload = {'type':'png_string',
                       'image_data':img_data,
                       'metadata_string': self.get_metadata(field),
                       'zoom': zoom_fac,
                       'ticks': ticks}
            payload.update(addl_keys)
            ph.add_payload(payload)

    def _apply_modifications(self, img):
        if self._contour_info is None and self._vector_info is None:
            return write_png_to_string(img)
        from matplotlib.figure import Figure

        vi, vj, vn = img.shape

        # Now we need to get our field values
        fig = Figure((vi/100.0, vj/100.0), dpi = 100)
        fig.figimage(img)
        # Add our contour
        ax = fig.add_axes([0.0, 0.0, 1.0, 1.0], frameon=False)
        ax.patch.set_alpha(0.0)

        # Now apply our modifications
        self._apply_contours(ax, vi, vj)
        self._apply_vectors(ax, vi, vj)

        canvas = FigureCanvasAgg(fig)
        f = cStringIO.StringIO()
        canvas.print_figure(f)
        f.seek(0)
        img = f.read()
        return img

    def _apply_contours(self, ax, vi, vj):
        if self._contour_info is None: return
        plot_args = {}
        field, number, colors, logit = self._contour_info
        if colors is not None: plot_args['colors'] = colors

        raw_data = self._frb.data_source
        b = self._frb.bounds
        xi, yi = np.mgrid[b[0]:b[1]:(vi / 8) * 1j,
                          b[2]:b[3]:(vj / 8) * 1j]
        x = raw_data['px']
        y = raw_data['py']
        z = raw_data[field]
        if logit: z = np.log10(z)
        fvals = triang(x,y).nn_interpolator(z)(xi,yi).transpose()[::-1,:]

        ax.contour(fvals, number, colors='w')

    def _apply_vectors(self, ax, vi, vj):
        if self._vector_info is None: return
        skip, scale = self._vector_info

        nx = self._frb.buff_size[0]/skip
        ny = self._frb.buff_size[1]/skip
        new_frb = FixedResolutionBuffer(self._frb.data_source,
                        self._frb.bounds, (nx,ny))

        axis = self._frb.data_source.axis
        fx = "%s-velocity" % (axis_names[x_dict[axis]])
        fy = "%s-velocity" % (axis_names[y_dict[axis]])
        px = new_frb[fx][::-1,:]
        py = new_frb[fy][::-1,:]
        x = np.mgrid[0:vi-1:ny*1j]
        y = np.mgrid[0:vj-1:nx*1j]
        # Always normalize, then we scale
        nn = ((px**2.0 + py**2.0)**0.5).max()
        px /= nn
        py /= nn
        print scale, px.min(), px.max(), py.min(), py.max()
        ax.quiver(x, y, px, py, scale=float(vi)/skip)

    def get_ticks(self, field, height = 400):
        # This will eventually change to work with non-logged fields
        ticks = []
        transform = self._field_transform[field]
        mi, ma = self._frb[field].min(), self._frb[field].max()
        tick_locs = transform.ticks(mi, ma)
        mi, ma = transform((mi, ma))
        for v1,v2 in zip(tick_locs, transform(tick_locs)):
            if v2 < mi or v2 > ma: continue
            p = height - height * (v2 - mi)/(ma - mi)
            ticks.append((p,v1,v2))
        return ticks

    def _get_cbar_image(self, height = 400, width = 40, field = None):
        if field is None: field = self._current_field
        cmap_name = self._colormaps[field]
        vals = np.mgrid[1:0:height * 1j] * np.ones(width)[:,None]
        vals = vals.transpose()
        to_plot = apply_colormap(vals, cmap_name = cmap_name)
        pngs = write_png_to_string(to_plot)
        img_data = base64.b64encode(pngs)
        return img_data

    # This calls an invalidation routine from within
    def scroll_zoom(self, value):
        # We accept value from 0..100, and assume it has been set from the
        # scroll bar.  In that case, we undo the logic for calcualting
        # 'zoom_fac' from above.
        min_val = 200*self.pf.h.get_smallest_dx()
        unit = self.pf['unitary']
        width = (min_val**(value/100.0))/unit
        self.set_width(width)

    def image_recenter(self, img_x, img_y, img_size_x, img_size_y):
        dx = (self.xlim[1] - self.xlim[0]) / img_size_x
        dy = (self.ylim[1] - self.ylim[0]) / img_size_y
        new_x = img_x * dx + self.xlim[0]
        new_y = img_y * dy + self.ylim[0]
        print img_x, img_y, dx, dy, new_x, new_y
        self.set_center((new_x, new_y))

    def get_field_units(self, field, strip_mathml = True):
        ds = self._frb.data_source
        pf = self.pf
        field = self._check_field(field)
        finfo = self.data_source.pf._get_field_info(*field)
        if ds._type_name in ("slice", "cutting"):
            units = finfo.get_units()
        elif ds._type_name == "proj" and (ds.weight_field is not None or 
                                        ds.proj_style == "mip"):
            units = finfo.get_units()
        elif ds._type_name == "proj":
            units = finfo.get_projected_units()
        else:
            units = ""
        if strip_mathml:
            units = units.replace(r"\rm{", "").replace("}","")
        return units

    def get_metadata(self, field, strip_mathml = True, return_string = True):
        fval = self._frb[field]
        mi = fval.min()
        ma = fval.max()
        x_width = self.xlim[1] - self.xlim[0]
        y_width = self.ylim[1] - self.ylim[0]
        if self._axes_unit_names is None:
            unit = get_smallest_appropriate_unit(x_width, self.pf)
            unit = (unit, unit)
        else:
            unit = self._axes_unit_names
        units = self.get_field_units(field, strip_mathml)
        center = getattr(self._frb.data_source, "center", None)
        if center is None or self._frb.axis == 4:
            xc, yc, zc = -999, -999, -999
        else:
            center[x_dict[self._frb.axis]] = 0.5 * (
                self.xlim[0] + self.xlim[1])
            center[y_dict[self._frb.axis]] = 0.5 * (
                self.ylim[0] + self.ylim[1])
            xc, yc, zc = center
        if return_string:
            md = _metadata_template % dict(
                pf = self.pf,
                x_width = x_width*self.pf[unit[0]],
                y_width = y_width*self.pf[unit[1]],
                axes_unit_names = unit[0], colorbar_unit = units,
                mi = mi, ma = ma, xc = xc, yc = yc, zc = zc)
        else:
            md = dict(pf = self.pf,
                      x_width = x_width*self.pf[unit[0]],
                      y_width = y_width*self.pf[unit[1]],
                      axes_unit_names = unit, colorbar_unit = units,
                      mi = mi, ma = ma, xc = xc, yc = yc, zc = zc)
        return md

    @invalidate_plot
    def set_contour_info(self, field_name, n_cont = 8, colors = None,
                         logit = True):
        if field_name == "None" or n_cont == 0:
            self._contour_info = None
            return
        self._contour_info = (field_name, n_cont, colors, logit)

    @invalidate_plot
    def set_vector_info(self, skip, scale = 1):
        self._vector_info = (skip, scale)

    @invalidate_data
    def set_current_field(self, field):
        field = self._check_field(field)
        self._current_field = field
        self._frb[field]
        finfo = self.data_source.pf._get_field_info(*field)
        if finfo.take_log:
            self._field_transform[field] = log_transform
        else:
            self._field_transform[field] = linear_transform

class WindowPlotMPL(ImagePlotMPL):
    def __init__(
            self, data, cbname, cmap, extent, aspect, zlim, size, fontsize,
            figure, axes, cax):
        self._draw_colorbar = True
        self._draw_axes = True
        self._cache_layout(size, fontsize)

        # Make room for a colorbar
        self.input_size = size
        self.fsize = [size[0] + self._cbar_inches[self._draw_colorbar], size[1]]

        # Compute layout
        axrect, caxrect = self._get_best_layout(fontsize)
        if np.any(np.array(axrect) < 0):
            msg = 'The axis ratio of the requested plot is very narrow. ' \
                  'There is a good chance the plot will not look very good, ' \
                  'consider making the plot manually using ' \
                  'FixedResolutionBuffer and matplotlib.'
            mylog.warn(msg)
            axrect  = (0.07, 0.10, 0.80, 0.80)
            caxrect = (0.87, 0.10, 0.04, 0.80)
        ImagePlotMPL.__init__(
            self, self.fsize, axrect, caxrect, zlim, figure, axes, cax)
        self._init_image(data, cbname, cmap, extent, aspect)
        self.image.axes.ticklabel_format(scilimits=(-2,3))
        if cbname == 'linear':
            self.cb.formatter.set_scientific(True)
            self.cb.formatter.set_powerlimits((-2,3))
            self.cb.update_ticks()

    def _toggle_axes(self, choice):
        self._draw_axes = choice
        self.axes.get_xaxis().set_visible(choice)
        self.axes.get_yaxis().set_visible(choice)
        axrect, caxrect = self._get_best_layout()
        self.axes.set_position(axrect)
        self.cax.set_position(caxrect)

    def _toggle_colorbar(self, choice):
        self._draw_colorbar = choice
        self.cax.set_visible(choice)
        self.fsize = [self.input_size[0] + self._cbar_inches[choice], self.input_size[1]]
        axrect, caxrect = self._get_best_layout()
        self.axes.set_position(axrect)
        self.cax.set_position(caxrect)

    def hide_axes(self):
        self._toggle_axes(False)
        return self

    def show_axes(self):
        self._toggle_axes(True)
        return self

    def hide_colorbar(self):
        self._toggle_colorbar(False)
        return self

    def show_colorbar(self):
        self._toggle_colorbar(True)
        return self

    def _cache_layout(self, size, fontsize):
        self._cbar_inches = {}
        self._text_buffx = {}
        self._text_bottomy = {}
        self._text_topy = {}

        self._aspect = 1.0*size[0]/size[1]
        self._fontscale = fontsize / 18.0

        # Leave room for a colorbar, if we are drawing it.
        self._cbar_inches[True] = self._fontscale*0.7
        self._cbar_inches[False] = 0

        # add buffers for text, and a bit of whitespace on top
        self._text_buffx[True] = self._fontscale * 1.0/(size[0] + self._cbar_inches[True])
        self._text_bottomy[True] = self._fontscale * 0.7/size[1]
        self._text_topy[True] = self._fontscale * 0.3/size[1]

        # No buffer for text if we're not drawing axes
        self._text_buffx[False] = 0
        self._text_bottomy[False] = 0
        self._text_topy[False] = 0

    def _get_best_layout(self, fontsize=18):
        # calculate how much room the colorbar takes
        cbar_frac = self._cbar_inches[self._draw_colorbar]/self.fsize[0]

        # Calculate y fraction, then use to make x fraction.
        yfrac = 1.0-self._text_bottomy[self._draw_axes]-self._text_topy[self._draw_axes]
        ysize = yfrac*self.fsize[1]
        xsize = self._aspect*ysize
        xfrac = xsize/self.fsize[0]

        # Now make sure it all fits!
        xbig = xfrac + self._text_buffx[self._draw_axes] + 2.0*cbar_frac
        ybig = yfrac + self._text_bottomy[self._draw_axes] + self._text_topy[self._draw_axes]

        if xbig > 1:
            xsize /= xbig
            ysize /= xbig
        if ybig > 1:
            xsize /= ybig
            ysize /= ybig
        xfrac = xsize/self.fsize[0]
        yfrac = ysize/self.fsize[1]

        axrect = (
            self._text_buffx[self._draw_axes],
            self._text_bottomy[self._draw_axes],
            xfrac,
            yfrac
        )

        caxrect = (
            self._text_buffx[self._draw_axes]+xfrac,
            self._text_bottomy[self._draw_axes],
            cbar_frac/4.,
            yfrac
        )
        return axrect, caxrect

def SlicePlot(pf, normal=None, fields=None, axis=None, *args, **kwargs):
    r"""
    A factory function for
    :class:`yt.visualization.plot_window.AxisAlignedSlicePlot`
    and :class:`yt.visualization.plot_window.OffAxisSlicePlot` objects.  This
    essentially allows for a single entry point to both types of slice plots,
    the distinction being determined by the specified normal vector to the
    slice.

        The returned plot object can be updated using one of the many helper
    functions defined in PlotWindow.

    Parameters
    ----------
    pf : :class:`yt.data_objects.api.StaticOutput`
        This is the parameter file object corresponding to the
        simulation output to be plotted.
    normal : int or one of 'x', 'y', 'z', or sequence of floats
        This specifies the normal vector to the slice.  If given as an integer
        or a coordinate string (0=x, 1=y, 2=z), this function will return an
        :class:`AxisAlignedSlicePlot` object.  If given as a sequence of floats,
        this is interpretted as an off-axis vector and an
        :class:`OffAxisSlicePlot` object is returned.
    fields : string
         The name of the field(s) to be plotted.
    axis : int or one of 'x', 'y', 'z'
         An int corresponding to the axis to slice along (0=x, 1=y, 2=z)
         or the axis name itself.  If specified, this will replace normal.
         
    The following are nominally keyword arguments passed onto the respective
    slice plot objects generated by this function.

    center : A sequence floats, a string, or a tuple.
         The coordinate of the center of the image. If set to 'c', 'center' or
         left blank, the plot is centered on the middle of the domain. If set to
         'max' or 'm', the center will be located at the maximum of the
         ('gas', 'density') field. Units can be specified by passing in center
         as a tuple containing a coordinate and string unit name or by passing
         in a YTArray.  If a list or unitless array is supplied, code units are
         assumed.
    width : tuple or a float.
         Width can have four different formats to support windows with variable
         x and y widths.  They are:

         ==================================     =======================
         format                                 example
         ==================================     =======================
         (float, string)                        (10,'kpc')
         ((float, string), (float, string))     ((10,'kpc'),(15,'kpc'))
         float                                  0.2
         (float, float)                         (0.2, 0.3)
         ==================================     =======================

         For example, (10, 'kpc') requests a plot window that is 10 kiloparsecs
         wide in the x and y directions, ((10,'kpc'),(15,'kpc')) requests a
         window that is 10 kiloparsecs wide along the x axis and 15
         kiloparsecs wide along the y axis.  In the other two examples, code
         units are assumed, for example (0.2, 0.3) requests a plot that has an
         x width of 0.2 and a y width of 0.3 in code units.  If units are
         provided the resulting plot axis labels will use the supplied units.
    axes_unit : A string
         The name of the unit for the tick labels on the x and y axes.
         Defaults to None, which automatically picks an appropriate unit.
         If axes_unit is '1', 'u', or 'unitary', it will not display the
         units, and only show the axes name.
    origin : string or length 1, 2, or 3 sequence of strings
         The location of the origin of the plot coordinate system for
         `AxisAlignedSlicePlot` objects; for `OffAxisSlicePlot` objects,
         this parameter is discarded.  This is represented by '-' separated
         string or a tuple of strings.  In the first index the y-location is
         given by 'lower', 'upper', or 'center'.  The second index is the
         x-location, given as 'left', 'right', or 'center'.  Finally, the
         whether the origin is applied in 'domain' space, plot 'window' space
         or 'native' simulation coordinate system is given. For example, both
         'upper-right-domain' and ['upper', 'right', 'domain'] both place the
         origin in the upper right hand corner of domain space. If x or y are
         not given, a value is inffered.  For instance, 'left-domain'
         corresponds to the lower-left hand corner of the simulation domain,
         'center-domain' corresponds to the center of the simulation domain,
         or 'center-window' for the center of the plot window. Further
         examples:

         ==================================     ============================
         format                                 example
         ==================================     ============================
         '{space}'                              'domain'
         '{xloc}-{space}'                       'left-window'
         '{yloc}-{space}'                       'upper-domain'
         '{yloc}-{xloc}-{space}'                'lower-right-window'
         ('{space}',)                           ('window',)
         ('{xloc}', '{space}')                  ('right', 'domain')
         ('{yloc}', '{space}')                  ('lower', 'window')
         ('{yloc}', '{xloc}', '{space}')        ('lower', 'right', 'window')
         ==================================     ============================
    north-vector : a sequence of floats
        A vector defining the 'up' direction in the `OffAxisSlicePlot`; not
        used in `AxisAlignedSlicePlot`.  This option sets the orientation of the
        slicing plane.  If not set, an arbitrary grid-aligned north-vector is
        chosen.
    fontsize : integer
         The size of the fonts for the axis, colorbar, and tick labels.
    field_parameters : dictionary
         A dictionary of field parameters than can be accessed by derived
         fields.

    Raises
    ------
    AssertionError
        If a proper normal axis is not specified via the normal or axis
        keywords, and/or if a field to plot is not specified.

    Examples
    --------

    >>> slc = SlicePlot(pf, "x", "Density", center=[0.2,0.3,0.4])
    >>> slc = SlicePlot(pf, 2, "Temperature")
    >>> slc = SlicePlot(pf, [0.4,0.2,-0.1], "Pressure",
                        north_vector=[0.2,-0.3,0.1])

    """
    # Make sure we are passed a normal
    # we check the axis keyword for backwards compatability
    if normal is None: normal = axis
    if normal is None:
        raise AssertionError("Must pass a normal vector to the slice!")

    # to keep positional ordering we had to make fields a keyword; make sure
    # it is present
    if fields is None:
        raise AssertionError("Must pass field(s) to plot!")

    # use an AxisAlignedSlicePlot where possible, e.g.:
    # maybe someone passed normal=[0,0,0.2] when they should have just used "z"
    if iterable(normal) and not isinstance(normal, basestring):
        if np.count_nonzero(normal) == 1:
            normal = ("x","y","z")[np.nonzero(normal)[0][0]]
        else:
            normal = np.array(normal)
            np.divide(normal, np.dot(normal,normal), normal)
        
    # by now the normal should be properly set to get either a On/Off Axis plot
    if iterable(normal) and not isinstance(normal, basestring):
        # OffAxisSlicePlot has hardcoded origin; remove it if in kwargs
        if 'origin' in kwargs: 
            msg = "Ignoring 'origin' keyword as it is ill-defined for " \
                  "an OffAxisSlicePlot object."
            mylog.warn(msg)
            del kwargs['origin']
        
        return OffAxisSlicePlot(pf, normal, fields, *args, **kwargs)
    else:
        # north_vector not used in AxisAlignedSlicePlots; remove it if in kwargs
        if 'north_vector' in kwargs: 
            msg = "Ignoring 'north_vector' keyword as it is ill-defined for " \
                  "an AxisAlignedSlicePlot object."
            mylog.warn(msg)
            del kwargs['north_vector']
        
        return AxisAlignedSlicePlot(pf, normal, fields, *args, **kwargs)<|MERGE_RESOLUTION|>--- conflicted
+++ resolved
@@ -56,14 +56,9 @@
      YTNotInsideNotebook
 
 from yt.data_objects.time_series import \
-<<<<<<< HEAD
-    DatasetSeries
-
-=======
     TimeSeriesData
 from yt.units.yt_array import YTArray, YTQuantity
     
->>>>>>> 4921837b
 # Some magic for dealing with pyparsing being included or not
 # included in matplotlib (not in gentoo, yes in everything else)
 # Also accounting for the fact that in 1.2.0, pyparsing got renamed.
@@ -285,9 +280,9 @@
         self._initfinished = True
 
     def _initialize_dataset(self, ts):
-        if not isinstance(ts, DatasetSeries):
+        if not isinstance(ts, TimeSeriesData):
             if not iterable(ts): ts = [ts]
-            ts = DatasetSeries(ts)
+            ts = TimeSeriesData(ts)
         return ts
 
     def __iter__(self):
@@ -856,7 +851,7 @@
 
     Parameters
     ----------
-    pf : `Dataset`
+    pf : `StaticOutput`
          This is the parameter file object corresponding to the
          simulation output to be plotted.
     axis : int or one of 'x', 'y', 'z'
@@ -973,7 +968,7 @@
 
     Parameters
     ----------
-    pf : `Dataset`
+    pf : `StaticOutput`
         This is the parameter file object corresponding to the
         simulation output to be plotted.
     axis : int or one of 'x', 'y', 'z'
@@ -1099,15 +1094,9 @@
 
     Parameters
     ----------
-<<<<<<< HEAD
-    pf : :class:`yt.data_objects.api.Dataset`
-        This is the parameter file object corresponding to the
-        simulation output to be plotted.
-=======
     pf : :class:`yt.data_objects.api.StaticOutput`
          This is the parameter file object corresponding to the
          simulation output to be plotted.
->>>>>>> 4921837b
     normal : a sequence of floats
          The vector normal to the slicing plane.
     fields : string
@@ -1216,7 +1205,7 @@
 
     Parameters
     ----------
-    pf : :class:`yt.data_objects.api.Dataset`
+    pf : :class:`yt.data_objects.api.StaticOutput`
         This is the parameter file object corresponding to the
         simulation output to be plotted.
     normal : a sequence of floats
