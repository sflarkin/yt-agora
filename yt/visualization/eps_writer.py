"""
DualEPS: A class to combine bitmap compression and vector graphics



"""
<<<<<<< HEAD
from __future__ import absolute_import
=======
from __future__ import absolute_import, print_function
>>>>>>> 5e4ba527

#-----------------------------------------------------------------------------
# Copyright (c) 2013, yt Development Team.
#
# Distributed under the terms of the Modified BSD License.
#
# The full license is in the file COPYING.txt, distributed with this software.
#-----------------------------------------------------------------------------
import pyx
import numpy as np
from matplotlib import cm
import matplotlib.pyplot as plt
from ._mpl_imports import FigureCanvasAgg

from yt.utilities.logger import ytLogger as mylog
from .plot_window import PlotWindow
from .profile_plotter import PhasePlot, ProfilePlot
from yt.units.yt_array import YTArray, YTQuantity
from yt.units.unit_object import Unit

def convert_frac_to_tex(string):
    frac_pos = string.find(r'\frac')
    result = string[frac_pos+5:]
    level = [0]*len(result)
    clevel = 0
    for i in range(len(result)):
        if result[i] == "{":
            clevel += 1
        elif result[i] == "}":
            clevel -= 1
        level[i] = clevel
    div_pos = level.index(0)
    end_pos = level.index(0,div_pos+1)
    result = r'${' + result[:div_pos+1] + r'\over' + result[div_pos+1:end_pos] + \
             r'}$' + result[end_pos:]
<<<<<<< HEAD
    result = result.replace(r'\/', r'\;')
=======
    result = result.replace(r'\ ', r'\;')
>>>>>>> 5e4ba527
    return result

def pyxize_label(string):
    frac_pos = string.find(r'\frac')
    if frac_pos >= 0:
        pre = string[:frac_pos]
        result = pre + convert_frac_to_tex(string)
    else:
        result = string
    result = result.replace('$', '')
    result = r'$' + result + r'$'
    return result


class DualEPS(object):
    def __init__(self, figsize=(12,12)):
        r"""Initializes the DualEPS class to which we can progressively add layers
        of vector graphics and compressed bitmaps.

        Parameters
        ----------
        figsize : tuple of floats
            The width and height of a single figure in centimeters.
        """
        pyx.unit.set(xscale=1.4)
        self.figsize = figsize
        self.canvas = None
        self.colormaps = None
        self.field = None
        self.axes_drawn = False

    def hello_world(self):
        r"""A simple test.
        """
        if self.canvas is None:
            self.canvas = pyx.canvas.canvas()
        p = pyx.path.line(0,0,1,1)
        self.canvas.stroke(p)
        self.canvas.text(0,0, "Hello world.")

#=============================================================================

    def return_field(self, plot):
        if isinstance(plot, (PlotWindow, PhasePlot)):
            return plot.plots.keys()[0]
        else:
            return None

#=============================================================================

    def axis_box(self, xrange=(0,1), yrange=(0,1), xlabel="", ylabel="",
                 xlog=False, ylog=False, xdata=None, ydata=None,
                 tickcolor=None, bare_axes=False,
                 pos=(0,0), xaxis_side=0, yaxis_side=0, size=None):
        r"""Draws an axis box in the figure.

        Parameters
        ----------
        xrange : tuple of floats
            The min and max of the x-axis
        yrange : tuple of floats
            The min and max of the y-axis
        xlabel : string
            Label for the x-axis
        ylabel : string
            Label for the y-axis
        xlog : boolean
            Flag to use a logarithmic x-axis
        ylog : boolean
            Flag to use a logarithmic y-axis
        tickcolor : `pyx.color.*.*`
            Color for the tickmarks.  Example: pyx.color.cmyk.black
        bare_axes : boolean
            Set to true to have no annotations or tick marks on all of the
            axes.
        pos : tuple of floats
            (x,y) position in centimeters of the origin in the figure
        xaxis_side : integer
            Set to 0 for the x-axis annotations to be on the left.  Set
            to 1 to print them on the right side.
        yaxis_side : integer
            Set to 0 for the y-axis annotations to be on the bottom.  Set
            to 1 to print them on the top.
        size : tuple of floats
            Size of axis box in units of figsize

        Examples
        --------
        >>> d = DualEPS()
        >>> d.axis_box(xrange=(0,100), yrange=(1e-3,1), ylog=True)
        >>> d.save_fig()
        """
        
        if isinstance(xrange[0], YTQuantity):
            xrange = (xrange[0].value, xrange[1].value)
        if isinstance(yrange[0], YTQuantity):
            yrange = (yrange[0].value, yrange[1].value)
        if tickcolor is None:
            c1 = pyx.graph.axis.painter.regular\
                 (tickattrs=[pyx.color.cmyk.black])
            c2 = pyx.graph.axis.painter.regular\
                 (tickattrs=[pyx.color.cmyk.black], labelattrs=None)
        else:
            c1 = pyx.graph.axis.painter.regular(tickattrs=[tickcolor])
            c2 = pyx.graph.axis.painter.regular\
                 (tickattrs=[tickcolor], labelattrs=None)

        if size is None:
            psize = self.figsize
        else:
            psize = (size[0]*self.figsize[0], size[1]*self.figsize[1])

        xticklabels = True
        yticklabels = True
        if xaxis_side == 0:
            xleftlabel = xlabel
            xrightlabel = ""
            c1x = c1
            c2x = c2
        elif xaxis_side == 1:
            xleftlabel = ""
            xrightlabel = xlabel
            c1x = c2
            c2x = c1
        else:
            xticklabels = False
            xleftlabel = ""
            xrightlabel = ""
            c1x = c1
            c2x = c2
        if yaxis_side == 0:
            yleftlabel = ylabel
            yrightlabel = ""
            c1y = c1
            c2y = c2
        elif yaxis_side == 1:
            yleftlabel = ""
            yrightlabel = ylabel
            c1y = c2
            c2y = c1
        else:
            yticklabels = False
            yleftlabel = ""
            yrightlabel = ""
            c1y = c1
            c2y = c2
        

     
        if xlog:
            if xticklabels:
                xaxis = pyx.graph.axis.log(min=xrange[0],max=xrange[1],
                                           title=xleftlabel, painter=c1x)
                xaxis2 = pyx.graph.axis.log(min=xrange[0],max=xrange[1],
                                            title=xrightlabel, painter=c2x)
            else:
                xaxis = pyx.graph.axis.log(min=xrange[0],max=xrange[1],
                                           title=xleftlabel, painter=c1x,
                                           parter=None)
                xaxis2 = pyx.graph.axis.log(min=xrange[0],max=xrange[1],
                                            title=xrightlabel, painter=c2x,
                                            parter=None)
        else:
            if xticklabels:
                xaxis = pyx.graph.axis.lin(min=xrange[0],max=xrange[1],
                                           title=xleftlabel, painter=c1x)
                xaxis2 = pyx.graph.axis.lin(min=xrange[0],max=xrange[1],
                                            title=xrightlabel, painter=c2x)
            else:
                xaxis = pyx.graph.axis.lin(min=xrange[0],max=xrange[1],
                                           title=xleftlabel, painter=c1x,
                                           parter=None)
                xaxis2 = pyx.graph.axis.lin(min=xrange[0],max=xrange[1],
                                            title=xrightlabel, painter=c2x,
                                            parter=None)
        if ylog:
            if yticklabels:
                yaxis = pyx.graph.axis.log(min=yrange[0],max=yrange[1],
                                           title=yleftlabel, painter=c1y)
                yaxis2 = pyx.graph.axis.log(min=yrange[0],max=yrange[1],
                                            title=yrightlabel, painter=c2y)
            else:
                yaxis = pyx.graph.axis.log(min=yrange[0],max=yrange[1],
                                           title=yleftlabel, painter=c1y,
                                           parter=None)
                yaxis2 = pyx.graph.axis.log(min=yrange[0],max=yrange[1],
                                            title=yrightlabel, painter=c2y,
                                            parter=None)
        else:
            if yticklabels:
                yaxis = pyx.graph.axis.lin(min=yrange[0],max=yrange[1],
                                           title=yleftlabel, painter=c1y)
                yaxis2 = pyx.graph.axis.lin(min=yrange[0],max=yrange[1],
                                            title=yrightlabel, painter=c2y)
            else:
                yaxis = pyx.graph.axis.lin(min=yrange[0],max=yrange[1],
                                           title=yleftlabel, painter=c1y,
                                           parter=None)
                yaxis2 = pyx.graph.axis.lin(min=yrange[0],max=yrange[1],
                                            title=yrightlabel, painter=c2y,
                                            parter=None)

        if bare_axes:
            if ylog:
                yaxis = pyx.graph.axis.log(min=yrange[0], max=yrange[1],
                                           title=yleftlabel, parter=None)
                yaxis2 = pyx.graph.axis.log(min=yrange[0], max=yrange[1],
                                            title=yrightlabel, parter=None)
            else:
                yaxis = pyx.graph.axis.lin(min=yrange[0], max=yrange[1],
                                           title=yleftlabel, parter=None)
                yaxis2 = pyx.graph.axis.lin(min=yrange[0], max=yrange[1],
                                            title=yrightlabel, parter=None)
            if xlog:
                xaxis = pyx.graph.axis.log(min=xrange[0], max=xrange[1],
                                           title=xleftlabel, parter=None)
                xaxis2 = pyx.graph.axis.log(min=xrange[0], max=xrange[1],
                                            title=xrightlabel, parter=None)
            else:
                xaxis = pyx.graph.axis.lin(min=xrange[0], max=xrange[1],
                                           title=xleftlabel, parter=None)
                xaxis2 = pyx.graph.axis.lin(min=xrange[0], max=xrange[1],
                                            title=xrightlabel, parter=None)

        blank_data = pyx.graph.data.points([(-1e20,-1e20),(-1e19,-1e19)], x=1,y=2)
        if self.canvas is None:
            self.canvas = pyx.graph.graphxy \
                          (width=psize[0], height=psize[1],
                           x=xaxis, y=yaxis, x2=xaxis2, y2=yaxis2,
                           xpos=pos[0], ypos=pos[1])
            if xdata == None:
                self.canvas.plot(blank_data)
            else:
                data = pyx.graph.data.points(np.array([xdata, ydata]).T, x=1, y=2)
                self.canvas.plot(data, [pyx.graph.style.line([pyx.style.linewidth.Thick])])
        else:
            plot = pyx.graph.graphxy \
                   (width=psize[0], height=psize[1],
                    x=xaxis, y=yaxis, x2=xaxis2, y2=yaxis2,
                    xpos=pos[0], ypos=pos[1])
            if xdata == None:
                plot.plot(blank_data)
            else:
                data = pyx.graph.data.points(np.array([xdata, ydata]).T, x=1, y=2)
                plot.plot(data, [pyx.graph.style.line([pyx.style.linewidth.Thick])])
            self.canvas.insert(plot)
        self.axes_drawn = True

#=============================================================================

    def axis_box_yt(self, plot, units=None, bare_axes=False,
                    tickcolor=None, xlabel=None, ylabel=None, **kwargs):
        r"""Wrapper around DualEPS.axis_box to automatically fill in the
        axis ranges and labels from a yt plot.

        This also accepts any parameters that DualEPS.axis_box takes.

        Parameters
        ----------
        plot : `yt.visalization.plot_window.PlotWindow`
            yt plot on which the axes are based.
        units : string
            Unit description that overrides yt's unit description.  Only
            affects the axis label.
        bare_axes : boolean
            Set to true to have no annotations or tick marks on all of the
            axes.

        Examples
        --------
        >>> p = pc.add_slice('Density', 0, use_colorbar=False)
        >>> d = DualEPS()
        >>> d.axis_box_yt(p)
        >>> d.save_fig()
        """
       
        if isinstance(plot, (PlotWindow, PhasePlot)):
            plot.refresh()
        if isinstance(plot, PlotWindow):
            data = plot.frb
            width = plot.width[0]
            if units == None:
                units = plot.ds.get_smallest_appropriate_unit(width)
            width = width.in_units(str(units))
            xc = 0.5*(plot.xlim[0] + plot.xlim[1])
            yc = 0.5*(plot.ylim[0] + plot.ylim[1])
            _xrange = [(plot.xlim[i] - xc).in_units(units) for i in (0, 1)]
            _yrange = [(plot.ylim[i] - yc).in_units(units) for i in (0, 1)]
            _xlog = False
            _ylog = False
            if bare_axes:
                _xlabel = ""
                _ylabel = ""
            else:
                if xlabel != None:
                    _xlabel = xlabel
                else:
                    if data.axis != 4:
                        xi = plot.ds.coordinates.x_axis[data.axis]
                        x_name = plot.ds.coordinates.axis_name[xi]
                        _xlabel = '%s (%s)' % (x_name, units)
                    else:
                        _xlabel = 'x (%s)' % (units)
                if ylabel != None:
                    _ylabel = ylabel
                else:
                    if data.axis != 4:
                        yi = plot.ds.coordinates.y_axis[data.axis]
                        y_name = plot.ds.coordinates.axis_name[yi]
                        _ylabel = '%s (%s)' % (y_name, units)
                    else:
                        _ylabel = 'y (%s)' % (units)
            if tickcolor == None:
                _tickcolor = pyx.color.cmyk.white
        elif isinstance(plot, (ProfilePlot, PhasePlot)):
            k = plot.plots.keys()[0]
            _xrange = plot[k].axes.get_xlim()
            _yrange = plot[k].axes.get_ylim()
            _xlog = plot.profile.x_log
            _ylog = plot.profile.y_log
            if bare_axes:
                _xlabel = ""
                _ylabel = ""
            else:
                if xlabel != None:
                    _xlabel = xlabel
                else:
                    _xlabel = plot[k].axes.get_xlabel()
                if ylabel != None:
                    _ylabel = ylabel
                else:
                    _ylabel = plot[k].axes.get_ylabel()
                _xlabel = pyxize_label(_xlabel)
                _ylabel = pyxize_label(_ylabel)
            if tickcolor == None:
                _tickcolor = None
        elif isinstance(plot, np.ndarray):
            ax = plt.gca()
            _xrange = ax.get_xlim()
            _yrange = ax.get_ylim()
            _xlog=False
            _ylog=False
            if bare_axes:
                _xlabel = ""
                _ylabel = ""
            else:
                if xlabel != None:
                    _xlabel = xlabel
                else:
                    _xlabel = ax.get_xlabel()
                if ylabel != None:
                    _ylabel = ylabel
                else:
                    _ylabel = ax.get_ylabel()
            if tickcolor == None:
                _tickcolor = None
        else:
            _xrange = plot._axes.get_xlim()
            _yrange = plot._axes.get_ylim()
            _xlog = plot._log_x
            _ylog = plot._log_y
            if bare_axes:
                _xlabel = ""
                _ylabel = ""
            else:
                if xlabel != None:
                    _xlabel = xlabel
                else:
                    _xlabel = plot._x_label
                if ylabel != None:
                    _ylabel = ylabel
                else:
                    _ylabel = plot._y_label
            if tickcolor == None:
                _tickcolor = None
        if tickcolor != None:
            _tickcolor = tickcolor
        self.axis_box(xrange=_xrange, yrange=_yrange, xlabel=_xlabel,
                      ylabel=_ylabel, tickcolor=_tickcolor, xlog=_xlog,
                      ylog=_ylog, bare_axes=bare_axes, **kwargs)

#=============================================================================

    def insert_image(self, filename, pos=(0,0), size=None):
        r"""Inserts a JPEG file in the figure.

        Parameters
        ----------
        filename : string
            Name of the JPEG file
        pos : tuple of floats
            Position of the origin of the image in centimeters
        size : tuple of flots
            Size of image in units of figsize

        Examples
        --------
        >>> d = DualEPS()
        >>> d.axis_box(xrange=(0,100), yrange=(1e-3,1), ylog=True)
        >>> d.insert_image("image.jpg")
        >>> d.save_fig()
        """
        if size != None:
            width = size[0]*self.figsize[0]
            height = size[1]*self.figsize[1]
        else:
            width = self.figsize[0]
            height = self.figsize[1]
        image = pyx.bitmap.jpegimage(filename)
        if self.canvas is None:
            self.canvas = pyx.canvas.canvas()
        self.canvas.insert(pyx.bitmap.bitmap(pos[0], pos[1], image,
                                             compressmode=None,
                                             width=width,
                                             height=height))

#=============================================================================

    def insert_image_yt(self, plot, field=None, pos=(0,0), scale=1.0):
        r"""Inserts a bitmap taken from a yt plot.

        Parameters
        ----------
        plot : `yt.visalization.plot_window.PlotWindow`
            yt plot that provides the image
        pos : tuple of floats
            Position of the origin of the image in centimeters.

        Examples
        --------
        >>> p = pc.add_slice('Density', 0, use_colorbar=False)
        >>> d = DualEPS()
        >>> d.axis_box_yt(p)
        >>> d.insert_image_yt(p)
        >>> d.save_fig()

        Notes
        -----
        For best results, set use_colorbar=False when creating the yt
        image.
        """
        
        # We need to remove the colorbar (if necessary), remove the
        # axes, and resize the figure to span the entire figure
        force_square = False
        if self.canvas is None:
            self.canvas = pyx.canvas.canvas()
        if isinstance(plot, (PlotWindow, PhasePlot)):
            if field == None:
                self.field = plot.plots.keys()[0]
                mylog.warning("No field specified.  Choosing first field (%s)" % \
                              str(self.field))
            else:
                self.field = plot.data_source._determine_fields(field)[0]
            if self.field not in plot.plots.keys():
                raise RuntimeError("Field '%s' does not exist!" % str(self.field))
            plot.plots[self.field].hide_colorbar()
            plot.refresh()
            _p1 = plot.plots[self.field].figure
            force_square = True
        elif isinstance(plot, ProfilePlot):
            plot._redraw_image()
            # Remove colorbar
            _p1 = plot._figure
            _p1.delaxes(_p1.axes[1])
        elif isinstance(plot, np.ndarray):
            fig = plt.figure()
            iplot = plt.figimage(plot)
            _p1 =  iplot.figure
            _p1.set_size_inches(self.figsize[0], self.figsize[1])
            ax = plt.gca();
            _p1.add_axes(ax)
        else:
            raise RuntimeError("Unknown plot type")

        _p1.axes[0].set_axis_off()  # remove axes
        _p1.axes[0].set_position([0,0,1,1])  # rescale figure
        _p1.set_facecolor('w')  # set background color
        figure_canvas = FigureCanvasAgg(_p1)
        figure_canvas.draw()
        size = (_p1.get_size_inches() * _p1.dpi).astype('int')

        # Account for 1 pixel line width of the axis box and
        # non-square images after removing the colorbar.
        yshift = -1.0 / _p1.dpi * 2.54
        scale *= 1.0 - 1.0 / (_p1.dpi * self.figsize[0])
        if force_square:
            yscale = scale * float(size[1]) / float(size[0])
        else:
            yscale = scale
        image = pyx.bitmap.image(size[0], size[1], "RGB",
                                 figure_canvas.tostring_rgb())
        self.canvas.insert(pyx.bitmap.bitmap(pos[0], pos[1]+yshift, image,
                                             width=scale*self.figsize[0],
                                             height=yscale*self.figsize[1]))

#=============================================================================

    def colorbar(self, name, zrange=(0,1), label="", log=False, tickcolor=None,
                 orientation="right", pos=[0,0], shrink=1.0):
        r"""Places a colorbar adjacent to the current figure.

        Parameters
        ----------
        name : string
            name of the (matplotlib) colormap to use
        zrange : tuple of floats
            min and max of the colorbar's range
        label : string
            colorbar label
        log : boolean
            Flag to use a logarithmic scale
        tickcolor : `pyx.color.*.*`
            Color for the tickmarks.  Example: pyx.color.cmyk.black
        orientation : string
            Placement of the colorbar.  Can be "left", "right", "top",
            or "bottom".
        pos : list of floats
            (x,y) position of the origin of the colorbar in centimeters.
        shrink : float
            Factor to shrink the colorbar's size.  A value of 1 means the
            colorbar will have a height / width of the figure.

        Examples
        --------
        >>> d = DualEPS()
        >>> d.axis_box(xrange=(0,100), yrange=(1e-3,1), ylog=True)
        >>> d.insert_image("image.jpg")
        >>> d.colorbar("hot", xrange=(1e-2, 1e-4), log=True,
                       label="Density [cm$^{-3}$]")
        >>> d.save_fig()
        """
        if orientation == "right":
            origin = (pos[0]+self.figsize[0]+0.5, pos[1])
            size = (0.1*self.figsize[0], self.figsize[1])
            imsize = (1,256)
        elif orientation == "left":
            origin = (pos[0]-0.5-0.1*self.figsize[0], pos[1])
            size = (0.1*self.figsize[0], self.figsize[1])
            imsize = (1,256)
        elif orientation == "top":
            origin = (pos[0], pos[1]+self.figsize[1]+0.5)
            imorigin = (pos[0]+self.figsize[0], pos[1]+self.figsize[1]+0.5)
            size = (self.figsize[0], 0.1*self.figsize[1])
            imsize = (256,1)
        elif orientation == "bottom":
            origin = (pos[0], pos[1]-0.5-0.1*self.figsize[1])
            imorigin = (pos[0]+self.figsize[0], pos[1]-0.5-0.1*self.figsize[1])
            size = (self.figsize[0], 0.1*self.figsize[1])
            imsize = (256,1)
        else:
            raise RuntimeError("orientation %s unknown" % orientation)
            return

        # If shrink is a scalar, then convert into tuple
        if not isinstance(shrink, (tuple,list)):
            shrink = (shrink, shrink)

        # Scale the colorbar
        shift = (0.5*(1.0-shrink[0])*size[0], 0.5*(1.0-shrink[1])*size[1])
        # To facilitate strething rather than shrinking
        # If stretched in both directions (makes no sense?) then y dominates. 
        if(shrink[0] > 1.0):
            shift = (0.05*self.figsize[0], 0.5*(1.0-shrink[1])*size[1])
        if(shrink[1] > 1.0):
            shift = (0.5*(1.0-shrink[0])*size[0], 0.05*self.figsize[1])
        size = (size[0] * shrink[0], size[1] * shrink[1])
        origin = (origin[0] + shift[0], origin[1] + shift[1])

        # Convert the colormap into a string
        x = np.linspace(1,0,256)
        cm_string = cm.cmap_d[name](x, bytes=True)[:,0:3].tostring()

        cmap_im = pyx.bitmap.image(imsize[0], imsize[1], "RGB", cm_string)
        if orientation == "top" or orientation == "bottom":
            imorigin = (imorigin[0] - shift[0], imorigin[1] + shift[1])
            self.canvas.insert(pyx.bitmap.bitmap(imorigin[0], imorigin[1], cmap_im,
                                                 width=-size[0], height=size[1]))
        else:
            self.canvas.insert(pyx.bitmap.bitmap(origin[0], origin[1], cmap_im,
                                                 width=size[0], height=size[1]))

        if tickcolor is None:
            c1 = pyx.graph.axis.painter.regular\
                 (tickattrs=[pyx.color.cmyk.black])
            c2 = pyx.graph.axis.painter.regular\
                 (tickattrs=[pyx.color.cmyk.black], labelattrs=None)
        else:
            c1 = pyx.graph.axis.painter.regular(tickattrs=[tickcolor])
            c2 = pyx.graph.axis.painter.regular(tickattrs=[tickcolor],
                                                labelattrs=None)
        if log:
            yaxis = pyx.graph.axis.log(min=zrange[0],max=zrange[1],
                                       title=label, painter=c1)
            yaxis2 = pyx.graph.axis.log(min=zrange[0],max=zrange[1],parter=None)
        else:
            yaxis = pyx.graph.axis.lin(min=zrange[0],max=zrange[1],
                                       title=label, painter=c1)
            yaxis2 = pyx.graph.axis.lin(min=zrange[0], max=zrange[1], parter=None)
        xaxis = pyx.graph.axis.lin(parter=None)

        if orientation == "right":
            _colorbar = pyx.graph.graphxy(width=size[0], height=size[1],
                                          xpos=origin[0], ypos=origin[1],
                                          x=xaxis, y=yaxis2, y2=yaxis)
        elif orientation == "left":
            _colorbar = pyx.graph.graphxy(width=size[0], height=size[1],
                                          xpos=origin[0], ypos=origin[1],
                                          x=xaxis, y2=yaxis2, y=yaxis)
        elif orientation == "top":
            _colorbar = pyx.graph.graphxy(width=size[0], height=size[1],
                                          xpos=origin[0], ypos=origin[1],
                                          y=xaxis, x=yaxis2, x2=yaxis)
        elif orientation == "bottom":
            _colorbar = pyx.graph.graphxy(width=size[0], height=size[1],
                                          xpos=origin[0], ypos=origin[1],
                                          y=xaxis, x2=yaxis2, x=yaxis)
            
        
        blank_data = pyx.graph.data.points([(-1e10,-1e10),(-9e10,-9e10)],
                                           x=1, y=2)
        _colorbar.plot(blank_data)
        self.canvas.insert(_colorbar)        

#=============================================================================

    def colorbar_yt(self, plot, field=None, cb_labels = None, **kwargs):
        r"""Wrapper around DualEPS.colorbar to take information from a yt plot.

        Accepts all parameters that DualEPS.colorbar takes.

        Parameters
        ----------
        plot : A yt plot
            yt plot from which the information is taken.
        cb_labels : list of labels for the colorbars. List should be the same
                    size as the number of colorbars used. Should be passed 
                    into this function by either the singleplot or multiplot api.

        Examples
        --------
        >>> p = pc.add_slice('Density', 0, use_colorbar=False)
        >>> d = DualEPS()
        >>> d.axis_box_yt(p)
        >>> d.insert_image_yt(p)
        >>> d.colorbar_yt(p)
        >>> d.save_fig()
        """
        _cmap = None
        if field != None:
            self.field = plot.data_source._determine_fields(field)[0]
        if isinstance(plot, (PlotWindow, PhasePlot)):
            _cmap = plot._colormaps[self.field]
        else:
            if plot.cmap != None:
                _cmap = plot.cmap.name
        if _cmap == None:
            _cmap = 'algae'
        if isinstance(plot, (PlotWindow, PhasePlot)):
            proj = plot._plot_type.endswith("Projection") and \
                plot.data_source.weight_field == None
            if isinstance(plot, PlotWindow):
                try:
                    _zlabel = plot.frb[self.field].info["label"]
                    _unit = Unit(plot.frb[self.field].units, 
                                 registry=plot.ds.unit_registry)
                    units = _unit.latex_representation()
                    # PyX does not support \frac because it's based on TeX.
                    units = pyxize_label(units)
                    _zlabel += r' (' + units + r')'
                except NotImplementedError: 
<<<<<<< HEAD
                    print "Colorbar label not available"
=======
                    print("Colorbar label not available")
>>>>>>> 5e4ba527
                    _zlabel = ''
            else:
                _zlabel = pyxize_label(plot.z_title)
            _zlabel = _zlabel.replace("_","\;")
            _zlog = plot.get_log(self.field)[self.field]
            if plot.plots[self.field].zmin == None:
                zmin = plot.plots[self.field].image._A.min()
            else:
                zmin = plot.plots[self.field].zmin
            if plot.plots[self.field].zmax == None:
                zmax = plot.plots[self.field].image._A.max()
            else:
                zmax = plot.plots[self.field].zmax
            _zrange = (zmin, zmax)
        else:
            _zlabel = plot._z_label.replace("_","\;")
            _zlog = plot._log_z
            _zrange = (plot.norm.vmin, plot.norm.vmax)
        if cb_labels != None:  #Overrides deduced labels
            _zlabel = cb_labels.pop()
        self.colorbar(_cmap, zrange=_zrange, label=_zlabel, log=_zlog, **kwargs)

#=============================================================================

    def circle(self, radius=0.2, loc=(0.5,0.5),
               color=pyx.color.cmyk.white,
               linewidth=pyx.style.linewidth.normal):
        r"""Draws a circle in the current figure.

        Parameters
        ----------
        radius : float
            Radius of the circle in units of figsize
        loc : tuple of floats
            Location of the circle's center in units of figsize
        color : `pyx.color.*.*`
            Color of the circle stroke.  Example: pyx.color.cmyk.white
        linewidth : `pyx.style.linewidth.*`
            Width of the circle stroke width. Example:
            pyx.style.linewidth.normal

        Examples
        --------
        >>> d = DualEPS()
        >>> d.axis_box(xrange=(0,100), yrange=(1e-3,1), ylog=True)
        >>> d.insert_image("image.jpg")
        >>> d.circle(radius=0.1, color=pyx.color.cmyk.Red)
        >>> d.save_fig()
        """
        circle = pyx.path.circle(self.figsize[0]*loc[0],
                                 self.figsize[1]*loc[1],
                                 self.figsize[0]*radius)
        self.canvas.stroke(circle, [color, linewidth])

#=============================================================================

    def arrow(self, size=0.2, label="", loc=(0.05,0.08), labelloc="top",
              color=pyx.color.cmyk.white,
              linewidth=pyx.style.linewidth.normal):
        r"""Draws an arrow in the current figure

        Parameters
        ----------
        size : float
            Length of arrow (base to tip) in units of the figure size.
        label : string
            Annotation label of the arrow.
        loc : tuple of floats
            Location of the left hand side of the arrow in units of
            the figure size.
        labelloc : string
            Location of the label with respect to the line.  Can be
            "top" or "bottom"
        color : `pyx.color.*.*`
            Color of the arrow.  Example: pyx.color.cymk.white
        linewidth : `pyx.style.linewidth.*`
            Width of the arrow.  Example: pyx.style.linewidth.normal

        Examples
        --------
        >>> d = DualEPS()
        >>> d.axis_box(xrange=(0,100), yrange=(1e-3,1), ylog=True)
        >>> d.insert_image("arrow_image.jpg")
        >>> d.arrow(size=0.2, label="Black Hole!", loc=(0.05, 0.1))
        >>> d.save_fig()
        """
        line = pyx.path.line(self.figsize[0]*loc[0],
                             self.figsize[1]*loc[1],
                             self.figsize[0]*(loc[0]+size),
                             self.figsize[1]*loc[1])
        self.canvas.stroke(line, [linewidth, color, pyx.deco.earrow()])
       

        if labelloc == "bottom":
            yoff = -0.1*size
            valign = pyx.text.valign.top
        else:
            yoff = +0.1*size
            valign = pyx.text.valign.bottom
        if label != "":
            self.canvas.text(self.figsize[0]*(loc[0]+0.5*size),
                             self.figsize[1]*(loc[1]+yoff), label,
                             [color, valign, pyx.text.halign.center])

        


#=============================================================================

    def scale_line(self, size=0.2, label="", loc=(0.05,0.08), labelloc="top",
                   color=pyx.color.cmyk.white,
                   linewidth=pyx.style.linewidth.normal):
        r"""Draws a scale line in the current figure.

        Parameters
        ----------
        size : float
            Length of the scale line in units of the figure size.
        label : string
            Annotation label of the scale line.
        loc : tuple of floats
            Location of the left hand side of the scale line in units of
            the figure size.
        labelloc : string
            Location of the label with respect to the line.  Can be
            "top" or "bottom"
        color : `pyx.color.*.*`
            Color of the scale line.  Example: pyx.color.cymk.white
        linewidth : `pyx.style.linewidth.*`
            Width of the scale line.  Example: pyx.style.linewidth.normal

        Examples
        --------
        >>> d = DualEPS()
        >>> d.axis_box(xrange=(0,100), yrange=(1e-3,1), ylog=True)
        >>> d.insert_image("image.jpg")
        >>> d.scale_line(size=0.2, label="1 kpc", loc=(0.05, 0.1))
        >>> d.save_fig()
        """
        
        line = pyx.path.line(self.figsize[0]*loc[0],
                             self.figsize[1]*loc[1],
                             self.figsize[0]*(loc[0]+size),
                             self.figsize[1]*loc[1])
        self.canvas.stroke(line, [linewidth, color])
        line = pyx.path.line(self.figsize[0]*loc[0],
                             self.figsize[1]*(loc[1]-0.1*size),
                             self.figsize[0]*loc[0],
                             self.figsize[1]*(loc[1]+0.1*size))
        self.canvas.stroke(line, [linewidth, color])
        line = pyx.path.line(self.figsize[0]*(loc[0]+size),
                             self.figsize[1]*(loc[1]-0.1*size),
                             self.figsize[0]*(loc[0]+size),
                             self.figsize[1]*(loc[1]+0.1*size))
        self.canvas.stroke(line, [linewidth, color])

        if labelloc == "bottom":
            yoff = -0.1*size
            valign = pyx.text.valign.top
        else:
            yoff = +0.1*size
            valign = pyx.text.valign.bottom
        if label != "":
            self.canvas.text(self.figsize[0]*(loc[0]+0.5*size),
                             self.figsize[1]*(loc[1]+yoff), label,
                             [color, valign, pyx.text.halign.center])

#=============================================================================

    def title_box(self, text, color=pyx.color.cmyk.black,
                  bgcolor=pyx.color.cmyk.white, loc=(0.02,0.98),
                  halign=pyx.text.halign.left,
                  valign=pyx.text.valign.top,
                  text_opts=[]):
        r"""Inserts a box with text in the current figure.

        Parameters
        ----------
        text : string
            String to insert in the textbox.
        color : `pyx.color.*.*`
            Color of the text.  Example: pyx.color.cmyk.black
        bgcolor : `pyx.color.*.*`
            Color of the textbox background.  Example: pyx.color.cmyk.white
        loc : tuple of floats
            Location of the textbox origin in units of the figure size.
        halign : `pyx.text.halign.*`
            Horizontal alignment of the text.  Example: pyx.text.halign.left
        valign : `pyx.text.valign.*`
            Vertical alignment of the text.  Example: pyx.text.valign.top

        Examples
        --------
        >>> d = DualEPS()
        >>> d.axis_box(xrange=(0,100), yrange=(1e-3,1), ylog=True)
        >>> d.insert_image("image.jpg")
        >>> d.title_box("Halo 1", loc=(0.05,0.95))
        >>> d.save_fig()
        """
        tbox = self.canvas.text(self.figsize[0]*loc[0],
                                self.figsize[1]*loc[1],
                                text, [color, valign, halign] + text_opts)
        if bgcolor != None:
            tpath = tbox.bbox().enlarged(2*pyx.unit.x_pt).path()
            self.canvas.draw(tpath, [pyx.deco.filled([bgcolor]),
                                     pyx.deco.stroked()])
        self.canvas.insert(tbox)
        
#=============================================================================

    def save_fig(self, filename="test", format="eps", resolution=250):
        r"""Saves current figure to a file.

        Parameters
        ----------
        filename : string
            Name of the saved file without the extension.
        format : string
            Format type.  Can be "eps" or "pdf"

        Examples
        --------
        >>> d = DualEPS()
        >>> d.axis_box(xrange=(0,100), yrange=(1e-3,1), ylog=True)
        >>> d.save_fig("image1", format="pdf")
        """
        if format =="eps":
            self.canvas.writeEPSfile(filename)
        elif format == "pdf":
            self.canvas.writePDFfile(filename)
        elif format == "png":
             self.canvas.writeGSfile(filename+".png", "png16m", resolution=resolution)
        elif format == "jpg":
             self.canvas.writeGSfile(filename+".jpeg", "jpeg", resolution=resolution)
        else:
            raise RuntimeError("format %s unknown." % (format))
            
#=============================================================================
#=============================================================================
#=============================================================================

def multiplot(ncol, nrow, yt_plots=None, fields=None, images=None, 
              xranges=None, yranges=None, xlabels=None, ylabels=None,
              xdata=None, ydata=None, colorbars=None,
              shrink_cb=0.95, figsize=(8,8), margins=(0,0), titles=None,
              savefig=None, format="eps", yt_nocbar=False, bare_axes=False,
              xaxis_flags=None, yaxis_flags=None,
              cb_flags=None, cb_location=None, cb_labels=None):
    r"""Convenience routine to create a multi-panel figure from yt plots or
    JPEGs.  The images are first placed from the origin, and then
    bottom-to-top and left-to-right.

    Parameters
    ----------
    ncol : integer
        Number of columns in the figure.
    nrow : integer
        Number of rows in the figure.
    yt_plots : list of yt plot instances
        yt plots to include in the figure.
    images : list of strings
        JPEG filenames to include in the figure.
    xranges : list of tuples
        The min and max of the x-axes
    yranges : list of tuples
        The min and max of the y-axes
    xlabels : list of strings
        Labels for the x-axes
    ylabels : list of strings
        Labels for the y-axes
    colorbars : list of dicts
        Dicts that describe the type of colorbar to be used in each
        figure.  Use the function return_cmap() to create these dicts.
    shrink_cb : float
        Factor by which the colorbar is shrunk.
    figsize : tuple of floats
        The width and height of a single figure in centimeters.
    margins : tuple of floats
        The horizontal and vertical margins between panels in centimeters.
    titles : list of strings
        Titles that are placed in textboxes in each panel.
    savefig : string
        Name of the saved file without the extension.
    format : string
        File format of the figure. eps or pdf accepted.
    yt_nocbar : boolean
        Flag to indicate whether or not colorbars are created.
    bare_axes : boolean
        Set to true to have no annotations or tick marks on all of the
        axes.
    cb_flags : list of booleans
        Flags for each plot to have a colorbar or not.
    cb_location : list of strings
        Strings to control the location of the colorbar (left, right, 
        top, bottom)
    cb_labels : list of labels for the colorbars. List should be the same
                size as the number of colorbars used.

    Examples
    --------
    >>> images = ["density.jpg", "hi_density.jpg", "entropy.jpg",
    >>>           "special.jpg"]
    >>> cbs=[]
    >>> cbs.append(return_cmap("algae", "Density [cm$^{-3}$]", (0,10), False))
    >>> cbs.append(return_cmap("jet", "HI Density", (0,5), False))
    >>> cbs.append(return_cmap("hot", r"Entropy [K cm$^2$]", (1e-2,1e6), True))
    >>> cbs.append(return_cmap("Spectral", "Stuff$_x$!", (1,300), True))
    >>> 
    >>> mp = multiplot(2,2, images=images, margins=(0.1,0.1),
    >>>                titles=["1","2","3","4"],
    >>>                xlabels=["one","two"], ylabels=None, colorbars=cbs,
    >>>                shrink_cb=0.95)
    >>> mp.scale_line(label="$r_{vir}$", labelloc="top")
    >>> mp.save_fig("multiplot")

    Notes
    -----
    If given both yt_plots and images, this will get preference to the
    yt plots.
    """
    # Error check
    npanels = ncol*nrow
    if(cb_labels != None):
        cb_labels.reverse()   #Because I pop the list
    
    if images != None:
        if len(images) != npanels:
            raise RuntimeError("Number of images (%d) doesn't match nrow(%d)"\
                               " x ncol(%d)." % (len(images), nrow, ncol))
            return
    if yt_plots is None and images is None:
        raise RuntimeError("Must supply either yt_plots or image filenames.")
        return
    if yt_plots != None and images != None:
        mylog.warning("Given both images and yt plots.  Ignoring images.")
    if yt_plots != None:
        _yt = True
    else:
        _yt = False
    if fields == None:
        fields = [None] * npanels

    # If no ranges or labels given and given only images, fill them in.
    if not _yt:
        if xranges is None:
            xranges = []
            for i in range(npanels): xranges.append((0,1))
        if yranges is None:
            yranges = []
            for i in range(npanels): yranges.append((0,1))
        if xlabels is None:
            xlabels = []
            for i in range(npanels): xlabels.append("")
        if ylabels is None:
            ylabels = []
            for i in range(npanels): ylabels.append("")

    d = DualEPS(figsize=figsize)
    for j in range(nrow):
        invj = nrow - j - 1
        ypos = invj*(figsize[1] + margins[1])
        for i in range(ncol):
            xpos = i*(figsize[0] + margins[0])
            index = j*ncol + i
            if isinstance(yt_plots, list):
                this_plot = yt_plots[index]
            else:
                this_plot = yt_plots
            if j == nrow-1:
                xaxis = 1
            elif j == 0:
                xaxis = 0
            else:
                xaxis = -1
            if i == 0:
                yaxis = 0
            elif i == ncol-1:
                yaxis = 1
            else:
                yaxis = -1
            if xdata == None:
                _xdata = None
            else:
                _xdata = xdata[index]
            if ydata == None:
                _ydata = None
            else:
                _ydata = ydata[index]
            if xaxis_flags != None:
                if xaxis_flags[index] != None:
                    xaxis = xaxis_flags[index]
            if yaxis_flags != None:
                if yaxis_flags[index] != None:
                    yaxis = yaxis_flags[index]
            if _yt:
                if xlabels != None:
                    xlabel = xlabels[i]
                else:
                    xlabel = None
                if ylabels != None:
                    ylabel = ylabels[j]
                else:
                    ylabel = None
                d.insert_image_yt(this_plot, pos=(xpos, ypos),
                                  field=fields[index])
                d.axis_box_yt(this_plot, pos=(xpos, ypos),
                              bare_axes=bare_axes, xaxis_side=xaxis,
                              yaxis_side=yaxis,
                              xlabel=xlabel, ylabel=ylabel,
                              xdata=_xdata, ydata=_ydata)
            else:
                d.insert_image(images[index], pos=(xpos,ypos))
                d.axis_box(pos = (xpos, ypos),
                           xrange=xranges[index], yrange=yranges[index],
                           xlabel=xlabels[i], ylabel=ylabels[j],
                           bare_axes=bare_axes, xaxis_side=xaxis, yaxis_side=yaxis,
                           xdata=_xdata, ydata=_ydata)
            if titles != None:
                if titles[index] != None:
                    d.title_box(titles[index],
                                loc=(i+0.05+i*margins[0]/figsize[0],
                                     j+0.98+j*margins[1]/figsize[1]))

    # Insert colorbars after all axes are placed because we want to
    # put them on the edges of the bounding box.
    bbox = (100.0 * d.canvas.bbox().left().t,
            100.0 * d.canvas.bbox().right().t - d.figsize[0],
            100.0 * d.canvas.bbox().bottom().t,
            100.0 * d.canvas.bbox().top().t - d.figsize[1])
    for j in range(nrow):
        invj = nrow - j - 1
        ypos0 = invj*(figsize[1] + margins[1])
        for i in range(ncol):
            xpos0 = i*(figsize[0] + margins[0])
            index = j*ncol + i
            if (not _yt and colorbars != None) or (_yt and not yt_nocbar):
                if cb_flags != None:
                    if cb_flags[index] == False:
                        continue
                if cb_location == None:
                    if ncol == 1:
                        orientation = "right"
                    elif i == 0:
                        orientation = "left"
                    elif i+1 == ncol:
                        orientation = "right"
                    elif j == 0:
                        orientation = "bottom"
                    elif j+1 == nrow:
                        orientation = "top"
                    else:
                        orientation = None  # Marker for interior plot
                else:
                    if isinstance(cb_location, dict):
                        if fields[index] not in cb_location.keys():
                            raise RuntimeError("%s not found in cb_location dict" %
                                               fields[index])
                            return
                        orientation = cb_location[fields[index]]
                    elif isinstance(cb_location, list):
                        orientation = cb_location[index]
                    else:
                        raise RuntimeError("Bad format: cb_location")
                if orientation == "right":
                    xpos = bbox[1]
                    ypos = ypos0
                elif orientation == "left":
                    xpos = bbox[0]
                    ypos = ypos0
                elif orientation == "bottom":
                    ypos = bbox[2]
                    xpos = xpos0
                elif orientation == "top":
                    ypos = bbox[3]
                    xpos = xpos0
                else:
                    mylog.warning("Unknown colorbar location %s. "
                                  "No colorbar displayed." % orientation)
                    orientation = None  # Marker for interior plot

                if orientation != None:
                    if _yt:
                        # Set field if undefined
                        if fields[index] == None:
                            fields[index] = d.return_field(yt_plots[index])
                                              
                        d.colorbar_yt(yt_plots[index],
                                      field=fields[index],
                                      pos=[xpos,ypos],
                                      shrink=shrink_cb,
                                      orientation=orientation,
                                      cb_labels=cb_labels)
                    else:
                        d.colorbar(colorbars[index]["cmap"],
                                   zrange=colorbars[index]["range"],
                                   label=colorbars[index]["name"],
                                   log=colorbars[index]["log"],
                                   orientation=orientation,
                                   pos=[xpos,ypos],
                                   shrink=shrink_cb)

    if savefig != None:
        d.save_fig(savefig, format=format)

    return d

#=============================================================================

def multiplot_yt(ncol, nrow, plots, fields=None, **kwargs):
    r"""Wrapper for multiplot that takes a yt PlotWindow

    Accepts all parameters used in multiplot.

    Parameters
    ----------
    ncol : integer
        Number of columns in the figure.
    nrow : integer
        Number of rows in the figure.
    plots : `yt.visualization.plot_window.PlotWindow`
        yt PlotWindow that has the plots to be used.

    Examples
    --------
    >>> pc = PlotCollection(ds)
    >>> p = pc.add_slice('Density',0,use_colorbar=False)
    >>> p.set_width(0.1,'kpc')
    >>> p1 = pc.add_slice('Temperature',0,use_colorbar=False)
    >>> p1.set_width(0.1,'kpc')
    >>> p1.set_cmap('hot')
    >>> p1 = pc.add_phase_sphere(0.1, 'kpc', ['Radius', 'Density', 'H2I_Fraction'],
    >>>                         weight='CellMassMsun')
    >>> p1.set_xlim(1e18,3e20)
    >>> p1 = pc.add_phase_sphere(0.1, 'kpc', ['Radius', 'Density', 'Temperature'],
    >>>                         weight='CellMassMsun')
    >>> p1.set_xlim(1e18,3e20)
    >>> mp = multiplot_yt(2,2,pc,savefig="yt",shrink_cb=0.9, bare_axes=False,
    >>>                   yt_nocbar=False, margins=(0.5,0.5))
    """
    # Determine whether the plots are organized in a PlotWindow, or list 
    # of PlotWindows
    if isinstance(plots, (PlotWindow, PhasePlot)):
        if fields == None:
            fields = plots.fields
        if len(fields) < nrow*ncol:
            raise RuntimeError("Number of plots is less "\
                               "than nrow(%d) x ncol(%d)." % \
                               (len(fields), nrow, ncol))
            return
        figure = multiplot(ncol, nrow, yt_plots=plots, fields=fields, **kwargs)
    elif isinstance(plots, list) and isinstance(plots[0], (PlotWindow, PhasePlot)):
        if len(plots) < nrow*ncol:
            raise RuntimeError("Number of plots is less "\
                               "than nrow(%d) x ncol(%d)." % \
                               (len(fields), nrow, ncol))
            return
        figure = multiplot(ncol, nrow, yt_plots=plots, fields=fields, **kwargs)
    else:
        raise RuntimeError("Unknown plot type in multiplot_yt")
        return
    return figure

#=============================================================================

def single_plot(plot, field=None, figsize=(12,12), cb_orient="right", 
                bare_axes=False, savefig=None, colorbar=True, 
                file_format='eps', **kwargs):
    r"""Wrapper for DualEPS routines to create a figure directy from a yt
    plot.  Calls insert_image_yt, axis_box_yt, and colorbar_yt.

    Parameters
    ----------
    plot : `yt.visalization.plot_window.PlotWindow`
        yt plot that provides the image and metadata
    figsize : tuple of floats
        Size of the figure in centimeters.
    cb_orient : string
        Placement of the colorbar.  Can be "left", "right", "top", or
        "bottom".
    bare_axes : boolean
        Set to true to have no annotations or tick marks on all of the axes.
    savefig : string
        Name of the saved file without the extension.
    colorbar : boolean
        Set to true to include a colorbar
    file_format : string
        Format type.  Can be "eps" or "pdf"

    Examples
    --------
    >>> p = pc.add_slice('Density',0,use_colorbar=False)
    >>> p.set_width(0.1,'kpc')
    >>> single_plot(p, savefig="figure1")
    """
    d = DualEPS(figsize=figsize)
    d.insert_image_yt(plot, field=field)
    d.axis_box_yt(plot, bare_axes=bare_axes, **kwargs)
    if colorbar:
        d.colorbar_yt(plot, orientation=cb_orient)
    if savefig != None:
        d.save_fig(savefig, format=file_format)
    return d

#=============================================================================
def return_cmap(cmap="algae", label="", range=(0,1), log=False):
    r"""Returns a dict that describes a colorbar.  Exclusively for use with
    multiplot.

    Parameters
    ----------
    cmap : string
        name of the (matplotlib) colormap to use
    label : string
        colorbar label
    range : tuple of floats
        min and max of the colorbar's range
    log : boolean
        Flag to use a logarithmic scale

    Examples
    --------
    >>> cb = return_cmap("algae", "Density [cm$^{-3}$]", (0,10), False)
    """
    return {'cmap': cmap, 'name': label, 'range': range, 'log': log}
    <|MERGE_RESOLUTION|>--- conflicted
+++ resolved
@@ -4,11 +4,7 @@
 
 
 """
-<<<<<<< HEAD
-from __future__ import absolute_import
-=======
 from __future__ import absolute_import, print_function
->>>>>>> 5e4ba527
 
 #-----------------------------------------------------------------------------
 # Copyright (c) 2013, yt Development Team.
@@ -44,11 +40,7 @@
     end_pos = level.index(0,div_pos+1)
     result = r'${' + result[:div_pos+1] + r'\over' + result[div_pos+1:end_pos] + \
              r'}$' + result[end_pos:]
-<<<<<<< HEAD
-    result = result.replace(r'\/', r'\;')
-=======
     result = result.replace(r'\ ', r'\;')
->>>>>>> 5e4ba527
     return result
 
 def pyxize_label(string):
@@ -720,11 +712,7 @@
                     units = pyxize_label(units)
                     _zlabel += r' (' + units + r')'
                 except NotImplementedError: 
-<<<<<<< HEAD
-                    print "Colorbar label not available"
-=======
                     print("Colorbar label not available")
->>>>>>> 5e4ba527
                     _zlabel = ''
             else:
                 _zlabel = pyxize_label(plot.z_title)
