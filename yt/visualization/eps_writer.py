--- conflicted
+++ resolved
@@ -446,16 +446,6 @@
         shift = 0.0
         if self.canvas is None:
             self.canvas = pyx.canvas.canvas()
-<<<<<<< HEAD
-        if isinstance(plot, VMPlot):
-            if plot.colorbar != None:
-                mylog.warning("Image (slices, projections, etc.) plots must not"\
-                              "have a colorbar.  Removing it.")
-                plot.colorbar = None
-            plot._redraw_image()
-            _p1 = plot._figure
-=======
->>>>>>> 7d567f32
         elif isinstance(plot, (PlotWindow, PhasePlot)):
             self.field = field
             if self.field == None:
@@ -652,23 +642,6 @@
                 _cmap = plot.cmap.name
         if _cmap == None:
             _cmap = 'algae'
-<<<<<<< HEAD
-        if isinstance(plot, VMPlot):
-            proj = "Proj" in plot._type_name and \
-                plot.data._weight is None
-            _zlabel = plot.ds.field_info[plot.axis_names["Z"]].get_label(proj)
-            _zlabel = _zlabel.replace("_","\;")
-            _zlog = plot.log_field
-            _zrange = (plot.norm.vmin, plot.norm.vmax)
-        elif isinstance(plot, (PlotWindow, PhasePlot)):
-            proj = plot._plot_type.endswith("Projection") and \
-                plot.data_source.weight_field == None
-            if isinstance(plot, PlotWindow):
-                _zlabel = plot.ds.field_info[self.field].get_label(proj)
-            else:
-                _zlabel = plot.data_source.ds.field_info[self.field].get_label(proj)
-            _zlabel = _zlabel.replace("_","\;")
-=======
         if isinstance(plot, (PlotWindow, PhasePlot)):
             proj = plot._plot_type.endswith("Projection") and \
                 plot.data_source.weight_field == None
@@ -677,7 +650,6 @@
             else:
                 _zlabel = plot.data_source.ds.field_info[self.field].get_label(proj)
             _zlabel = _zlabel.replace("_","\;")
->>>>>>> 7d567f32
             _zlog = plot.get_log(self.field)[self.field]
             if plot.plots[self.field].zmin == None:
                 zmin = plot.plots[self.field].image._A.min()
@@ -919,11 +891,7 @@
               shrink_cb=0.95, figsize=(8,8), margins=(0,0), titles=None,
               savefig=None, format="eps", yt_nocbar=False, bare_axes=False,
               xaxis_flags=None, yaxis_flags=None,
-<<<<<<< HEAD
-              cb_flags=None, cb_location=None, plot_collection=False):
-=======
               cb_flags=None, cb_location=None):
->>>>>>> 7d567f32
     r"""Convenience routine to create a multi-panel figure from yt plots or
     JPEGs.  The images are first placed from the origin, and then
     bottom-to-top and left-to-right.
@@ -971,11 +939,6 @@
     cb_location : list of strings
         Strings to control the location of the colorbar (left, right, 
         top, bottom)
-<<<<<<< HEAD
-    plot_collection : boolean
-        Set to true to yt_plots is a PlotCollection
-=======
->>>>>>> 7d567f32
 
     Examples
     --------
@@ -1174,11 +1137,7 @@
 #=============================================================================
 
 def multiplot_yt(ncol, nrow, plots, fields=None, **kwargs):
-<<<<<<< HEAD
-    r"""Wrapper for multiplot that takes a yt PlotWindow or PlotCollection.
-=======
     r"""Wrapper for multiplot that takes a yt PlotWindow
->>>>>>> 7d567f32
 
     Accepts all parameters used in multiplot.
 
@@ -1188,13 +1147,8 @@
         Number of columns in the figure.
     nrow : integer
         Number of rows in the figure.
-<<<<<<< HEAD
-    plots : `PlotCollection` or `PlotWindow`
-        yt PlotCollection or PlotWindow that has the plots to be used.
-=======
     plots : `yt.visualization.plot_window.PlotWindow`
         yt PlotWindow that has the plots to be used.
->>>>>>> 7d567f32
 
     Examples
     --------
@@ -1213,21 +1167,7 @@
     >>> mp = multiplot_yt(2,2,pc,savefig="yt",shrink_cb=0.9, bare_axes=False,
     >>>                   yt_nocbar=False, margins=(0.5,0.5))
     """
-<<<<<<< HEAD
-    # Determine whether the plots are organized in a PlotCollection,
-    # PlotWindow, or list of PlotWindows
-    if isinstance(plots, PlotCollection):
-        if len(plots.plots) < nrow*ncol:
-            raise RuntimeError("Number of plots in PlotCollection is less "\
-                               "than nrow(%d) x ncol(%d)." % \
-                               (len(plots.plots), nrow, ncol))
-            return
-        figure = multiplot(ncol, nrow, yt_plots=plots.plots, 
-                           plot_collection=True, **kwargs)
-    elif isinstance(plots, PlotWindow):
-=======
     if isinstance(plots, PlotWindow):
->>>>>>> 7d567f32
         if fields == None:
             fields = plots.fields
         if len(fields) < nrow*ncol:
