"""
DualEPS: A class to combine bitmap compression and vector graphics



"""

#-----------------------------------------------------------------------------
# Copyright (c) 2013, yt Development Team.
#
# Distributed under the terms of the Modified BSD License.
#
# The full license is in the file COPYING.txt, distributed with this software.
#-----------------------------------------------------------------------------
import pyx
import numpy as np
from matplotlib import cm
import matplotlib.pyplot as plt
from _mpl_imports import FigureCanvasAgg

from yt.utilities.logger import ytLogger as mylog
<<<<<<< HEAD
from yt.utilities.definitions import \
    x_dict, x_names, \
    y_dict, y_names, \
    axis_names, \
    axis_labels
from .plot_types import \
    VMPlot, \
    ProfilePlot
from .plot_collection import PlotCollection
=======
>>>>>>> e25207e4
from .plot_window import PlotWindow
from .profile_plotter import PhasePlot
from .plot_modifications import get_smallest_appropriate_unit


class DualEPS(object):
    def __init__(self, figsize=(12,12)):
        r"""Initializes the DualEPS class to which we can progressively add layers
        of vector graphics and compressed bitmaps.

        Parameters
        ----------
        figsize : tuple of floats
            The width and height of a single figure in centimeters.
        """
        pyx.unit.set(xscale=1.4)
        self.figsize = figsize
        self.canvas = None
        self.colormaps = None
        self.field = None
        self.axes_drawn = False

    def hello_world(self):
        r"""A simple test.
        """
        if self.canvas is None:
            self.canvas = pyx.canvas.canvas()
        p = pyx.path.line(0,0,1,1)
        self.canvas.stroke(p)
        self.canvas.text(0,0, "Hello world.")

#=============================================================================

    def return_field(self, plot):
        if isinstance(plot, PlotWindow) or isinstance(plot, PhasePlot):
            return plot.plots.keys()[0]
        else:
            return None

#=============================================================================

    def axis_box(self, xrange=(0,1), yrange=(0,1), xlabel="", ylabel="",
                 xlog=False, ylog=False, xdata=None, ydata=None,
                 tickcolor=None, bare_axes=False,
                 pos=(0,0), xaxis_side=0, yaxis_side=0, size=None):
        r"""Draws an axis box in the figure.

        Parameters
        ----------
        xrange : tuple of floats
            The min and max of the x-axis
        yrange : tuple of floats
            The min and max of the y-axis
        xlabel : string
            Label for the x-axis
        ylabel : string
            Label for the y-axis
        xlog : boolean
            Flag to use a logarithmic x-axis
        ylog : boolean
            Flag to use a logarithmic y-axis
        tickcolor : `pyx.color.*.*`
            Color for the tickmarks.  Example: pyx.color.cmyk.black
        bare_axes : boolean
            Set to true to have no annotations or tick marks on all of the
            axes.
        pos : tuple of floats
            (x,y) position in centimeters of the origin in the figure
        xaxis_side : integer
            Set to 0 for the x-axis annotations to be on the left.  Set
            to 1 to print them on the right side.
        yaxis_side : integer
            Set to 0 for the y-axis annotations to be on the bottom.  Set
            to 1 to print them on the top.
        size : tuple of floats
            Size of axis box in units of figsize

        Examples
        --------
        >>> d = DualEPS()
        >>> d.axis_box(xrange=(0,100), yrange=(1e-3,1), ylog=True)
        >>> d.save_fig()
        """
        if tickcolor is None:
            c1 = pyx.graph.axis.painter.regular\
                 (tickattrs=[pyx.color.cmyk.black])
            c2 = pyx.graph.axis.painter.regular\
                 (tickattrs=[pyx.color.cmyk.black], labelattrs=None)
        else:
            c1 = pyx.graph.axis.painter.regular(tickattrs=[tickcolor])
            c2 = pyx.graph.axis.painter.regular\
                 (tickattrs=[tickcolor], labelattrs=None)

        if size is None:
            psize = self.figsize
        else:
            psize = (size[0]*self.figsize[0], size[1]*self.figsize[1])

        xticklabels = True
        yticklabels = True
        if xaxis_side == 0:
            xleftlabel = xlabel
            xrightlabel = ""
            c1x = c1
            c2x = c2
        elif xaxis_side == 1:
            xleftlabel = ""
            xrightlabel = xlabel
            c1x = c2
            c2x = c1
        else:
            xticklabels = False
            xleftlabel = ""
            xrightlabel = ""
            c1x = c1
            c2x = c2
        if yaxis_side == 0:
            yleftlabel = ylabel
            yrightlabel = ""
            c1y = c1
            c2y = c2
        elif yaxis_side == 1:
            yleftlabel = ""
            yrightlabel = ylabel
            c1y = c2
            c2y = c1
        else:
            yticklabels = False
            yleftlabel = ""
            yrightlabel = ""
            c1y = c1
            c2y = c2

        if xlog:
            if xticklabels:
                xaxis = pyx.graph.axis.log(min=xrange[0],max=xrange[1],
                                           title=xleftlabel, painter=c1x)
                xaxis2 = pyx.graph.axis.log(min=xrange[0],max=xrange[1],
                                            title=xrightlabel, painter=c2x)
            else:
                xaxis = pyx.graph.axis.log(min=xrange[0],max=xrange[1],
                                           title=xleftlabel, painter=c1x,
                                           parter=None)
                xaxis2 = pyx.graph.axis.log(min=xrange[0],max=xrange[1],
                                            title=xrightlabel, painter=c2x,
                                            parter=None)
        else:
            if xticklabels:
                xaxis = pyx.graph.axis.lin(min=xrange[0],max=xrange[1],
                                           title=xleftlabel, painter=c1x)
                xaxis2 = pyx.graph.axis.lin(min=xrange[0],max=xrange[1],
                                            title=xrightlabel, painter=c2x)
            else:
                xaxis = pyx.graph.axis.lin(min=xrange[0],max=xrange[1],
                                           title=xleftlabel, painter=c1x,
                                           parter=None)
                xaxis2 = pyx.graph.axis.lin(min=xrange[0],max=xrange[1],
                                            title=xrightlabel, painter=c2x,
                                            parter=None)
        if ylog:
            if yticklabels:
                yaxis = pyx.graph.axis.log(min=yrange[0],max=yrange[1],
                                           title=yleftlabel, painter=c1y)
                yaxis2 = pyx.graph.axis.log(min=yrange[0],max=yrange[1],
                                            title=yrightlabel, painter=c2y)
            else:
                yaxis = pyx.graph.axis.log(min=yrange[0],max=yrange[1],
                                           title=yleftlabel, painter=c1y,
                                           parter=None)
                yaxis2 = pyx.graph.axis.log(min=yrange[0],max=yrange[1],
                                            title=yrightlabel, painter=c2y,
                                            parter=None)
        else:
            if yticklabels:
                yaxis = pyx.graph.axis.lin(min=yrange[0],max=yrange[1],
                                           title=yleftlabel, painter=c1y)
                yaxis2 = pyx.graph.axis.lin(min=yrange[0],max=yrange[1],
                                            title=yrightlabel, painter=c2y)
            else:
                yaxis = pyx.graph.axis.lin(min=yrange[0],max=yrange[1],
                                           title=yleftlabel, painter=c1y,
                                           parter=None)
                yaxis2 = pyx.graph.axis.lin(min=yrange[0],max=yrange[1],
                                            title=yrightlabel, painter=c2y,
                                            parter=None)

        if bare_axes:
            if ylog:
                yaxis = pyx.graph.axis.log(min=yrange[0], max=yrange[1],
                                           title=yleftlabel, parter=None)
                yaxis2 = pyx.graph.axis.log(min=yrange[0], max=yrange[1],
                                            title=yrightlabel, parter=None)
            else:
                yaxis = pyx.graph.axis.lin(min=yrange[0], max=yrange[1],
                                           title=yleftlabel, parter=None)
                yaxis2 = pyx.graph.axis.lin(min=yrange[0], max=yrange[1],
                                            title=yrightlabel, parter=None)
            if xlog:
                xaxis = pyx.graph.axis.log(min=xrange[0], max=xrange[1],
                                           title=xleftlabel, parter=None)
                xaxis2 = pyx.graph.axis.log(min=xrange[0], max=xrange[1],
                                            title=xrightlabel, parter=None)
            else:
                xaxis = pyx.graph.axis.lin(min=xrange[0], max=xrange[1],
                                           title=xleftlabel, parter=None)
                xaxis2 = pyx.graph.axis.lin(min=xrange[0], max=xrange[1],
                                            title=xrightlabel, parter=None)

        blank_data = pyx.graph.data.points([(-10,-10),(-9.99,-9.99)], x=1,y=2)
        if self.canvas is None:
            self.canvas = pyx.graph.graphxy \
                          (width=psize[0], height=psize[1],
                           x=xaxis, y=yaxis, x2=xaxis2, y2=yaxis2,
                           xpos=pos[0], ypos=pos[1])
            if xdata == None:
                self.canvas.plot(blank_data)
            else:
                data = pyx.graph.data.points(np.array([xdata, ydata]).T, x=1, y=2)
                self.canvas.plot(data, [pyx.graph.style.line([pyx.style.linewidth.Thick])])
        else:
            plot = pyx.graph.graphxy \
                   (width=psize[0], height=psize[1],
                    x=xaxis, y=yaxis, x2=xaxis2, y2=yaxis2,
                    xpos=pos[0], ypos=pos[1])
            if xdata == None:
                plot.plot(blank_data)
            else:
                data = pyx.graph.data.points(np.array([xdata, ydata]).T, x=1, y=2)
                plot.plot(data, [pyx.graph.style.line([pyx.style.linewidth.Thick])])
            self.canvas.insert(plot)
        self.axes_drawn = True

#=============================================================================

    def axis_box_yt(self, plot, units=None, bare_axes=False,
                    tickcolor=None, xlabel=None, ylabel=None, **kwargs):
        r"""Wrapper around DualEPS.axis_box to automatically fill in the
        axis ranges and labels from a yt plot.

        This also accepts any parameters that DualEPS.axis_box takes.

        Parameters
        ----------
        plot : `yt.visualization.plot_types.RavenPlot`
            yt plot on which the axes are based.
        units : string
            Unit description that overrides yt's unit description.  Only
            affects the axis label.
        bare_axes : boolean
            Set to true to have no annotations or tick marks on all of the
            axes.

        Examples
        --------
        >>> p = pc.add_slice('Density', 0, use_colorbar=False)
        >>> d = DualEPS()
        >>> d.axis_box_yt(p)
        >>> d.save_fig()
        """
        if isinstance(plot, (PlotWindow, PhasePlot)):
            plot.refresh()
<<<<<<< HEAD
        if isinstance(plot, (VMPlot, PlotWindow)):
            if isinstance(plot, PlotWindow):
                data = plot._frb
                width = plot.width[0]
            else:
                data = plot.data
                width = plot.width
            if units == None:
                units = get_smallest_appropriate_unit(width, plot.pf)
            _xrange = (0, width * plot.pf[units])
            _yrange = (0, width * plot.pf[units])
=======
        else:
            plot._redraw_image()
        if isinstance(plot, PlotWindow):
            data = plot._frb
            width = plot.width[0]
            if units == None:
                units = get_smallest_appropriate_unit(width, plot.ds)
            _xrange = (0, width * plot.ds[units])
            _yrange = (0, width * plot.ds[units])
>>>>>>> e25207e4
            _xlog = False
            _ylog = False
            axis_names = plot.ds.coordinates.axis_name
            if bare_axes:
                _xlabel = ""
                _ylabel = ""
            else:
                units = units.replace('mpc', 'Mpc')
                if xlabel != None:
                    _xlabel = xlabel
                else:
                    if data.axis != 4:
<<<<<<< HEAD
                        _xlabel = '%s (%s)' % (x_names[data.axis], units)
=======
                        xax = plot.ds.coordinates.x_axis[data.axis]
                        _xlabel = '%s (%s)' % (axis_names[xax], units)
>>>>>>> e25207e4
                    else:
                        _xlabel = 'Image x (%s)' % (units)
                if ylabel != None:
                    _ylabel = ylabel
                else:
                    if data.axis != 4:
<<<<<<< HEAD
                        _ylabel = '%s (%s)' % (y_names[data.axis], units)
=======
                        yax = plot.ds.coordinatesyx_axis[data.axis]
                        _ylabel = '%s (%s)' % (axis_names[yax], units)
>>>>>>> e25207e4
                    else:
                        _ylabel = 'Image y (%s)' % (units)
            if tickcolor == None:
                _tickcolor = pyx.color.cmyk.white
        elif isinstance(plot, PhasePlot):
            k = plot.plots.keys()[0]
            _xrange = plot[k].axes.get_xlim()
            _yrange = plot[k].axes.get_ylim()
            _xlog = plot.profile.x_log
            _ylog = plot.profile.y_log
            if bare_axes:
                _xlabel = ""
                _ylabel = ""
            else:
                if xlabel != None:
                    _xlabel = xlabel
                else:
                    _xlabel = plot[k].axes.get_xlabel()
                if ylabel != None:
                    _ylabel = ylabel
                else:
                    _ylabel = plot[k].axes.get_ylabel()
            if tickcolor == None:
                _tickcolor = None
        elif isinstance(plot, np.ndarray):
            ax = plt.gca()
            _xrange = ax.get_xlim()
            _yrange = ax.get_ylim()
            _xlog=False
            _ylog=False
            if bare_axes:
                _xlabel = ""
                _ylabel = ""
            else:
                if xlabel != None:
                    _xlabel = xlabel
                else:
                    _xlabel = ax.get_xlabel()
                if ylabel != None:
                    _ylabel = ylabel
                else:
                    _ylabel = ax.get_ylabel()
            if tickcolor == None:
                _tickcolor = None
        else:
            _xrange = plot._axes.get_xlim()
            _yrange = plot._axes.get_ylim()
            _xlog = plot._log_x
            _ylog = plot._log_y
            if bare_axes:
                _xlabel = ""
                _ylabel = ""
            else:
                if xlabel != None:
                    _xlabel = xlabel
                else:
                    _xlabel = plot._x_label
                if ylabel != None:
                    _ylabel = ylabel
                else:
                    _ylabel = plot._y_label
            if tickcolor == None:
                _tickcolor = None
        if tickcolor != None:
            _tickcolor = tickcolor
        self.axis_box(xrange=_xrange, yrange=_yrange, xlabel=_xlabel,
                      ylabel=_ylabel, tickcolor=_tickcolor, xlog=_xlog,
                      ylog=_ylog, bare_axes=bare_axes, **kwargs)

#=============================================================================

    def insert_image(self, filename, pos=(0,0), size=None):
        r"""Inserts a JPEG file in the figure.

        Parameters
        ----------
        filename : string
            Name of the JPEG file
        pos : tuple of floats
            Position of the origin of the image in centimeters
        size : tuple of flots
            Size of image in units of figsize

        Examples
        --------
        >>> d = DualEPS()
        >>> d.axis_box(xrange=(0,100), yrange=(1e-3,1), ylog=True)
        >>> d.insert_image("image.jpg")
        >>> d.save_fig()
        """
        if size != None:
            width = size[0]*self.figsize[0]
            height = size[1]*self.figsize[1]
        else:
            width = self.figsize[0]
            height = self.figsize[1]
        image = pyx.bitmap.jpegimage(filename)
        if self.canvas is None:
            self.canvas = pyx.canvas.canvas()
        self.canvas.insert(pyx.bitmap.bitmap(pos[0], pos[1], image,
                                             compressmode=None,
                                             width=width,
                                             height=height))

#=============================================================================

    def insert_image_yt(self, plot, field=None, pos=(0,0), scale=1.0):
        r"""Inserts a bitmap taken from a yt plot.

        Parameters
        ----------
        plot : `yt.visualization.plot_types.VMPlot`
            yt plot that provides the image
        pos : tuple of floats
            Position of the origin of the image in centimeters.

        Examples
        --------
        >>> p = pc.add_slice('Density', 0, use_colorbar=False)
        >>> d = DualEPS()
        >>> d.axis_box_yt(p)
        >>> d.insert_image_yt(p)
        >>> d.save_fig()

        Notes
        -----
        For best results, set use_colorbar=False when creating the yt
        image.
        """
        
        # We need to remove the colorbar (if necessary), remove the
        # axes, and resize the figure to span the entire figure
        shift = 0.0
        if self.canvas is None:
            self.canvas = pyx.canvas.canvas()
        if isinstance(plot, VMPlot):
            if plot.colorbar != None:
                mylog.warning("Image (slices, projections, etc.) plots must not"\
                              "have a colorbar.  Removing it.")
                plot.colorbar = None
            plot._redraw_image()
            _p1 = plot._figure
        elif isinstance(plot, (PlotWindow, PhasePlot)):
            self.field = field
            if self.field == None:
                self.field = plot.plots.keys()[0]
                mylog.warning("No field specified.  Choosing first field (%s)" % \
                              self.field)
            if self.field not in plot.plots.keys():
                raise RuntimeError("Field '%s' does not exist!" % str(self.field))
            plot.plots[self.field].hide_colorbar()
            plot.refresh()
            _p1 = plot.plots[self.field].figure
            # hack to account for non-square display ratios (not sure why)
            if isinstance(plot, PlotWindow):
                shift = 12.0 / 340
<<<<<<< HEAD
        elif isinstance(plot, ProfilePlot):
            plot._redraw_image()
            # Remove colorbar
            _p1 = plot._figure
            _p1.delaxes(_p1.axes[1])
=======
>>>>>>> e25207e4
        elif isinstance(plot, np.ndarray):
            fig = plt.figure()
            iplot = plt.figimage(plot)
            _p1 =  iplot.figure
            _p1.set_size_inches(self.figsize[0], self.figsize[1])
            ax = plt.gca();
            _p1.add_axes(ax)
        else:
            raise RuntimeError("Unknown plot type")

        _p1.axes[0].set_axis_off()  # remove axes
        _p1.axes[0].set_position([-shift,0,1,1])  # rescale figure
        _p1.set_facecolor('w')  # set background color
        figure_canvas = FigureCanvasAgg(_p1)
        figure_canvas.draw()
        size = (_p1.get_size_inches() * _p1.dpi).astype('int')
        image = pyx.bitmap.image(size[0], size[1], "RGB",
                                 figure_canvas.tostring_rgb())
        #figure_canvas.print_png('test.png')
        self.canvas.insert(pyx.bitmap.bitmap(pos[0], pos[1], image,
                                             width=(1.0+2*shift)*scale*self.figsize[0],
                                             height=scale*self.figsize[1]))

#=============================================================================

    def colorbar(self, name, zrange=(0,1), label="", log=False, tickcolor=None,
                 orientation="right", pos=[0,0], shrink=1.0):
        r"""Places a colorbar adjacent to the current figure.

        Parameters
        ----------
        name : string
            name of the (matplotlib) colormap to use
        zrange : tuple of floats
            min and max of the colorbar's range
        label : string
            colorbar label
        log : boolean
            Flag to use a logarithmic scale
        tickcolor : `pyx.color.*.*`
            Color for the tickmarks.  Example: pyx.color.cmyk.black
        orientation : string
            Placement of the colorbar.  Can be "left", "right", "top",
            or "bottom".
        pos : list of floats
            (x,y) position of the origin of the colorbar in centimeters.
        shrink : float
            Factor to shrink the colorbar's size.  A value of 1 means the
            colorbar will have a height / width of the figure.

        Examples
        --------
        >>> d = DualEPS()
        >>> d.axis_box(xrange=(0,100), yrange=(1e-3,1), ylog=True)
        >>> d.insert_image("image.jpg")
        >>> d.colorbar("hot", xrange=(1e-2, 1e-4), log=True,
                       label="Density [cm$^{-3}$]")
        >>> d.save_fig()
        """
        if orientation == "right":
            origin = (pos[0]+self.figsize[0]+0.5, pos[1])
            size = (0.1*self.figsize[0], self.figsize[1])
            imsize = (1,256)
        elif orientation == "left":
            origin = (pos[0]-0.5-0.1*self.figsize[0], pos[1])
            size = (0.1*self.figsize[0], self.figsize[1])
            imsize = (1,256)
        elif orientation == "top":
            origin = (pos[0], pos[1]+self.figsize[1]+0.5)
            imorigin = (pos[0]+self.figsize[0], pos[1]+self.figsize[1]+0.5)
            size = (self.figsize[0], 0.1*self.figsize[1])
            imsize = (256,1)
        elif orientation == "bottom":
            origin = (pos[0], pos[1]-0.5-0.1*self.figsize[1])
            imorigin = (pos[0]+self.figsize[0], pos[1]-0.5-0.1*self.figsize[1])
            size = (self.figsize[0], 0.1*self.figsize[1])
            imsize = (256,1)
        else:
            raise RuntimeError("orientation %s unknown" % orientation)
            return

        # If shrink is a scalar, then convert into tuple
        if not isinstance(shrink, (tuple,list)):
            shrink = (shrink, shrink)

        # Scale the colorbar
        shift = (0.5*(1.0-shrink[0])*size[0], 0.5*(1.0-shrink[1])*size[1])
        # To facilitate strething rather than shrinking
        # If stretched in both directions (makes no sense?) then y dominates. 
        if(shrink[0] > 1.0):
            shift = (0.05*self.figsize[0], 0.5*(1.0-shrink[1])*size[1])
        if(shrink[1] > 1.0):
            shift = (0.5*(1.0-shrink[0])*size[0], 0.05*self.figsize[1])
        size = (size[0] * shrink[0], size[1] * shrink[1])
        origin = (origin[0] + shift[0], origin[1] + shift[1])

        # Convert the colormap into a string
        x = np.linspace(1,0,256)
        cm_string = cm.cmap_d[name](x, bytes=True)[:,0:3].tostring()

        cmap_im = pyx.bitmap.image(imsize[0], imsize[1], "RGB", cm_string)
        if orientation == "top" or orientation == "bottom":
            imorigin = (imorigin[0] - shift[0], imorigin[1] + shift[1])
            self.canvas.insert(pyx.bitmap.bitmap(imorigin[0], imorigin[1], cmap_im,
                                                 width=-size[0], height=size[1]))
        else:
            self.canvas.insert(pyx.bitmap.bitmap(origin[0], origin[1], cmap_im,
                                                 width=size[0], height=size[1]))

        if tickcolor is None:
            c1 = pyx.graph.axis.painter.regular\
                 (tickattrs=[pyx.color.cmyk.black])
            c2 = pyx.graph.axis.painter.regular\
                 (tickattrs=[pyx.color.cmyk.black], labelattrs=None)
        else:
            c1 = pyx.graph.axis.painter.regular(tickattrs=[tickcolor])
            c2 = pyx.graph.axis.painter.regular(tickattrs=[tickcolor],
                                                labelattrs=None)
        if log:
            yaxis = pyx.graph.axis.log(min=zrange[0],max=zrange[1],
                                       title=label, painter=c1)
            yaxis2 = pyx.graph.axis.log(min=zrange[0],max=zrange[1],parter=None)
        else:
            yaxis = pyx.graph.axis.lin(min=zrange[0],max=zrange[1],
                                       title=label, painter=c1)
            yaxis2 = pyx.graph.axis.lin(min=zrange[0], max=zrange[1], parter=None)
        xaxis = pyx.graph.axis.lin(parter=None)

        if orientation == "right":
            _colorbar = pyx.graph.graphxy(width=size[0], height=size[1],
                                          xpos=origin[0], ypos=origin[1],
                                          x=xaxis, y=yaxis2, y2=yaxis)
        elif orientation == "left":
            _colorbar = pyx.graph.graphxy(width=size[0], height=size[1],
                                          xpos=origin[0], ypos=origin[1],
                                          x=xaxis, y2=yaxis2, y=yaxis)
        elif orientation == "top":
            _colorbar = pyx.graph.graphxy(width=size[0], height=size[1],
                                          xpos=origin[0], ypos=origin[1],
                                          y=xaxis, x=yaxis2, x2=yaxis)
        elif orientation == "bottom":
            _colorbar = pyx.graph.graphxy(width=size[0], height=size[1],
                                          xpos=origin[0], ypos=origin[1],
                                          y=xaxis, x2=yaxis2, x=yaxis)
            
        
        blank_data = pyx.graph.data.points([(-1e10,-1e10),(-9e10,-9e10)],
                                           x=1, y=2)
        _colorbar.plot(blank_data)
        self.canvas.insert(_colorbar)        

#=============================================================================

    def colorbar_yt(self, plot, field=None, **kwargs):
        r"""Wrapper around DualEPS.colorbar to take information from a yt plot.

        Accepts all parameters that DualEPS.colorbar takes.

        Parameters
        ----------
        plot : `yt.visualization.plot_types.VMPlot`
            yt plot from which the information is taken.

        Examples
        --------
        >>> p = pc.add_slice('Density', 0, use_colorbar=False)
        >>> d = DualEPS()
        >>> d.axis_box_yt(p)
        >>> d.insert_image_yt(p)
        >>> d.colorbar_yt(p)
        >>> d.save_fig()
        """
        _cmap = None
        if field != None:
            self.field = field
        if isinstance(plot, (PlotWindow, PhasePlot)):
            _cmap = plot._colormaps[self.field]
        else:
            if plot.cmap != None:
                _cmap = plot.cmap.name
        if _cmap == None:
            _cmap = 'algae'
        if isinstance(plot, VMPlot):
            proj = "Proj" in plot._type_name and \
                plot.data._weight is None
<<<<<<< HEAD
            _zlabel = plot.pf.field_info[plot.axis_names["Z"]].get_label(proj)
=======
            _zlabel = plot.ds.field_info[plot.axis_names["Z"]].get_label(proj)
>>>>>>> e25207e4
            _zlabel = _zlabel.replace("_","\;")
            _zlog = plot.log_field
            _zrange = (plot.norm.vmin, plot.norm.vmax)
        elif isinstance(plot, (PlotWindow, PhasePlot)):
            proj = plot._plot_type.endswith("Projection") and \
                plot.data_source.weight_field == None
            if isinstance(plot, PlotWindow):
<<<<<<< HEAD
                _zlabel = plot.pf.field_info[self.field].get_label(proj)
            else:
                _zlabel = plot.data_source.pf.field_info[self.field].get_label(proj)
=======
                _zlabel = plot.ds.field_info[self.field].get_label(proj)
            else:
                _zlabel = plot.data_source.ds.field_info[self.field].get_label(proj)
>>>>>>> e25207e4
            _zlabel = _zlabel.replace("_","\;")
            _zlog = plot.get_log(self.field)[self.field]
            if plot.plots[self.field].zmin == None:
                zmin = plot.plots[self.field].image._A.min()
            else:
                zmin = plot.plots[self.field].zmin
            if plot.plots[self.field].zmax == None:
                zmax = plot.plots[self.field].image._A.max()
            else:
                zmax = plot.plots[self.field].zmax
            _zrange = (zmin, zmax)
        else:
            _zlabel = plot._z_label.replace("_","\;")
            _zlog = plot._log_z
            _zrange = (plot.norm.vmin, plot.norm.vmax)
        self.colorbar(_cmap, zrange=_zrange, label=_zlabel, log=_zlog, **kwargs)

#=============================================================================

    def circle(self, radius=0.2, loc=(0.5,0.5),
               color=pyx.color.cmyk.white,
               linewidth=pyx.style.linewidth.normal):
        r"""Draws a circle in the current figure.

        Parameters
        ----------
        radius : float
            Radius of the circle in units of figsize
        loc : tuple of floats
            Location of the circle's center in units of figsize
        color : `pyx.color.*.*`
            Color of the circle stroke.  Example: pyx.color.cmyk.white
        linewidth : `pyx.style.linewidth.*`
            Width of the circle stroke width. Example:
            pyx.style.linewidth.normal

        Examples
        --------
        >>> d = DualEPS()
        >>> d.axis_box(xrange=(0,100), yrange=(1e-3,1), ylog=True)
        >>> d.insert_image("image.jpg")
        >>> d.circle(radius=0.1, color=pyx.color.cmyk.Red)
        >>> d.save_fig()
        """
        circle = pyx.path.circle(self.figsize[0]*loc[0],
                                 self.figsize[1]*loc[1],
                                 self.figsize[0]*radius)
        self.canvas.stroke(circle, [color, linewidth])

#=============================================================================

    def arrow(self, size=0.2, label="", loc=(0.05,0.08), labelloc="top",
              color=pyx.color.cmyk.white,
              linewidth=pyx.style.linewidth.normal):
        r"""Draws an arrow in the current figure

        Parameters
        ----------
        size : float
            Length of arrow (base to tip) in units of the figure size.
        label : string
            Annotation label of the arrow.
        loc : tuple of floats
            Location of the left hand side of the arrow in units of
            the figure size.
        labelloc : string
            Location of the label with respect to the line.  Can be
            "top" or "bottom"
        color : `pyx.color.*.*`
            Color of the arrow.  Example: pyx.color.cymk.white
        linewidth : `pyx.style.linewidth.*`
            Width of the arrow.  Example: pyx.style.linewidth.normal

        Examples
        --------
        >>> d = DualEPS()
        >>> d.axis_box(xrange=(0,100), yrange=(1e-3,1), ylog=True)
        >>> d.insert_image("arrow_image.jpg")
        >>> d.arrow(size=0.2, label="Black Hole!", loc=(0.05, 0.1))
        >>> d.save_fig()
        """
        line = pyx.path.line(self.figsize[0]*loc[0],
                             self.figsize[1]*loc[1],
                             self.figsize[0]*(loc[0]+size),
                             self.figsize[1]*loc[1])
        self.canvas.stroke(line, [linewidth, color, pyx.deco.earrow()])
       

        if labelloc == "bottom":
            yoff = -0.1*size
            valign = pyx.text.valign.top
        else:
            yoff = +0.1*size
            valign = pyx.text.valign.bottom
        if label != "":
            self.canvas.text(self.figsize[0]*(loc[0]+0.5*size),
                             self.figsize[1]*(loc[1]+yoff), label,
                             [color, valign, pyx.text.halign.center])

        


#=============================================================================

    def scale_line(self, size=0.2, label="", loc=(0.05,0.08), labelloc="top",
                   color=pyx.color.cmyk.white,
                   linewidth=pyx.style.linewidth.normal):
        r"""Draws a scale line in the current figure.

        Parameters
        ----------
        size : float
            Length of the scale line in units of the figure size.
        label : string
            Annotation label of the scale line.
        loc : tuple of floats
            Location of the left hand side of the scale line in units of
            the figure size.
        labelloc : string
            Location of the label with respect to the line.  Can be
            "top" or "bottom"
        color : `pyx.color.*.*`
            Color of the scale line.  Example: pyx.color.cymk.white
        linewidth : `pyx.style.linewidth.*`
            Width of the scale line.  Example: pyx.style.linewidth.normal

        Examples
        --------
        >>> d = DualEPS()
        >>> d.axis_box(xrange=(0,100), yrange=(1e-3,1), ylog=True)
        >>> d.insert_image("image.jpg")
        >>> d.scale_line(size=0.2, label="1 kpc", loc=(0.05, 0.1))
        >>> d.save_fig()
        """
        
        line = pyx.path.line(self.figsize[0]*loc[0],
                             self.figsize[1]*loc[1],
                             self.figsize[0]*(loc[0]+size),
                             self.figsize[1]*loc[1])
        self.canvas.stroke(line, [linewidth, color])
        line = pyx.path.line(self.figsize[0]*loc[0],
                             self.figsize[1]*(loc[1]-0.1*size),
                             self.figsize[0]*loc[0],
                             self.figsize[1]*(loc[1]+0.1*size))
        self.canvas.stroke(line, [linewidth, color])
        line = pyx.path.line(self.figsize[0]*(loc[0]+size),
                             self.figsize[1]*(loc[1]-0.1*size),
                             self.figsize[0]*(loc[0]+size),
                             self.figsize[1]*(loc[1]+0.1*size))
        self.canvas.stroke(line, [linewidth, color])

        if labelloc == "bottom":
            yoff = -0.1*size
            valign = pyx.text.valign.top
        else:
            yoff = +0.1*size
            valign = pyx.text.valign.bottom
        if label != "":
            self.canvas.text(self.figsize[0]*(loc[0]+0.5*size),
                             self.figsize[1]*(loc[1]+yoff), label,
                             [color, valign, pyx.text.halign.center])

#=============================================================================

    def title_box(self, text, color=pyx.color.cmyk.black,
                  bgcolor=pyx.color.cmyk.white, loc=(0.02,0.98),
                  halign=pyx.text.halign.left,
                  valign=pyx.text.valign.top,
                  text_opts=[]):
        r"""Inserts a box with text in the current figure.

        Parameters
        ----------
        text : string
            String to insert in the textbox.
        color : `pyx.color.*.*`
            Color of the text.  Example: pyx.color.cmyk.black
        bgcolor : `pyx.color.*.*`
            Color of the textbox background.  Example: pyx.color.cmyk.white
        loc : tuple of floats
            Location of the textbox origin in units of the figure size.
        halign : `pyx.text.halign.*`
            Horizontal alignment of the text.  Example: pyx.text.halign.left
        valign : `pyx.text.valign.*`
            Vertical alignment of the text.  Example: pyx.text.valign.top

        Examples
        --------
        >>> d = DualEPS()
        >>> d.axis_box(xrange=(0,100), yrange=(1e-3,1), ylog=True)
        >>> d.insert_image("image.jpg")
        >>> d.title_box("Halo 1", loc=(0.05,0.95))
        >>> d.save_fig()
        """
        tbox = self.canvas.text(self.figsize[0]*loc[0],
                                self.figsize[1]*loc[1],
                                text, [color, valign, halign] + text_opts)
        if bgcolor != None:
            tpath = tbox.bbox().enlarged(2*pyx.unit.x_pt).path()
            self.canvas.draw(tpath, [pyx.deco.filled([bgcolor]),
                                     pyx.deco.stroked()])
        self.canvas.insert(tbox)
        
#=============================================================================

    def save_fig(self, filename="test", format="eps", resolution=250):
        r"""Saves current figure to a file.

        Parameters
        ----------
        filename : string
            Name of the saved file without the extension.
        format : string
            Format type.  Can be "eps" or "pdf"

        Examples
        --------
        >>> d = DualEPS()
        >>> d.axis_box(xrange=(0,100), yrange=(1e-3,1), ylog=True)
        >>> d.save_fig("image1", format="pdf")
        """
        if format =="eps":
            self.canvas.writeEPSfile(filename)
        elif format == "pdf":
            self.canvas.writePDFfile(filename)
        elif format == "png":
             self.canvas.writeGSfile(filename+".png", "png16m", resolution=resolution)
        elif format == "jpg":
             self.canvas.writeGSfile(filename+".jpeg", "jpeg", resolution=resolution)
        else:
            raise RuntimeError("format %s unknown." % (format))
            
#=============================================================================
#=============================================================================
#=============================================================================

def multiplot(ncol, nrow, yt_plots=None, fields=None, images=None, 
              xranges=None, yranges=None, xlabels=None, ylabels=None,
              xdata=None, ydata=None, colorbars=None,
              shrink_cb=0.95, figsize=(8,8), margins=(0,0), titles=None,
              savefig=None, format="eps", yt_nocbar=False, bare_axes=False,
              xaxis_flags=None, yaxis_flags=None,
              cb_flags=None, cb_location=None, plot_collection=False):
    r"""Convenience routine to create a multi-panel figure from yt plots or
    JPEGs.  The images are first placed from the origin, and then
    bottom-to-top and left-to-right.

    Parameters
    ----------
    ncol : integer
        Number of columns in the figure.
    nrow : integer
        Number of rows in the figure.
    yt_plots : list of `yt.visualization.plot_types.VMPlot`
        yt plots to include in the figure.
    images : list of strings
        JPEG filenames to include in the figure.
    xranges : list of tuples
        The min and max of the x-axes
    yranges : list of tuples
        The min and max of the y-axes
    xlabels : list of strings
        Labels for the x-axes
    ylabels : list of strings
        Labels for the y-axes
    colorbars : list of dicts
        Dicts that describe the type of colorbar to be used in each
        figure.  Use the function return_cmap() to create these dicts.
    shrink_cb : float
        Factor by which the colorbar is shrunk.
    figsize : tuple of floats
        The width and height of a single figure in centimeters.
    margins : tuple of floats
        The horizontal and vertical margins between panels in centimeters.
    titles : list of strings
        Titles that are placed in textboxes in each panel.
    savefig : string
        Name of the saved file without the extension.
    format : string
        File format of the figure. eps or pdf accepted.
    yt_nocbar : boolean
        Flag to indicate whether or not colorbars are created.
    bare_axes : boolean
        Set to true to have no annotations or tick marks on all of the
        axes.
    cb_flags : list of booleans
        Flags for each plot to have a colorbar or not.
    cb_location : list of strings
        Strings to control the location of the colorbar (left, right, 
        top, bottom)
    plot_collection : boolean
        Set to true to yt_plots is a PlotCollection

    Examples
    --------
    >>> images = ["density.jpg", "hi_density.jpg", "entropy.jpg",
    >>>           "special.jpg"]
    >>> cbs=[]
    >>> cbs.append(return_cmap("algae", "Density [cm$^{-3}$]", (0,10), False))
    >>> cbs.append(return_cmap("jet", "HI Density", (0,5), False))
    >>> cbs.append(return_cmap("hot", r"Entropy [K cm$^2$]", (1e-2,1e6), True))
    >>> cbs.append(return_cmap("Spectral", "Stuff$_x$!", (1,300), True))
    >>> 
    >>> mp = multiplot(2,2, images=images, margins=(0.1,0.1),
    >>>                titles=["1","2","3","4"],
    >>>                xlabels=["one","two"], ylabels=None, colorbars=cbs,
    >>>                shrink_cb=0.95)
    >>> mp.scale_line(label="$r_{vir}$", labelloc="top")
    >>> mp.save_fig("multiplot")

    Notes
    -----
    If given both yt_plots and images, this will get preference to the
    yt plots.
    """
    # Error check
    npanels = ncol*nrow
    if images != None:
        if len(images) != npanels:
            raise RuntimeError("Number of images (%d) doesn't match nrow(%d)"\
                               " x ncol(%d)." % (len(images), nrow, ncol))
            return
    if yt_plots is None and images is None:
        raise RuntimeError("Must supply either yt_plots or image filenames.")
        return
    if yt_plots != None and images != None:
        mylog.warning("Given both images and yt plots.  Ignoring images.")
    if yt_plots != None:
        _yt = True
    else:
        _yt = False
    if fields == None:
        fields = [None] * npanels

    # If no ranges or labels given and given only images, fill them in.
    if not _yt:
        if xranges is None:
            xranges = []
            for i in range(npanels): xranges.append((0,1))
        if yranges is None:
            yranges = []
            for i in range(npanels): yranges.append((0,1))
        if xlabels is None:
            xlabels = []
            for i in range(npanels): xlabels.append("")
        if ylabels is None:
            ylabels = []
            for i in range(npanels): ylabels.append("")

    d = DualEPS(figsize=figsize)
    count = 0
    for j in range(nrow):
        invj = nrow - j - 1
        ypos = invj*(figsize[1] + margins[1])
        for i in range(ncol):
            xpos = i*(figsize[0] + margins[0])
            index = j*ncol + i
            if j == nrow-1:
                xaxis = 1
            elif j == 0:
                xaxis = 0
            else:
                xaxis = -1
            if i == 0:
                yaxis = 0
            elif i == ncol-1:
                yaxis = 1
            else:
                yaxis = -1
            if xdata == None:
                _xdata = None
            else:
                _xdata = xdata[index]
            if ydata == None:
                _ydata = None
            else:
                _ydata = ydata[index]
            if xaxis_flags != None:
                if xaxis_flags[index] != None:
                    xaxis = xaxis_flags[index]
            if yaxis_flags != None:
                if yaxis_flags[index] != None:
                    yaxis = yaxis_flags[index]
            if _yt:
                if xlabels != None:
                    xlabel = xlabels[i]
                else:
                    xlabel = None
                if ylabels != None:
                    ylabel = ylabels[j]
                else:
                    ylabel = None
                d.insert_image_yt(yt_plots[index], pos=(xpos, ypos),
                                  field=fields[index])
                d.axis_box_yt(yt_plots[index], pos=(xpos, ypos),
                              bare_axes=bare_axes, xaxis_side=xaxis,
                              yaxis_side=yaxis,
                              xlabel=xlabel, ylabel=ylabel,
                              xdata=_xdata, ydata=_ydata)
            else:
                d.insert_image(images[index], pos=(xpos,ypos))
                d.axis_box(pos = (xpos, ypos),
                           xrange=xranges[index], yrange=yranges[index],
                           xlabel=xlabels[i], ylabel=ylabels[j],
                           bare_axes=bare_axes, xaxis_side=xaxis, yaxis_side=yaxis,
                           xdata=_xdata, ydata=_ydata)
            if titles != None:
                if titles[index] != None:
                    d.title_box(titles[index],
                                loc=(i+0.05+i*margins[0]/figsize[0],
                                     j+0.98+j*margins[1]/figsize[1]))

    # Insert colorbars after all axes are placed because we want to
    # put them on the edges of the bounding box.
    bbox = (100.0 * d.canvas.bbox().left().t,
            100.0 * d.canvas.bbox().right().t - d.figsize[0],
            100.0 * d.canvas.bbox().bottom().t,
            100.0 * d.canvas.bbox().top().t - d.figsize[1])
    for j in range(nrow):
        invj = nrow - j - 1
        ypos0 = invj*(figsize[1] + margins[1])
        for i in range(ncol):
            xpos0 = i*(figsize[0] + margins[0])
            index = j*ncol + i
            if (not _yt and colorbars != None) or (_yt and not yt_nocbar):
                if cb_flags != None:
                    if cb_flags[index] == False:
                        continue
                if cb_location == None:
                    if ncol == 1:
                        orientation = "right"
                    elif i == 0:
                        orientation = "left"
                    elif i+1 == ncol:
                        orientation = "right"
                    elif j == 0:
                        orientation = "bottom"
                    elif j+1 == nrow:
                        orientation = "top"
                    else:
                        orientation = None  # Marker for interior plot
                else:
                    if fields[index] not in cb_location.keys():
                        raise RuntimeError("%s not found in cb_location dict" %
                                           fields[index])
                        return
                    orientation = cb_location[fields[index]]
                if orientation == "right":
                    xpos = bbox[1]
                    ypos = ypos0
                elif orientation == "left":
                    xpos = bbox[0]
                    ypos = ypos0
                elif orientation == "bottom":
                    ypos = bbox[2]
                    xpos = xpos0
                elif orientation == "top":
                    ypos = bbox[3]
                    xpos = xpos0
                else:
                    mylog.warning("Unknown colorbar location %s. "
                                  "No colorbar displayed." % orientation)
                    orientation = None  # Marker for interior plot

                if orientation != None:
                    if _yt:
                        # Set field if undefined
                        if fields[index] == None:
                            fields[index] = d.return_field(yt_plots[index])
                        d.colorbar_yt(yt_plots[index],
                                      field=fields[index],
                                      pos=[xpos,ypos],
                                      shrink=shrink_cb,
                                      orientation=orientation)
                    else:
                        d.colorbar(colorbars[index]["cmap"],
                                   zrange=colorbars[index]["range"],
                                   label=colorbars[index]["name"],
                                   log=colorbars[index]["log"],
                                   orientation=orientation,
                                   pos=[xpos,ypos],
                                   shrink=shrink_cb)

    if savefig != None:
        d.save_fig(savefig, format=format)

    return d

#=============================================================================

def multiplot_yt(ncol, nrow, plots, fields=None, **kwargs):
    r"""Wrapper for multiplot that takes a yt PlotWindow or PlotCollection.

    Accepts all parameters used in multiplot.

    Parameters
    ----------
    ncol : integer
        Number of columns in the figure.
    nrow : integer
        Number of rows in the figure.
    plots : `PlotCollection` or `PlotWindow`
        yt PlotCollection or PlotWindow that has the plots to be used.

    Examples
    --------
    >>> pc = PlotCollection(ds)
    >>> p = pc.add_slice('Density',0,use_colorbar=False)
    >>> p.set_width(0.1,'kpc')
    >>> p1 = pc.add_slice('Temperature',0,use_colorbar=False)
    >>> p1.set_width(0.1,'kpc')
    >>> p1.set_cmap('hot')
    >>> p1 = pc.add_phase_sphere(0.1, 'kpc', ['Radius', 'Density', 'H2I_Fraction'],
    >>>                         weight='CellMassMsun')
    >>> p1.set_xlim(1e18,3e20)
    >>> p1 = pc.add_phase_sphere(0.1, 'kpc', ['Radius', 'Density', 'Temperature'],
    >>>                         weight='CellMassMsun')
    >>> p1.set_xlim(1e18,3e20)
    >>> mp = multiplot_yt(2,2,pc,savefig="yt",shrink_cb=0.9, bare_axes=False,
    >>>                   yt_nocbar=False, margins=(0.5,0.5))
    """
    # Determine whether the plots are organized in a PlotCollection,
    # PlotWindow, or list of PlotWindows
    if isinstance(plots, PlotCollection):
        if len(plots.plots) < nrow*ncol:
            raise RuntimeError("Number of plots in PlotCollection is less "\
                               "than nrow(%d) x ncol(%d)." % \
                               (len(plots.plots), nrow, ncol))
            return
        figure = multiplot(ncol, nrow, yt_plots=plots.plots, 
                           plot_collection=True, **kwargs)
    elif isinstance(plots, PlotWindow):
        if fields == None:
            fields = plots.fields
        if len(fields) < nrow*ncol:
            raise RuntimeError("Number of plots is less "\
                               "than nrow(%d) x ncol(%d)." % \
                               (len(fields), nrow, ncol))
            return
        figure = multiplot(ncol, nrow, yt_plots=plots, fields=fields, **kwargs)
    elif isinstance(plots, list) and isinstance(plots[0], PlotWindow):
        if len(plots) < nrow*ncol:
            raise RuntimeError("Number of plots is less "\
                               "than nrow(%d) x ncol(%d)." % \
                               (len(fields), nrow, ncol))
            return
        figure = multiplot(ncol, nrow, yt_plots=plots, fields=fields, **kwargs)
    else:
        raise RuntimeError("Unknown plot type in multiplot_yt")
        return
    return figure

#=============================================================================

def single_plot(plot, field=None, figsize=(12,12), cb_orient="right", 
                bare_axes=False, savefig=None, colorbar=True, 
                file_format='eps', **kwargs):
    r"""Wrapper for DualEPS routines to create a figure directy from a yt
    plot.  Calls insert_image_yt, axis_box_yt, and colorbar_yt.

    Parameters
    ----------
    plot : `yt.visualization.plot_types.VMPlot`
        yt plot that provides the image and metadata
    figsize : tuple of floats
        Size of the figure in centimeters.
    cb_orient : string
        Placement of the colorbar.  Can be "left", "right", "top", or
        "bottom".
    bare_axes : boolean
        Set to true to have no annotations or tick marks on all of the axes.
    savefig : string
        Name of the saved file without the extension.
    colorbar : boolean
        Set to true to include a colorbar
    file_format : string
        Format type.  Can be "eps" or "pdf"

    Examples
    --------
    >>> p = pc.add_slice('Density',0,use_colorbar=False)
    >>> p.set_width(0.1,'kpc')
    >>> single_plot(p, savefig="figure1")
    """
    d = DualEPS(figsize=figsize)
    d.insert_image_yt(plot, field=field)
    d.axis_box_yt(plot, bare_axes=bare_axes, **kwargs)
    if colorbar:
        d.colorbar_yt(plot, orientation=cb_orient)
    if savefig != None:
        d.save_fig(savefig, format=file_format)
    return d

#=============================================================================
def return_cmap(cmap="algae", label="", range=(0,1), log=False):
    r"""Returns a dict that describes a colorbar.  Exclusively for use with
    multiplot.

    Parameters
    ----------
    cmap : string
        name of the (matplotlib) colormap to use
    label : string
        colorbar label
    range : tuple of floats
        min and max of the colorbar's range
    log : boolean
        Flag to use a logarithmic scale

    Examples
    --------
    >>> cb = return_cmap("algae", "Density [cm$^{-3}$]", (0,10), False)
    """
    return {'cmap': cmap, 'name': label, 'range': range, 'log': log}
    
#=============================================================================

#if __name__ == "__main__":
#    ds = load('/Users/jwise/runs/16Jul09_Pop3/DD0019/output_0019')
#    pc = PlotCollection(ds)
#    p = pc.add_slice('Density',0,use_colorbar=False)
#    p.set_width(0.1,'kpc')
#    p1 = pc.add_slice('Temperature',0,use_colorbar=False)
#    p1.set_width(0.1,'kpc')
#    p1.set_cmap('hot')
#    p1 = pc.add_phase_sphere(0.1, 'kpc', ['Radius', 'Density', 'H2I_Fraction'],
#                            weight='CellMassMsun')
#    p1.set_xlim(1e18,3e20)
#    p1 = pc.add_phase_sphere(0.1, 'kpc', ['Radius', 'Density', 'Temperature'],
#                            weight='CellMassMsun')
#    p1.set_xlim(1e18,3e20)
#    mp = multiplot_yt(2,2,pc,savefig="yt",shrink_cb=0.9, bare_axes=False,
#                      yt_nocbar=False, margins=(0.5,0.5))
#    #d = DualEPS()
#    #d.axis_box(xrange=(0,20.7), yrange=(0,20.7), xlabel='x [kpc]',
#    #           ylabel='y [kpc]')
#    #d.axis_box_yt(p)
#    #d.insert_image_yt(p)
#    #d.colorbar_yt(p)
#    #d.title_box("Halo 1", loc=(0.02,0.02), valign=pyx.text.valign.bottom)
#    #d.circle()
#    #d.save_fig('yt')
#    
#    images = ["density.jpg", "density.jpg", "density.jpg", "density.jpg"]
#    cbs=[]
#    cbs.append(return_cmap("algae", "Density [cm$^{-3}$]", (0,10), False))
#    cbs.append(return_cmap("jet", "HI Density", (0,5), False))
#    cbs.append(return_cmap("hot", r"Entropy [K cm$^2$]", (1e-2,1e6), True))
#    cbs.append(return_cmap("Spectral", "Stuff$_x$!", (1,300), True))
#    
#    mp = multiplot(images,2,2, margins=(0.1,0.1), titles=["1","2","3","4"],
#                   xlabels=["one","two"], ylabels=None, colorbars=cbs,
#                   shrink_cb=0.95)
#    mp.scale_line(label="$r_{vir}$", labelloc="top")
#    mp.save_fig("multiplot")

#    d = DualEPS()
#    d.axis_box(xrange=(0,250), yrange=(0,250), xlabel="x [pc]", ylabel="y [pc]",
#               xlog=False, ylog=False, tickcolor=pyx.color.cmyk.White,
#               bare_axes=False, xaxis_side=1, yaxis_side=0)
#    d.insert_image("density.jpg")
#    d.colorbar("algae", zrange=(1e-2,1e4), log=True,
#               label="Density [cm$^{-3}$]", orientation='right')
#    d.scale_line(label="$r_{vir}$", labelloc="top")
#    d.circle()
#    d.title_box(r"$z=17$")
#    d.save_fig(format='eps')<|MERGE_RESOLUTION|>--- conflicted
+++ resolved
@@ -19,18 +19,6 @@
 from _mpl_imports import FigureCanvasAgg
 
 from yt.utilities.logger import ytLogger as mylog
-<<<<<<< HEAD
-from yt.utilities.definitions import \
-    x_dict, x_names, \
-    y_dict, y_names, \
-    axis_names, \
-    axis_labels
-from .plot_types import \
-    VMPlot, \
-    ProfilePlot
-from .plot_collection import PlotCollection
-=======
->>>>>>> e25207e4
 from .plot_window import PlotWindow
 from .profile_plotter import PhasePlot
 from .plot_modifications import get_smallest_appropriate_unit
@@ -292,19 +280,6 @@
         """
         if isinstance(plot, (PlotWindow, PhasePlot)):
             plot.refresh()
-<<<<<<< HEAD
-        if isinstance(plot, (VMPlot, PlotWindow)):
-            if isinstance(plot, PlotWindow):
-                data = plot._frb
-                width = plot.width[0]
-            else:
-                data = plot.data
-                width = plot.width
-            if units == None:
-                units = get_smallest_appropriate_unit(width, plot.pf)
-            _xrange = (0, width * plot.pf[units])
-            _yrange = (0, width * plot.pf[units])
-=======
         else:
             plot._redraw_image()
         if isinstance(plot, PlotWindow):
@@ -314,7 +289,6 @@
                 units = get_smallest_appropriate_unit(width, plot.ds)
             _xrange = (0, width * plot.ds[units])
             _yrange = (0, width * plot.ds[units])
->>>>>>> e25207e4
             _xlog = False
             _ylog = False
             axis_names = plot.ds.coordinates.axis_name
@@ -327,24 +301,16 @@
                     _xlabel = xlabel
                 else:
                     if data.axis != 4:
-<<<<<<< HEAD
-                        _xlabel = '%s (%s)' % (x_names[data.axis], units)
-=======
                         xax = plot.ds.coordinates.x_axis[data.axis]
                         _xlabel = '%s (%s)' % (axis_names[xax], units)
->>>>>>> e25207e4
                     else:
                         _xlabel = 'Image x (%s)' % (units)
                 if ylabel != None:
                     _ylabel = ylabel
                 else:
                     if data.axis != 4:
-<<<<<<< HEAD
-                        _ylabel = '%s (%s)' % (y_names[data.axis], units)
-=======
                         yax = plot.ds.coordinatesyx_axis[data.axis]
                         _ylabel = '%s (%s)' % (axis_names[yax], units)
->>>>>>> e25207e4
                     else:
                         _ylabel = 'Image y (%s)' % (units)
             if tickcolor == None:
@@ -501,14 +467,6 @@
             # hack to account for non-square display ratios (not sure why)
             if isinstance(plot, PlotWindow):
                 shift = 12.0 / 340
-<<<<<<< HEAD
-        elif isinstance(plot, ProfilePlot):
-            plot._redraw_image()
-            # Remove colorbar
-            _p1 = plot._figure
-            _p1.delaxes(_p1.axes[1])
-=======
->>>>>>> e25207e4
         elif isinstance(plot, np.ndarray):
             fig = plt.figure()
             iplot = plt.figimage(plot)
@@ -694,11 +652,7 @@
         if isinstance(plot, VMPlot):
             proj = "Proj" in plot._type_name and \
                 plot.data._weight is None
-<<<<<<< HEAD
-            _zlabel = plot.pf.field_info[plot.axis_names["Z"]].get_label(proj)
-=======
             _zlabel = plot.ds.field_info[plot.axis_names["Z"]].get_label(proj)
->>>>>>> e25207e4
             _zlabel = _zlabel.replace("_","\;")
             _zlog = plot.log_field
             _zrange = (plot.norm.vmin, plot.norm.vmax)
@@ -706,15 +660,9 @@
             proj = plot._plot_type.endswith("Projection") and \
                 plot.data_source.weight_field == None
             if isinstance(plot, PlotWindow):
-<<<<<<< HEAD
-                _zlabel = plot.pf.field_info[self.field].get_label(proj)
-            else:
-                _zlabel = plot.data_source.pf.field_info[self.field].get_label(proj)
-=======
                 _zlabel = plot.ds.field_info[self.field].get_label(proj)
             else:
                 _zlabel = plot.data_source.ds.field_info[self.field].get_label(proj)
->>>>>>> e25207e4
             _zlabel = _zlabel.replace("_","\;")
             _zlog = plot.get_log(self.field)[self.field]
             if plot.plots[self.field].zmin == None:
