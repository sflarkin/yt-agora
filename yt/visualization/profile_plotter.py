--- conflicted
+++ resolved
@@ -184,11 +184,7 @@
     ...                                  plot_specs=plot_specs)
     >>> plot.save()
 
-<<<<<<< HEAD
-    Use plot_line_property to change line properties of one or all profiles.
-=======
     Use set_line_property to change line properties of one or all profiles.
->>>>>>> 7d567f32
     
     """
     x_log = None
@@ -232,7 +228,6 @@
         unique = set(self.figures.values())
         if len(unique) < len(self.figures):
             iters = izip(xrange(len(unique)), sorted(unique))
-<<<<<<< HEAD
         else:
             iters = self.figures.iteritems()
         if name is None:
@@ -261,7 +256,6 @@
 
     def show(self):
         r"""This will send any existing plots to the IPython notebook.
-        function name.
 
         If yt is being run from within an IPython session, and it is able to
         determine this, this function will send any existing plots to the
@@ -429,233 +423,10 @@
     @invalidate_plot
     def set_log(self, field, log):
         """set a field to log or linear.
-=======
-        else:
-            iters = self.figures.iteritems()
-        if name is None:
-            if len(self.profiles) == 1:
-                prefix = self.profiles[0].ds
-            else:
-                prefix = "Multi-data"
-            name = "%s.png" % prefix
-        suffix = get_image_suffix(name)
-        prefix = name[:name.rfind(suffix)]
-        xfn = self.profiles[0].x_field
-        if isinstance(xfn, types.TupleType):
-            xfn = xfn[1]
-        if not suffix:
-            suffix = ".png"
-        canvas_cls = get_canvas(name)
-        fns = []
-        for uid, fig in iters:
-            if isinstance(uid, types.TupleType):
-                uid = uid[1]
-            canvas = canvas_cls(fig)
-            fns.append("%s_1d-Profile_%s_%s%s" % (prefix, xfn, uid, suffix))
-            mylog.info("Saving %s", fns[-1])
-            canvas.print_figure(fns[-1])
-        return fns
-
-    def show(self):
-        r"""This will send any existing plots to the IPython notebook.
-
-        If yt is being run from within an IPython session, and it is able to
-        determine this, this function will send any existing plots to the
-        notebook for display.
-
-        If yt can't determine if it's inside an IPython session, it will raise
-        YTNotInsideNotebook.
-
-        Examples
-        --------
-
-        >>> import yt
-        >>> ds = yt.load('IsolatedGalaxy/galaxy0030/galaxy0030')
-        >>> pp = ProfilePlot(ds.all_data(), 'density', 'temperature')
-        >>> pp.show()
-
-        """
-        if "__IPYTHON__" in dir(__builtin__):
-            api_version = get_ipython_api_version()
-            if api_version in ('0.10', '0.11'):
-                self._send_zmq()
-            else:
-                from IPython.display import display
-                display(self)
-        else:
-            raise YTNotInsideNotebook
-
-    def _repr_html_(self):
-        """Return an html representation of the plot object. Will display as a
-        png for each WindowPlotMPL instance in self.plots"""
-        ret = ''
-        unique = set(self.figures.values())
-        if len(unique) < len(self.figures):
-            iters = izip(xrange(len(unique)), sorted(unique))
-        else:
-            iters = self.figures.iteritems()
-        for uid, fig in iters:
-            canvas = mpl.FigureCanvasAgg(fig)
-            f = cStringIO.StringIO()
-            canvas.print_figure(f)
-            f.seek(0)
-            img = base64.b64encode(f.read())
-            ret += '<img src="data:image/png;base64,%s"><br>' % img
-        return ret
-
-    def _setup_plots(self):
-        for f in self.axes:
-            self.axes[f].cla()
-        for i, profile in enumerate(self.profiles):
-            for field, field_data in profile.items():
-                self.axes[field].plot(np.array(profile.x), np.array(field_data),
-                                      label=self.label[i], **self.plot_spec[i])
-
-        # This relies on 'profile' leaking
-        for fname, axes in self.axes.items():
-            xscale, yscale = self._get_field_log(fname, profile)
-            xtitle, ytitle = self._get_field_title(fname, profile)
-            axes.set_xscale(xscale)
-            axes.set_yscale(yscale)
-            axes.set_xlabel(xtitle)
-            axes.set_ylabel(ytitle)
-            axes.set_ylim(*self.axes.ylim[fname])
-            if any(self.label):
-                axes.legend(loc="best")
-        self._plot_valid = True
-
-    @classmethod
-    def _initialize_instance(cls, obj, profiles, labels, plot_specs):
-        obj.y_log = {}
-        obj.y_title = {}
-        obj.x_log = None
-        obj.profiles = ensure_list(profiles)
-        obj.label = sanitize_label(labels, len(obj.profiles))
-        if plot_specs is None:
-            plot_specs = [dict() for p in obj.profiles]
-        obj.plot_spec = plot_specs
-        obj.figures = FigureContainer()
-        obj.axes = AxesContainer(obj.figures)
-        obj._setup_plots()
-        return obj
-
-    @classmethod
-    def from_profiles(cls, profiles, labels=None, plot_specs=None):
-        r"""
-        Instantiate a ProfilePlot object from a list of profiles
-        created with :func:`~yt.data_objects.profiles.create_profile`.
-
-        Parameters
-        ----------
-        profiles : a profile or list of profiles
-            A single profile or list of profile objects created with
-            :func:`~yt.data_objects.profiles.create_profile`.
-        labels : list of strings
-            A list of labels for each profile to be overplotted.
-            Default: None.
-        plot_specs : list of dicts
-            A list of dictionaries containing plot keyword
-            arguments.  For example, [dict(color="red", linestyle=":")].
-            Default: None.
-
-        Examples
-        --------
-
-        >>> from yt import simulation
-        >>> es = simulation("AMRCosmology.enzo", "Enzo")
-        >>> es.get_time_series()
-
-        >>> profiles = []
-        >>> labels = []
-        >>> plot_specs = []
-        >>> for ds in es[-4:]:
-        ...     ad = ds.all_data()
-        ...     profiles.append(create_profile(ad, ["Density"],
-        ...                                    fields=["Temperature",
-        ...                                            "x-velocity"]))
-        ...     labels.append(ds.current_redshift)
-        ...     plot_specs.append(dict(linestyle="--", alpha=0.7))
-        >>>
-        >>> plot = ProfilePlot.from_profiles(profiles, labels=labels,
-        ...                                  plot_specs=plot_specs)
-        >>> plot.save()
-        
-        """
-        if labels is not None and len(profiles) != len(labels):
-            raise RuntimeError("Profiles list and labels list must be the same size.")
-        if plot_specs is not None and len(plot_specs) != len(profiles):
-            raise RuntimeError("Profiles list and plot_specs list must be the same size.")
-        obj = cls.__new__(cls)
-        return cls._initialize_instance(obj, profiles, labels, plot_specs)
-
-    @invalidate_plot
-    def set_line_property(self, property, value, index=None):
-        r"""
-        Set properties for one or all lines to be plotted.
-
-        Parameters
-        ----------
-        property : str
-            The line property to be set.
-        value : str, int, float
-            The value to set for the line property.
-        index : int
-            The index of the profile in the list of profiles to be 
-            changed.  If None, change all plotted lines.
-            Default : None.
-
-        Examples
-        --------
-
-        Change all the lines in a plot
-        plot.set_line_property("linestyle", "-")
-
-        Change a single line.
-        plot.set_line_property("linewidth", 4, index=0)
-        
-        """
-        if index is None:
-            specs = self.plot_spec
-        else:
-            specs = [self.plot_spec[index]]
-        for spec in specs:
-            spec[property] = value
-        return self
-
-    @invalidate_plot
-    def set_log(self, field, log):
-        """set a field to log or linear.
 
         Parameters
         ----------
         field : string
-            the field to set a transform
-        log : boolean
-            Log on/off.
-        """
-        if field == "all":
-            self.x_log = log
-            for field in self.profiles[0].field_data.keys():
-                self.y_log[field] = log
-        else:
-            field, = self.profiles[0].data_source._determine_fields([field])
-            if field == self.profiles[0].x_field:
-                self.x_log = log
-            elif field in self.profiles[0].field_data:
-                self.y_log[field] = log
-            else:
-                raise KeyError("Field %s not in profile plot!" % (field))
-        return self
-
-    @invalidate_plot
-    def set_unit(self, field, unit):
-        """Sets a new unit for the requested field
->>>>>>> 7d567f32
-
-        Parameters
-        ----------
-        field : string
-<<<<<<< HEAD
             the field to set a transform
         log : boolean
             Log on/off.
@@ -772,110 +543,6 @@
         >>> pp.save()
 
         """
-        for i, p in enumerate(self.profiles):
-            if field is 'all':
-                fields = self.axes.keys()
-            else:
-                fields = ensure_list(field)
-            for profile in self.profiles:
-                for field in profile.data_source._determine_fields(fields):
-                    if field in profile.field_map:
-                        field = profile.field_map[field]
-                    self.axes.ylim[field] = (ymin, ymax)
-                    # Continue on to the next profile.
-                    break
-=======
-           The name of the field that is to be changed.
-
-        new_unit : string or Unit object
-           The name of the new unit.
-        """
-        for profile in self.profiles:
-            if field == profile.x_field[1]:
-                profile.set_x_unit(unit)
-            elif field in self.profiles[0].field_map:
-                profile.set_field_unit(field, unit)
-            else:
-                raise KeyError("Field %s not in profile plot!" % (field))
-        return self
-
-    @invalidate_plot
-    def set_xlim(self, xmin=None, xmax=None):
-        """Sets the limits of the bin field
-
-        Parameters
-        ----------
-        
-        xmin : float or None
-          The new x minimum.  Defaults to None, which leaves the xmin
-          unchanged.
-
-        xmax : float or None
-          The new x maximum.  Defaults to None, which leaves the xmax
-          unchanged.
-
-        Examples
-        --------
-
-        >>> import yt
-        >>> ds = yt.load('IsolatedGalaxy/galaxy0030/galaxy0030')
-        >>> pp = yt.ProfilePlot(ds.all_data(), 'density', 'temperature')
-        >>> pp.set_xlim(1e-29, 1e-24)
-        >>> pp.save()
-
-        """
-        for i, p in enumerate(self.profiles):
-            if xmin is None:
-                xmi = p.x_bins.min()
-            else:
-                xmi = xmin
-            if xmax is None:
-                xma = p.x_bins.max()
-            else:
-                xma = xmax
-            extrema = {p.x_field: ((xmi, str(p.x.units)), (xma, str(p.x.units)))}
-            units = {p.x_field: str(p.x.units)}
-            for field in p.field_map.values():
-                units[field] = str(p.field_data[field].units)
-            self.profiles[i] = \
-                create_profile(p.data_source, p.x_field,
-                               n_bins=len(p.x_bins)-2,
-                               fields=p.field_map.values(),
-                               weight_field=p.weight_field,
-                               accumulation=p.accumulation,
-                               fractional=p.fractional,
-                               extrema=extrema, units=units)
-        return self
-
-    @invalidate_plot
-    def set_ylim(self, field, ymin=None, ymax=None):
-        """Sets the plot limits for the specified field we are binning.
-
-        Parameters
-        ----------
-
-        field : string or field tuple
-
-        The field that we want to adjust the plot limits for.
-        
-        ymin : float or None
-          The new y minimum.  Defaults to None, which leaves the ymin
-          unchanged.
-
-        ymax : float or None
-          The new y maximum.  Defaults to None, which leaves the ymax
-          unchanged.
-
-        Examples
-        --------
-
-        >>> import yt
-        >>> ds = yt.load('IsolatedGalaxy/galaxy0030/galaxy0030')
-        >>> pp = yt.ProfilePlot(ds.all_data(), 'density', ['temperature', 'x-velocity'])
-        >>> pp.set_ylim('temperature', 1e4, 1e6)
-        >>> pp.save()
-
-        """
         if field is 'all':
             fields = self.axes.keys()
         else:
@@ -887,7 +554,6 @@
                 self.axes.ylim[field] = (ymin, ymax)
                 # Continue on to the next profile.
                 break
->>>>>>> 7d567f32
         return self
 
     def _get_field_log(self, field_y, profile):
