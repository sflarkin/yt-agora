--- conflicted
+++ resolved
@@ -33,13 +33,9 @@
     log_transform, linear_transform
 from .image_writer import \
     write_image, apply_colormap
-<<<<<<< HEAD
-from yt.utilities.lib.png_writer import \
-=======
 from yt.data_objects.profiles import \
      create_profile
 from yt.utilities.lib import \
->>>>>>> 278ac3b7
     write_png_to_string
 from yt.data_objects.profiles import \
     BinnedProfile1D, \
