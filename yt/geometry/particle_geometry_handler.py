"""
Particle-only geometry handler




"""

#-----------------------------------------------------------------------------
# Copyright (c) 2013, yt Development Team.
#
# Distributed under the terms of the Modified BSD License.
#
# The full license is in the file COPYING.txt, distributed with this software.
#-----------------------------------------------------------------------------

import h5py
import numpy as na
import string, re, gc, time, cPickle
import weakref

from itertools import chain, izip

from yt.funcs import *
from yt.utilities.logger import ytLogger as mylog
from yt.arraytypes import blankRecordArray
from yt.config import ytcfg
<<<<<<< HEAD
from yt.data_objects.field_info_container import NullFunc
from yt.geometry.geometry_handler import Index, YTDataChunk
=======
from yt.fields.field_info_container import NullFunc
from yt.geometry.geometry_handler import GeometryHandler, YTDataChunk
>>>>>>> 4921837b
from yt.geometry.particle_oct_container import \
    ParticleOctreeContainer, ParticleRegions
from yt.utilities.definitions import MAXLEVEL
from yt.utilities.io_handler import io_registry
from yt.utilities.parallel_tools.parallel_analysis_interface import \
    ParallelAnalysisInterface, parallel_splitter

from yt.data_objects.data_containers import data_object_registry
from yt.data_objects.octree_subset import ParticleOctreeSubset

class ParticleIndex(Index):
    _global_mesh = False

    def __init__(self, pf, dataset_type):
        self.dataset_type = dataset_type
        self.parameter_file = weakref.proxy(pf)
        # for now, the hierarchy file is the parameter file!
        self.hierarchy_filename = self.parameter_file.parameter_filename
        self.directory = os.path.dirname(self.hierarchy_filename)
        self.float_type = np.float64
        super(ParticleIndex, self).__init__(pf, dataset_type)

    def _setup_geometry(self):
        mylog.debug("Initializing Particle Geometry Handler.")
        self._initialize_particle_handler()


    def get_smallest_dx(self):
        """
        Returns (in code units) the smallest cell size in the simulation.
        """
        dx = 1.0/(2**self.oct_handler.max_level)
        dx *= (self.parameter_file.domain_right_edge -
               self.parameter_file.domain_left_edge)
        return dx.min()

    def convert(self, unit):
        return self.parameter_file.conversion_factors[unit]

    def _initialize_particle_handler(self):
        self._setup_data_io()
        template = self.parameter_file.filename_template
        ndoms = self.parameter_file.file_count
        cls = self.parameter_file._file_class
        self.data_files = [cls(self.parameter_file, self.io, template % {'num':i}, i)
                           for i in range(ndoms)]
        self.total_particles = sum(
                sum(d.total_particles.values()) for d in self.data_files)
        pf = self.parameter_file
        self.oct_handler = ParticleOctreeContainer(
            [1, 1, 1], pf.domain_left_edge, pf.domain_right_edge,
            over_refine = pf.over_refine_factor)
        self.oct_handler.n_ref = pf.n_ref
        mylog.info("Allocating for %0.3e particles", self.total_particles)
        # No more than 256^3 in the region finder.
        N = min(len(self.data_files), 256) 
        self.regions = ParticleRegions(
                pf.domain_left_edge, pf.domain_right_edge,
                [N, N, N], len(self.data_files))
        self._initialize_indices()
        self.oct_handler.finalize()
        self.max_level = self.oct_handler.max_level
        tot = sum(self.oct_handler.recursively_count().values())
        mylog.info("Identified %0.3e octs", tot)

    def _initialize_indices(self):
        # This will be replaced with a parallel-aware iteration step.
        # Roughly outlined, what we will do is:
        #   * Generate Morton indices on each set of files that belong to
        #     an individual processor
        #   * Create a global, accumulated histogram
        #   * Cut based on estimated load balancing
        #   * Pass particles to specific processors, along with NREF buffer
        #   * Broadcast back a serialized octree to join
        #
        # For now we will do this in serial.
        morton = np.empty(self.total_particles, dtype="uint64")
        ind = 0
        for data_file in self.data_files:
            npart = sum(data_file.total_particles.values())
            morton[ind:ind + npart] = \
                self.io._initialize_index(data_file, self.regions)
            ind += npart
        morton.sort()
        # Now we add them all at once.
        self.oct_handler.add(morton)

    def _detect_output_fields(self):
        # TODO: Add additional fields
        pfl = []
        for dom in self.data_files:
            fl = self.io._identify_fields(dom)
            dom._calculate_offsets(fl)
            for f in fl:
                if f not in pfl: pfl.append(f)
        self.field_list = pfl
        pf = self.parameter_file
        pf.particle_types = tuple(set(pt for pt, pf in pfl))
        # This is an attribute that means these particle types *actually*
        # exist.  As in, they are real, in the dataset.
        pf.particle_types_raw = pf.particle_types

    def _setup_classes(self):
        dd = self._get_data_reader_dict()
        super(ParticleIndex, self)._setup_classes(dd)
        self.object_types.sort()

    def _identify_base_chunk(self, dobj):
        if getattr(dobj, "_chunk_info", None) is None:
            data_files = getattr(dobj, "data_files", None)
            if data_files is None:
                data_files = [self.data_files[i] for i in
                              self.regions.identify_data_files(dobj.selector)]
            base_region = getattr(dobj, "base_region", dobj)
            oref = self.parameter_file.over_refine_factor
            subset = [ParticleOctreeSubset(base_region, data_files, 
                        self.parameter_file, over_refine_factor = oref)]
            dobj._chunk_info = subset
        dobj._current_chunk = list(self._chunk_all(dobj))[0]

    def _chunk_all(self, dobj):
        oobjs = getattr(dobj._current_chunk, "objs", dobj._chunk_info)
        yield YTDataChunk(dobj, "all", oobjs, None)

    def _chunk_spatial(self, dobj, ngz, sort = None, preload_fields = None):
        sobjs = getattr(dobj._current_chunk, "objs", dobj._chunk_info)
        # We actually do not really use the data files except as input to the
        # ParticleOctreeSubset.
        # This is where we will perform cutting of the Octree and
        # load-balancing.  That may require a specialized selector object to
        # cut based on some space-filling curve index.
        for i,og in enumerate(sobjs):
            if ngz > 0:
                g = og.retrieve_ghost_zones(ngz, [], smoothed=True)
            else:
                g = og
            yield YTDataChunk(dobj, "spatial", [g])

    def _chunk_io(self, dobj, cache = True):
        oobjs = getattr(dobj._current_chunk, "objs", dobj._chunk_info)
        for subset in oobjs:
            yield YTDataChunk(dobj, "io", [subset], None, cache = cache)

class ParticleDataChunk(YTDataChunk):
    def __init__(self, oct_handler, regions, *args, **kwargs):
        self.oct_handler = oct_handler
        self.regions = regions
        super(ParticleDataChunk, self).__init__(*args, **kwargs)<|MERGE_RESOLUTION|>--- conflicted
+++ resolved
@@ -25,13 +25,8 @@
 from yt.utilities.logger import ytLogger as mylog
 from yt.arraytypes import blankRecordArray
 from yt.config import ytcfg
-<<<<<<< HEAD
-from yt.data_objects.field_info_container import NullFunc
-from yt.geometry.geometry_handler import Index, YTDataChunk
-=======
 from yt.fields.field_info_container import NullFunc
 from yt.geometry.geometry_handler import GeometryHandler, YTDataChunk
->>>>>>> 4921837b
 from yt.geometry.particle_oct_container import \
     ParticleOctreeContainer, ParticleRegions
 from yt.utilities.definitions import MAXLEVEL
@@ -42,17 +37,17 @@
 from yt.data_objects.data_containers import data_object_registry
 from yt.data_objects.octree_subset import ParticleOctreeSubset
 
-class ParticleIndex(Index):
+class ParticleGeometryHandler(GeometryHandler):
     _global_mesh = False
 
-    def __init__(self, pf, dataset_type):
-        self.dataset_type = dataset_type
+    def __init__(self, pf, data_style):
+        self.data_style = data_style
         self.parameter_file = weakref.proxy(pf)
         # for now, the hierarchy file is the parameter file!
         self.hierarchy_filename = self.parameter_file.parameter_filename
         self.directory = os.path.dirname(self.hierarchy_filename)
         self.float_type = np.float64
-        super(ParticleIndex, self).__init__(pf, dataset_type)
+        super(ParticleGeometryHandler, self).__init__(pf, data_style)
 
     def _setup_geometry(self):
         mylog.debug("Initializing Particle Geometry Handler.")
@@ -136,7 +131,7 @@
 
     def _setup_classes(self):
         dd = self._get_data_reader_dict()
-        super(ParticleIndex, self)._setup_classes(dd)
+        super(ParticleGeometryHandler, self)._setup_classes(dd)
         self.object_types.sort()
 
     def _identify_base_chunk(self, dobj):
