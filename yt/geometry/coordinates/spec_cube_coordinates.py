--- conflicted
+++ resolved
@@ -22,15 +22,10 @@
 
 class SpectralCubeCoordinateHandler(CartesianCoordinateHandler):
 
-<<<<<<< HEAD
-    def __init__(self, ds):
-        super(SpectralCubeCoordinateHandler, self).__init__(ds)
-=======
     def __init__(self, ds, ordering = ('x', 'y', 'z')):
         ordering = tuple("xyz"[axis] for axis in
             (ds.lon_axis, ds.lat_axis, ds.spec_axis))
         super(SpectralCubeCoordinateHandler, self).__init__(ds, ordering)
->>>>>>> 5e4ba527
 
         self.default_unit_label = {}
         names = {}
@@ -44,20 +39,6 @@
         # Again, can use spec_axis here
         self.default_unit_label[ds.spec_axis] = ds.spec_unit
 
-<<<<<<< HEAD
-        self._image_axis_name = {}
-
-        for axis in axes:
-
-            lower_ax = "xyz"[axis]
-            upper_ax = lower_ax.upper()
-
-            ax_names = (names[self.x_axis[axis]], names[self.y_axis[axis]])
-
-            self._image_axis_name[axis] = ax_names
-            self._image_axis_name[lower_ax] = ax_names
-            self._image_axis_name[upper_ax] = ax_names
-=======
         self._image_axis_name = ian = {}
         for ax in 'xyz':
             axi = self.axis_id[ax]
@@ -65,7 +46,6 @@
             yax = self.axis_name[self.y_axis[ax]]
             ian[axi] = ian[ax] = ian[ax.upper()] = (
                 names.get(xax, xax), names.get(yax, yax))
->>>>>>> 5e4ba527
 
         def _spec_axis(ax, x, y):
             p = (x,y)[ax]
@@ -109,12 +89,9 @@
              ("index", "x"), ("index", "y"), ("index", "z"),
              ("index", "cell_volume")])
 
-<<<<<<< HEAD
-=======
     _x_pairs = ( ('x', 'y'), ('y', 'x'), ('z', 'x') )
     _y_pairs = ( ('x', 'z'), ('y', 'z'), ('z', 'y') )
 
->>>>>>> 5e4ba527
     def convert_to_cylindrical(self, coord):
         raise NotImplementedError
 
@@ -124,12 +101,3 @@
     @property
     def image_axis_name(self):
         return self._image_axis_name
-<<<<<<< HEAD
-
-    x_axis = { 'x' : 1, 'y' : 0, 'z' : 0,
-                0  : 1,  1  : 0,  2  : 0}
-
-    y_axis = { 'x' : 2, 'y' : 2, 'z' : 1,
-                0  : 2,  1  : 2,  2  : 1}
-=======
->>>>>>> 5e4ba527
