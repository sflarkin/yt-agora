--- conflicted
+++ resolved
@@ -128,23 +128,8 @@
                                  size, data_source[field], bounds)
         return buff
 
-<<<<<<< HEAD
-    axis_name = { 0  : 'r',  1  : 'z',  2  : 'theta',
-                 'r' : 'r', 'z' : 'z', 'theta' : 'theta',
-                 'R' : 'r', 'Z' : 'z', 'Theta' : 'theta'}
-
-    axis_id = { 'r' : 0, 'z' : 1, 'theta' : 2,
-                 0  : 0,  1  : 1,  2  : 2}
-
-    x_axis = { 'r' : 2, 'z' : 0, 'theta' : 0,
-                0  : 2,  1  : 0,  2  : 0}
-
-    y_axis = { 'r' : 1, 'z' : 2, 'theta' : 1,
-                0  : 1,  1  : 2,  2  : 1}
-=======
     _x_pairs = (('r', 'theta'), ('z', 'r'), ('theta', 'r'))
     _y_pairs = (('r', 'z'), ('z', 'theta'), ('theta', 'z'))
->>>>>>> 5e4ba527
 
     _image_axis_name = None
 
