--- conflicted
+++ resolved
@@ -28,47 +28,6 @@
 
 class PolarCoordinateHandler(CylindricalCoordinateHandler):
 
-<<<<<<< HEAD
-    def __init__(self, ds, ordering = 'rtz'):
-        if ordering != 'rtz': raise NotImplementedError
-        super(PolarCoordinateHandler, self).__init__(ds)
-
-    axis_name = { 0  : 'r',  1  : 'theta',  2  : 'z',
-                 'r' : 'r', 'theta' : 'theta', 'z' : 'z',
-                 'R' : 'r', 'Theta' : 'theta', 'Z' : 'z'}
-
-    axis_id = { 'r' : 0, 'theta' : 1, 'z' : 2,
-                 0  : 0,  1  : 1,  2  : 2}
-
-    x_axis = { 'r' : 1, 'theta' : 0, 'z' : 0,
-                0  : 1,  1  : 0,  2  : 0}
-
-    y_axis = { 'r' : 2, 'theta' : 2, 'z' : 1,
-                0  : 2,  1  : 2,  2  : 1}
-
-    def convert_from_cartesian(self, coord):
-        return cartesian_to_cylindrical(coord)
-
-    def convert_to_cartesian(self, coord):
-        return cylindrical_to_cartesian(coord)
-
-    def convert_to_cylindrical(self, coord):
-        return coord
-
-    def convert_from_cylindrical(self, coord):
-        return coord
-
-    def convert_to_spherical(self, coord):
-        raise NotImplementedError
-
-    def convert_from_spherical(self, coord):
-        raise NotImplementedError
-
-    @property
-    def period(self):
-        return np.array([0.0, 0.0, 2.0*np.pi])
-=======
   def __init__(self, ds, ordering = ('r', 'theta', 'z')):
         super(PolarCoordinateHandler, self).__init__(ds, ordering)
-        # No need to set labels here
->>>>>>> 5e4ba527
+        # No need to set labels here