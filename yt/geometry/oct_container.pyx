--- conflicted
+++ resolved
@@ -6,7 +6,6 @@
 
 """
 
-<<<<<<< HEAD
 #-----------------------------------------------------------------------------
 # Copyright (c) 2013, yt Development Team.
 #
@@ -15,10 +14,7 @@
 # The full license is in the file COPYING.txt, distributed with this software.
 #-----------------------------------------------------------------------------
 
-from libc.stdlib cimport malloc, free, qsort
-=======
 from libc.stdlib cimport malloc, free, qsort, realloc
->>>>>>> f0630992
 from libc.math cimport floor
 cimport numpy as np
 import numpy as np
