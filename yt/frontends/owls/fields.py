"""
OWLS fields




"""
from __future__ import absolute_import

#-----------------------------------------------------------------------------
# Copyright (c) 2014, yt Development Team.
#
# Distributed under the terms of the Modified BSD License.
#
# The full license is in the file COPYING.txt, distributed with this software.
#-----------------------------------------------------------------------------

import os
import numpy as np
from . import owls_ion_tables as oit

from yt.funcs import \
    mylog, download_file
from yt.config import ytcfg
from yt.fields.particle_fields import \
    add_volume_weighted_smoothed_field
from yt.fields.species_fields import \
    add_species_field_by_fraction, \
    add_species_field_by_density
from yt.frontends.gadget.fields import \
    GadgetFieldInfo

<<<<<<< HEAD
=======

>>>>>>> 5e4ba527

class OWLSFieldInfo(GadgetFieldInfo):

    _ions = ("c1", "c2", "c3", "c4", "c5", "c6",
             "fe2", "fe17", "h1", "he1", "he2", "mg1", "mg2", "n2", 
             "n3", "n4", "n5", "n6", "n7", "ne8", "ne9", "ne10", "o1", 
             "o6", "o7", "o8", "si2", "si3", "si4", "si13")

    _elements = ("H", "He", "C", "N", "O", "Ne", "Mg", "Si", "Fe")

    _num_neighbors = 48

    _add_elements = ("PartType0", "PartType4")

    _add_ions = ("PartType0")


    def __init__(self, *args, **kwargs):
        
        new_particle_fields = (
            ("Hydrogen", ("", ["H_fraction"], None)),
            ("Helium", ("", ["He_fraction"], None)),
            ("Carbon", ("", ["C_fraction"], None)),
            ("Nitrogen", ("", ["N_fraction"], None)),
            ("Oxygen", ("", ["O_fraction"], None)),
            ("Neon", ("", ["Ne_fraction"], None)),
            ("Magnesium", ("", ["Mg_fraction"], None)),
            ("Silicon", ("", ["Si_fraction"], None)),
            ("Iron", ("", ["Fe_fraction"], None))
            )

        self.known_particle_fields += new_particle_fields

        super(OWLSFieldInfo,self).__init__( *args, **kwargs )

        # This enables the machinery in yt.fields.species_fields
        self.species_names += list(self._elements)

    def setup_particle_fields(self, ptype):
        """ additional particle fields derived from those in snapshot.
        we also need to add the smoothed fields here b/c setup_fluid_fields
        is called before setup_particle_fields. """ 

        smoothed_suffixes = ("_number_density", "_density", "_mass")



        # we add particle element fields for stars and gas
        #-----------------------------------------------------
        if ptype in self._add_elements:


            # this adds the particle element fields
            # X_density, X_mass, and X_number_density
            # where X is an item of self._elements.
            # X_fraction are defined in snapshot
            #-----------------------------------------------
            for s in self._elements:
                add_species_field_by_fraction(self, ptype, s,
                                              particle_type=True)

        # this needs to be called after the call to 
        # add_species_field_by_fraction for some reason ...
        # not sure why yet. 
        #-------------------------------------------------------
        if ptype == 'PartType0':
            ftype='gas'
        elif ptype == 'PartType1':
            ftype='dm'
        elif ptype == 'PartType2':
            ftype='PartType2'
        elif ptype == 'PartType3':
            ftype='PartType3'
        elif ptype == 'PartType4':
            ftype='star'
        elif ptype == 'PartType5':
            ftype='BH'
        elif ptype == 'all':
            ftype='all'
        
        super(OWLSFieldInfo,self).setup_particle_fields(
            ptype, num_neighbors=self._num_neighbors, ftype=ftype)


        # and now we add the smoothed versions for PartType0
        #-----------------------------------------------------
        if ptype == 'PartType0':

            # we only add ion fields for gas.  this takes some 
            # time as the ion abundances have to be interpolated
            # from cloudy tables (optically thin)
            #-----------------------------------------------------
    

            # this defines the ion density on particles
            # X_density for all items in self._ions
            #-----------------------------------------------
            self.setup_gas_ion_density_particle_fields( ptype )

            # this adds the rest of the ion particle fields
            # X_fraction, X_mass, X_number_density
            #-----------------------------------------------
            for ion in self._ions:

                # construct yt name for ion
                #---------------------------------------------------
                if ion[0:2].isalpha():
                    symbol = ion[0:2].capitalize()
                    roman = int(ion[2:])
                else:
                    symbol = ion[0:1].capitalize()
                    roman = int(ion[1:])

                pstr = "_p" + str(roman-1)
                yt_ion = symbol + pstr

                # add particle field
                #---------------------------------------------------
                add_species_field_by_density(self, ptype, yt_ion,
                                             particle_type=True)


            # add smoothed ion fields
            #-----------------------------------------------
            for ion in self._ions:

                # construct yt name for ion
                #---------------------------------------------------
                if ion[0:2].isalpha():
                    symbol = ion[0:2].capitalize()
                    roman = int(ion[2:])
                else:
                    symbol = ion[0:1].capitalize()
                    roman = int(ion[1:])

                pstr = "_p" + str(roman-1)
                yt_ion = symbol + pstr

                loaded = []
                for sfx in smoothed_suffixes:
                    fname = yt_ion + sfx
                    fn = add_volume_weighted_smoothed_field( 
                        ptype, "particle_position", "particle_mass",
                        "smoothing_length", "density", fname, self,
                        self._num_neighbors)
                    loaded += fn

                    self.alias(("gas", fname), fn[0])

                self._show_field_errors += loaded
                self.find_dependencies(loaded)



    def setup_gas_ion_density_particle_fields( self, ptype ):
        """ Sets up particle fields for gas ion densities. """ 

        # loop over all ions and make fields
        #----------------------------------------------
        for ion in self._ions:

            # construct yt name for ion
            #---------------------------------------------------
            if ion[0:2].isalpha():
                symbol = ion[0:2].capitalize()
                roman = int(ion[2:])
            else:
                symbol = ion[0:1].capitalize()
                roman = int(ion[1:])

            pstr = "_p" + str(roman-1)
            yt_ion = symbol + pstr
            ftype = ptype

            # add ion density field for particles
            #---------------------------------------------------
            fname = yt_ion + '_density'
            dens_func = self._create_ion_density_func( ftype, ion )
            self.add_field( (ftype, fname),
                            function = dens_func, 
                            units="g/cm**3",
                            particle_type=True )            
            self._show_field_errors.append( (ftype,fname) )



        
    def _create_ion_density_func( self, ftype, ion ):
        """ returns a function that calculates the ion density of a particle. 
        """ 

        def _ion_density(field, data):

            # get element symbol from ion string. ion string will 
            # be a member of the tuple _ions (i.e. si13)
            #--------------------------------------------------------
            if ion[0:2].isalpha():
                symbol = ion[0:2].capitalize()
            else:
                symbol = ion[0:1].capitalize()

            # mass fraction for the element
            #--------------------------------------------------------
            m_frac = data[ftype, symbol+"_fraction"]

            # get nH and T for lookup
            #--------------------------------------------------------
            log_nH = np.log10( data["PartType0", "H_number_density"] )
            log_T = np.log10( data["PartType0", "Temperature"] )

            # get name of owls_ion_file for given ion
            #--------------------------------------------------------
            owls_ion_path = self._get_owls_ion_data_dir()
            fname = os.path.join( owls_ion_path, ion+".hdf5" )

            # create ionization table for this redshift
            #--------------------------------------------------------
            itab = oit.IonTableOWLS( fname )
            itab.set_iz( data.ds.current_redshift )

            # find ion balance using log nH and log T
            #--------------------------------------------------------
            i_frac = itab.interp( log_nH, log_T )
            return data[ftype,"Density"] * m_frac * i_frac 
        
        return _ion_density





    # this function sets up the X_mass, X_density, X_fraction, and
    # X_number_density fields where X is the name of an OWLS element.
    #-------------------------------------------------------------
    def setup_fluid_fields(self):

        return



    # this function returns the owls_ion_data directory. if it doesn't
    # exist it will download the data from http://yt-project.org/data
    #-------------------------------------------------------------
    def _get_owls_ion_data_dir(self):

        txt = "Attempting to download ~ 30 Mb of owls ion data from %s to %s."
        data_file = "owls_ion_data.tar.gz"
        data_url = "http://yt-project.org/data"

        # get test_data_dir from yt config (ytcgf)
        #----------------------------------------------
        tdir = ytcfg.get("yt","test_data_dir")

        # set download destination to tdir or ./ if tdir isnt defined
        #----------------------------------------------
        if tdir == "/does/not/exist":
            data_dir = "./"
        else:
            data_dir = tdir            


        # check for owls_ion_data directory in data_dir
        # if not there download the tarball and untar it
        #----------------------------------------------
        owls_ion_path = os.path.join( data_dir, "owls_ion_data" )

        if not os.path.exists(owls_ion_path):
            mylog.info(txt % (data_url, data_dir))                    
            fname = data_dir + "/" + data_file
            fn = download_file(os.path.join(data_url, data_file), fname)

            cmnd = "cd " + data_dir + "; " + "tar xf " + data_file
            os.system(cmnd)


        if not os.path.exists(owls_ion_path):
            raise RuntimeError("Failed to download owls ion data.")

        return owls_ion_path<|MERGE_RESOLUTION|>--- conflicted
+++ resolved
@@ -27,15 +27,12 @@
 from yt.fields.species_fields import \
     add_species_field_by_fraction, \
     add_species_field_by_density
-from yt.frontends.gadget.fields import \
-    GadgetFieldInfo
-
-<<<<<<< HEAD
-=======
-
->>>>>>> 5e4ba527
-
-class OWLSFieldInfo(GadgetFieldInfo):
+from yt.frontends.sph.fields import \
+    SPHFieldInfo
+
+
+
+class OWLSFieldInfo(SPHFieldInfo):
 
     _ions = ("c1", "c2", "c3", "c4", "c5", "c6",
              "fe2", "fe17", "h1", "he1", "he2", "mg1", "mg2", "n2", 
