"""
FLASH frontend tests



"""

#-----------------------------------------------------------------------------
# Copyright (c) 2013, yt Development Team.
#
# Distributed under the terms of the Modified BSD License.
#
# The full license is in the file COPYING.txt, distributed with this software.
#-----------------------------------------------------------------------------

from yt.testing import *
from yt.utilities.answer_testing.framework import \
    requires_ds, \
    small_patch_amr, \
    big_patch_amr, \
    data_dir_load
from yt.frontends.flash.api import FLASHDataset

_fields = ("temperature", "density", "velocity_magnitude")

sloshing = "GasSloshingLowRes/sloshing_low_res_hdf5_plt_cnt_0300"
@requires_ds(sloshing, big_data=True)
def test_sloshing():
    ds = data_dir_load(sloshing)
    yield assert_equal, str(ds), "sloshing_low_res_hdf5_plt_cnt_0300"
    for test in small_patch_amr(sloshing, _fields):
        test_sloshing.__name__ = test.description
        yield test

_fields_2d = ("temperature", "density")

wt = "WindTunnel/windtunnel_4lev_hdf5_plt_cnt_0030"
@requires_ds(wt)
def test_wind_tunnel():
    ds = data_dir_load(wt)
    yield assert_equal, str(ds), "windtunnel_4lev_hdf5_plt_cnt_0030"
    for test in small_patch_amr(wt, _fields_2d):
        test_wind_tunnel.__name__ = test.description
<<<<<<< HEAD
        yield test
=======
        yield test


@requires_file(wt)
def test_FLASHDataset():
    assert isinstance(data_dir_load(wt), FLASHDataset)
>>>>>>> 7d567f32
<|MERGE_RESOLUTION|>--- conflicted
+++ resolved
@@ -41,13 +41,9 @@
     yield assert_equal, str(ds), "windtunnel_4lev_hdf5_plt_cnt_0030"
     for test in small_patch_amr(wt, _fields_2d):
         test_wind_tunnel.__name__ = test.description
-<<<<<<< HEAD
-        yield test
-=======
         yield test
 
 
 @requires_file(wt)
 def test_FLASHDataset():
-    assert isinstance(data_dir_load(wt), FLASHDataset)
->>>>>>> 7d567f32
+    assert isinstance(data_dir_load(wt), FLASHDataset)