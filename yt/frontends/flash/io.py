--- conflicted
+++ resolved
@@ -54,7 +54,7 @@
             count_list, conv_factors):
         pass
 
-    def _read_data(self, grid, field):
+    def _read_data_set(self, grid, field):
         f = self._handle
         f_part = self._particle_handle
         if field in self._particle_fields:
@@ -65,9 +65,6 @@
             tr = f_part["/tracer particles"][start:end, fi]
         else:
             tr = f["/%s" % field][grid.id - grid._id_offset,:,:,:].transpose()
-<<<<<<< HEAD
-        return tr.astype("float64")
-=======
         return tr.astype("float64")
 
     def _read_data_slice(self, grid, field, axis, coord):
@@ -100,5 +97,4 @@
                     data = ds[g.id - g._id_offset,:,:,:].transpose()[mask]
                     rv[field][ind:ind+data.size] = data
                     ind += data.size
-        return rv
->>>>>>> 9b267c9a
+        return rv