"""
FLASH-specific fields



"""

#-----------------------------------------------------------------------------
# Copyright (c) 2013, yt Development Team.
#
# Distributed under the terms of the Modified BSD License.
#
# The full license is in the file COPYING.txt, distributed with this software.
#-----------------------------------------------------------------------------

import numpy as np
from yt.fields.field_info_container import \
    FieldInfoContainer
from yt.utilities.physical_constants import \
    kboltz, mh, Na
from yt.units.yt_array import \
    YTArray

# Common fields in FLASH: (Thanks to John ZuHone for this list)
#
# dens gas mass density (g/cc) --
# eint internal energy (ergs/g) --
# ener total energy (ergs/g), with 0.5*v^2 --
# gamc gamma defined as ratio of specific heats, no units
# game gamma defined as in , no units
# gpol gravitational potential from the last timestep (ergs/g)
# gpot gravitational potential from the current timestep (ergs/g)
# grac gravitational acceleration from the current timestep (cm s^-2)
# pden particle mass density (usually dark matter) (g/cc)
# pres pressure (erg/cc)
# temp temperature (K) --
# velx velocity x (cm/s) --
# vely velocity y (cm/s) --
# velz velocity z (cm/s) --

b_units = "code_magnetic"
pres_units = "code_mass/(code_length*code_time**2)"
erg_units = "code_mass * (code_length/code_time)**2"
rho_units = "code_mass / code_length**3"

class FLASHFieldInfo(FieldInfoContainer):
    known_other_fields = (
        ("velx", ("code_length/code_time", ["velocity_x"], None)),
        ("vely", ("code_length/code_time", ["velocity_y"], None)),
        ("velz", ("code_length/code_time", ["velocity_z"], None)),
        ("dens", ("code_mass/code_length**3", ["density"], None)),
        ("temp", ("code_temperature", ["temperature"], None)),
        ("pres", (pres_units, ["pressure"], None)),
        ("gpot", ("code_length**2/code_time**2", ["gravitational_potential"], None)),
        ("gpol", ("code_length**2/code_time**2", [], None)),
        ("tion", ("code_temperature", [], None)),
        ("tele", ("code_temperature", [], None)),
        ("trad", ("code_temperature", [], None)),
        ("pion", (pres_units, [], None)),
        ("pele", (pres_units, [], "Electron Pressure, P_e")),
        ("prad", (pres_units, [], "Radiation Pressure")),
        ("eion", (erg_units, [], "Ion Internal Energy")),
        ("eele", (erg_units, [], "Electron Internal Energy")),
        ("erad", (erg_units, [], "Radiation Internal Energy")),
        ("pden", (rho_units, [], None)),
        ("depo", ("code_length**2/code_time**2", [], None)),
        ("ye", ("", [], "Y_e")),
        ("magp", (pres_units, [], None)),
        ("divb", ("code_magnetic*code_length", [], None)),
        ("game", ("", [], "\gamma_e\/\rm{(ratio\/of\/specific\/heats)}")),
        ("gamc", ("", [], "\gamma_c\/\rm{(ratio\/of\/specific\/heats)}")),
        ("flam", ("", [], None)),
        ("absr", ("", [], "Absorption Coefficient")),
        ("emis", ("", [], "Emissivity")),
        ("cond", ("", [], "Conductivity")),
        ("dfcf", ("", [], "Diffusion Equation Scalar")),
        ("fllm", ("", [], "Flux Limit")),
        ("pipe", ("", [], "P_i/P_e")),
        ("tite", ("", [], "T_i/T_e")),
        ("dbgs", ("", [], "Debug for Shocks")),
        ("cham", ("", [], "Chamber Material Fraction")),
        ("targ", ("", [], "Target Material Fraction")),
        ("sumy", ("", [], None)),
        ("mgdc", ("", [], "Emission Minus Absorption Diffusion Terms")),
        ("magx", (b_units, ["magnetic_field_x"], "B_x")),
        ("magy", (b_units, ["magnetic_field_y"], "B_y")),
        ("magz", (b_units, ["magnetic_field_z"], "B_z")),
    )

    known_particle_fields = (
        ("particle_posx", ("code_length", ["particle_position_x"], None)),
        ("particle_posy", ("code_length", ["particle_position_y"], None)),
        ("particle_posz", ("code_length", ["particle_position_z"], None)),
        ("particle_velx", ("code_length/code_time", ["particle_velocity_x"], None)),
        ("particle_vely", ("code_length/code_time", ["particle_velocity_y"], None)),
        ("particle_velz", ("code_length/code_time", ["particle_velocity_z"], None)),
        ("particle_tag", ("", ["particle_index"], None)),
        ("particle_mass", ("code_mass", ["particle_mass"], None)),
    )

    def setup_fluid_fields(self):
        for i in range(1, 1000):
            self.add_output_field(("flash", "r{0:03}".format(i)), 
                units = "",
                display_name="Energy Group {0}".format(i))
        # Add energy fields
        def ekin(data):
            ek = data["flash","velx"]**2
            if data.ds.dimensionality >= 2:
                ek += data["flash","vely"]**2
            if data.ds.dimensionality == 3:
                ek += data["flash","velz"]**2
            return 0.5*ek
        if ("flash","ener") in self.field_list:
            self.add_output_field(("flash","ener"),
                                  units="code_length**2/code_time**2")
            self.alias(("gas","total_energy"),("flash","ener"),
                       units="erg/g")
        else:
            def _ener(field, data):
                ener = data["flash","eint"]+ekin(data)
                try:
                    ener += data["flash","magp"]/data["flash","dens"]
                except:
                    pass
                return ener
            self.add_field(("gas","total_energy"), function=_ener,
                           units="erg/g")
        if ("flash","eint") in self.field_list:
            self.add_output_field(("flash","eint"),
                                  units="code_length**2/code_time**2")
            self.alias(("gas","thermal_energy"),("flash","eint"),
                       units="erg/g")
        else:
            def _eint(field, data):
                eint = data["flash","ener"]-ekin(data)
                try:
                    eint -= data["flash","magp"]/data["flash","dens"]
                except:
                    pass
                return eint
            self.add_field(("gas","thermal_energy"), function=_eint,
                           units="erg/g")
        ## Derived FLASH Fields
        def _nele(field, data):
            Na_code = data.ds.quan(Na, '1/code_mass')
            return data["flash","dens"]*data["flash","ye"]*Na_code
        self.add_field(('flash','nele'), function=_nele, units="code_length**-3")
        self.add_field(('flash','edens'), function=_nele, units="code_length**-3")
        def _nion(field, data):
            Na_code = data.ds.quan(Na, '1/code_mass')
            return data["flash","dens"]*data["flash","sumy"]*Na_code
        self.add_field(('flash','nion'), function=_nion, units="code_length**-3")
        def _abar(field, data):
            try:
                return data["flash","abar"]
            except:
                return 1.0/data["flash","sumy"]
        self.add_field(("flash","abar"), function=_abar, units="1")
        def _number_density(fields,data) :
            return (data["nele"]+data["nion"])
        self.add_field(("gas","number_density"), function=_number_density,
                       units="cm**-3")

<<<<<<< HEAD
def _abar(field, data):
    try:
        return 1.0 / data['sumy']
    except:
        pass
    return data['dens']*Na*kboltz*data['temp']/data['pres']
add_field('abar', function=_abar, take_log=False)
	

def _NumberDensity(fields,data) :
    try:
        return data["nele"]+data["nion"]
    except:
        pass
    return data['pres']/(data['temp']*kboltz)
add_field("NumberDensity", function=_NumberDensity,
        units=r'\rm{cm}^{-3}')

=======
>>>>>>> e25207e4
<|MERGE_RESOLUTION|>--- conflicted
+++ resolved
@@ -162,24 +162,3 @@
         self.add_field(("gas","number_density"), function=_number_density,
                        units="cm**-3")
 
-<<<<<<< HEAD
-def _abar(field, data):
-    try:
-        return 1.0 / data['sumy']
-    except:
-        pass
-    return data['dens']*Na*kboltz*data['temp']/data['pres']
-add_field('abar', function=_abar, take_log=False)
-	
-
-def _NumberDensity(fields,data) :
-    try:
-        return data["nele"]+data["nion"]
-    except:
-        pass
-    return data['pres']/(data['temp']*kboltz)
-add_field("NumberDensity", function=_NumberDensity,
-        units=r'\rm{cm}^{-3}')
-
-=======
->>>>>>> e25207e4
