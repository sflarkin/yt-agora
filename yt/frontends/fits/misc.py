"""
Miscellaneous FITS routines
"""

#-----------------------------------------------------------------------------
# Copyright (c) 2013, yt Development Team.
#
# Distributed under the terms of the Modified BSD License.
#
# The full license is in the file COPYING.txt, distributed with this software.
#-----------------------------------------------------------------------------

import numpy as np
from yt.fields.api import add_field
from yt.fields.derived_field import ValidateSpatial
<<<<<<< HEAD
from yt.funcs import mylog, get_image_suffix
from yt.visualization._mpl_imports import FigureCanvasAgg
import os
=======
from yt.funcs import mylog
from yt.utilities.on_demand_imports import _astropy
>>>>>>> f1074a39

def _make_counts(emin, emax):
    def _counts(field, data):
        e = data["event_energy"].in_units("keV")
        mask = np.logical_and(e >= emin, e < emax)
        x = data["event_x"][mask]
        y = data["event_y"][mask]
        z = np.ones(x.shape)
        pos = np.array([x,y,z]).transpose()
        img = data.deposit(pos, method="count")
        if data.has_field_parameter("sigma"):
            sigma = data.get_field_parameter("sigma")
        else:
            sigma = None
        if sigma is not None and sigma > 0.0:
            kern = _astropy.conv.Gaussian2DKernel(stddev=sigma)
            img[:,:,0] = _astropy.conv.convolve(img[:,:,0], kern)
        return data.pf.arr(img, "counts/pixel")
    return _counts

def setup_counts_fields(ds, ebounds, ftype="gas"):
    r"""
    Create deposited image fields from X-ray count data in energy bands.

    Parameters
    ----------
    ds : Dataset
        The FITS events file dataset to add the counts fields to.
    ebounds : list of tuples
        A list of tuples, one for each field, with (emin, emax) as the
        energy bounds for the image.

    Examples
    --------
    >>> ds = yt.load("evt.fits")
    >>> ebounds = [(0.1,2.0),(2.0,3.0)]
    >>> setup_counts_fields(ds, ebounds)
    """
    for (emin, emax) in ebounds:
        cfunc = _make_counts(emin, emax)
        fname = "counts_%s-%s" % (emin, emax)
        mylog.info("Creating counts field %s." % fname)
<<<<<<< HEAD
        add_field(("gas",fname), function=cfunc,
                  units="counts/pixel",
                  validators = [ValidateSpatial()],
                  display_name="Counts (%s-%s keV)" % (emin, emax))

def ds9_region(ds, reg, obj=None):
    import pyregion
    r = pyregion.open(reg)
    reg_name = reg.split(".")[0]
    nx = ds.domain_dimensions[ds.lon_axis]
    ny = ds.domain_dimensions[ds.lat_axis]
    mask = r.get_mask(header=ds.wcs_2d.to_header(),
                      shape=[nx,ny])
    def _reg_field(field, data):
        i = data["x"].ndarray_view().astype("int")-1
        j = data["y"].ndarray_view().astype("int")-1
        new_mask = mask[i,j]
        ret = data["zeros"].copy()
        ret[new_mask] = 1.
        return ret
    ds.index
    ds.field_info.add_field(("gas",reg_name), function=_reg_field)
    if obj is None:
        obj = ds.all_data()
    return obj.cut_region(["obj['%s'] > 0" % (reg_name)])

plot_method_list = ["set_width","set_font","pan","set_font_size"
                    "set_center","set_figure_size","set_window_size"]

def plot_method_generator(pwwcs, method):
    def _method(*args, **kwargs):
        getattr(pwwcs.pw, method)(*args, **kwargs)
        pwwcs._setup_plots()
    setattr(pwwcs, method, _method)

class PlotWindowWCS(object):
    r"""
    Use the wcsaxes library to plot celestial coordinates on the axes of a
    on-axis PlotWindow plot. See http://wcsaxes.readthedocs.org for details.

    Parameters
    ----------
    pw : on-axis PlotWindow instance
        The PlotWindow instance to add celestial axes to.
    """
    def __init__(self, pw):
        from wcsaxes import WCSAxes
        if pw.oblique:
            raise NotImplementedError("WCS axes are not implemented for oblique plots.")
        if not hasattr(pw.pf, "wcs_2d"):
            raise NotImplementedError("WCS axes are not implemented for this dataset.")
        if pw.data_source.axis != pw.pf.vel_axis:
            raise NotImplementedError("WCS axes are not implemented for this axis.")
        self.pf = pw.pf
        self.pw = pw
        self.plots = {}
        self.wcs_axes = []
        for f in pw.plots:
            rect = pw.plots[f]._get_best_layout()[1]
            fig = pw.plots[f].figure
            ax = WCSAxes(fig, rect, wcs=pw.pf.wcs_2d, frameon=False)
            fig.add_axes(ax)
            self.wcs_axes.append(ax)
        self._setup_plots()
        for plot_method in plot_method_list:
            plot_method_generator(self, plot_method)

    def _setup_plots(self):
        pw = self.pw
        for f, ax in zip(pw.plots, self.wcs_axes):
            wcs = ax.wcs.wcs
            pw.plots[f].axes.get_xaxis().set_visible(False)
            pw.plots[f].axes.get_yaxis().set_visible(False)
            xax = pw.pf.coordinates.x_axis[pw.data_source.axis]
            yax = pw.pf.coordinates.y_axis[pw.data_source.axis]
            xlabel = "%s (%s)" % (wcs.ctype[xax].split("-")[0],
                                  wcs.cunit[xax])
            ylabel = "%s (%s)" % (wcs.ctype[yax].split("-")[0],
                                  wcs.cunit[yax])
            fp = pw._font_properties
            ax.coords[0].set_axislabel(xlabel, fontproperties=fp)
            ax.coords[1].set_axislabel(ylabel, fontproperties=fp)
            ax.set_xlim(pw.xlim[0].value, pw.xlim[1].value)
            ax.set_ylim(pw.ylim[0].value, pw.ylim[1].value)
            ax.coords[0].ticklabels.set_fontproperties(fp)
            ax.coords[1].ticklabels.set_fontproperties(fp)
            self.plots[f] = pw.plots[f]
        self.pw = pw
        self.pf = self.pw.pf

    def refresh(self):
        self._setup_plots(self)

    def keys(self):
        return self.plots.keys()

    def values(self):
        return self.plots.values()

    def items(self):
        return self.plots.items()

    def __getitem__(self, key):
        for k in self.keys():
            if k[1] == key:
                return self.plots[k]

    def show(self):
        from IPython.core.display import display
        for k, v in sorted(self.plots.iteritems()):
            canvas = FigureCanvasAgg(v.figure)
            display(v.figure)

    def save(self, name=None, mpl_kwargs=None):
        if mpl_kwargs is None:
            mpl_kwargs = {}
        mpl_kwargs["bbox_inches"] = "tight"
        self.pw.save(name=name, mpl_kwargs=mpl_kwargs)
=======
        ds.add_field((ftype,fname), function=cfunc,
                     units="counts/pixel",
                     validators = [ValidateSpatial()],
                     display_name="Counts (%s-%s keV)" % (emin, emax))
>>>>>>> f1074a39
<|MERGE_RESOLUTION|>--- conflicted
+++ resolved
@@ -11,16 +11,11 @@
 #-----------------------------------------------------------------------------
 
 import numpy as np
-from yt.fields.api import add_field
 from yt.fields.derived_field import ValidateSpatial
-<<<<<<< HEAD
+from yt.utilities.on_demand_imports import _astropy
 from yt.funcs import mylog, get_image_suffix
 from yt.visualization._mpl_imports import FigureCanvasAgg
 import os
-=======
-from yt.funcs import mylog
-from yt.utilities.on_demand_imports import _astropy
->>>>>>> f1074a39
 
 def _make_counts(emin, emax):
     def _counts(field, data):
@@ -63,11 +58,10 @@
         cfunc = _make_counts(emin, emax)
         fname = "counts_%s-%s" % (emin, emax)
         mylog.info("Creating counts field %s." % fname)
-<<<<<<< HEAD
-        add_field(("gas",fname), function=cfunc,
-                  units="counts/pixel",
-                  validators = [ValidateSpatial()],
-                  display_name="Counts (%s-%s keV)" % (emin, emax))
+        ds.add_field((ftype,fname), function=cfunc,
+                     units="counts/pixel",
+                     validators = [ValidateSpatial()],
+                     display_name="Counts (%s-%s keV)" % (emin, emax))
 
 def ds9_region(ds, reg, obj=None):
     import pyregion
@@ -84,8 +78,7 @@
         ret = data["zeros"].copy()
         ret[new_mask] = 1.
         return ret
-    ds.index
-    ds.field_info.add_field(("gas",reg_name), function=_reg_field)
+    ds.add_field(("gas",reg_name), function=_reg_field)
     if obj is None:
         obj = ds.all_data()
     return obj.cut_region(["obj['%s'] > 0" % (reg_name)])
@@ -181,10 +174,4 @@
         if mpl_kwargs is None:
             mpl_kwargs = {}
         mpl_kwargs["bbox_inches"] = "tight"
-        self.pw.save(name=name, mpl_kwargs=mpl_kwargs)
-=======
-        ds.add_field((ftype,fname), function=cfunc,
-                     units="counts/pixel",
-                     validators = [ValidateSpatial()],
-                     display_name="Counts (%s-%s keV)" % (emin, emax))
->>>>>>> f1074a39
+        self.pw.save(name=name, mpl_kwargs=mpl_kwargs)