--- conflicted
+++ resolved
@@ -430,11 +430,8 @@
             self.max_level = self.force_max_level
         self.hubble_time = 1.0/(self.hubble_constant*100/3.08568025e19)
         self.current_time = b2t(self.parameters['t']) * sec_per_Gyr
-<<<<<<< HEAD
+        self.gamma = self.parameters["gamma"]
         mylog.info("Max level is %02i", self.max_level)
-=======
-        self.gamma = self.parameters["gamma"]
->>>>>>> e2d1125e
 
     @classmethod
     def _is_valid(self, *args, **kwargs):
