--- conflicted
+++ resolved
@@ -666,18 +666,11 @@
             # Add on the 1e5 to get to cm/s
             self.conversion_factors["%s-velocity" % ax] = self.v0/aexpn
         seconds = self.t0
-<<<<<<< HEAD
-        self.time_units['years'] = seconds / (365*3600*24.0)
-        self.time_units['days']  = seconds / (3600*24.0)
-        self.time_units['Myr'] = self.time_units['years'] / 1.0e6
-        self.time_units['Gyr']  = self.time_units['years'] / 1.0e9
-=======
         self.time_units['Gyr']   = 1.0/(1.0e9*365*3600*24.0)
         self.time_units['Myr']   = 1.0/(1.0e6*365*3600*24.0)
         self.time_units['years'] = 1.0/(365*3600*24.0)
         self.time_units['days']  = 1.0 / (3600*24.0)
 
->>>>>>> ada0c606
 
         #we were already in seconds, go back in to code units
         #self.current_time /= self.t0 
