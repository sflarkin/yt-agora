--- conflicted
+++ resolved
@@ -171,11 +171,7 @@
         # as well as the referring data source
         yield YTDataChunk(dobj, "all", oobjs, None)
 
-<<<<<<< HEAD
-    def _chunk_spatial(self, dobj, ngz, sort = None):
-=======
     def _chunk_spatial(self, dobj, ngz, sort = None, preload_fields = None):
->>>>>>> 1715d2b4
         sobjs = getattr(dobj._current_chunk, "objs", dobj._chunk_info)
         for i,og in enumerate(sobjs):
             if ngz > 0:
