--- conflicted
+++ resolved
@@ -37,127 +37,6 @@
 class IOHandlerART(BaseIOHandler):
     _data_style = "art"
 
-<<<<<<< HEAD
-    def __init__(self, filename, nhydro_vars, level_info, level_offsets,
-                 *args, **kwargs):
-        BaseIOHandler.__init__(self, *args, **kwargs)
-        self.filename = filename
-        self.nhydro_vars = nhydro_vars
-        self.level_info = level_info
-        self.level_offsets = level_offsets
-        self.level_data = {}
-
-    def preload_level(self, level,field=None):
-        """ Reads in the full ART tree. From the ART source:
-            iOctLv :    >0   - level of an oct
-            iOctPr :         - parent of an oct
-            iOctCh :    >0   - pointer to an oct of children
-                        0   - there are no children; the cell is a leaf
-            iOctNb :    >0   - pointers to neighbouring cells 
-            iOctPs :         - coordinates of Oct centers
-            
-            iOctLL1:         - doubly linked list of octs
-            iOctLL2:         - doubly linked list of octs
-            
-            tl - current  time moment for level L
-            tlold - previous time moment for level L
-            dtl - dtime0/2**iTimeBin
-            dtlold -  previous time step for level L
-            iSO - sweep order
-            
-            hvar(1,*) - gas density 
-            hvar(2,*) - gas energy 
-            hvar(3,*) - x-momentum 
-            hvar(4,*) - y-momentum
-            hvar(5,*) - z-momentum
-            hvar(6,*) - pressure
-            hvar(7,*) - Gamma
-            hvar(8,*) - internal energy 
-
-            var (1,*) - total density 
-            var (2,*) - potential (new)
-            var (3,*) - potential (old)
-            
-            
-            
-        """
-        
-        if level in self.level_data: return
-        if level == 0:
-            self.preload_root_level()
-            return
-        f = open(self.filename, 'rb')
-        f.seek(self.level_offsets[level])
-        ncells = 8*self.level_info[level]
-        nvals = ncells * (self.nhydro_vars + 6) # 2 vars, 2 pads
-        arr = np.fromfile(f, dtype='>f', count=nvals)
-        arr = arr.reshape((self.nhydro_vars+6, ncells), order="F")
-        assert np.all(arr[0,:]==arr[-1,:]) #pads must be equal
-        arr = arr[3:-1,:] #skip beginning pad, idc, iOctCh, + ending pad
-        if field==None:
-            self.level_data[level] = arr.astype('float32')
-        else:
-            self.level_data[level] = arr.astype('float32')
-        del arr
-
-    def preload_root_level(self):
-        f = open(self.filename, 'rb')
-        f.seek(self.level_offsets[0] + 4) # Ditch the header
-        ncells = self.level_info[0]
-        nhvals = ncells * (self.nhydro_vars) # 0 vars, 0 pads
-        hvar = np.fromfile(f, dtype='>f', count=nhvals).astype("float32")
-        hvar = hvar.reshape((self.nhydro_vars, ncells), order="F")
-        np.fromfile(f,dtype='>i',count=2) #throw away the pads
-        nvars = ncells * (2) # 0 vars, 0 pads
-        var = np.fromfile(f, dtype='>f', count=nvars).astype("float32")
-        var = var.reshape((2, ncells), order="F")
-        arr = np.concatenate((hvar,var))
-        self.level_data[0] = arr
-
-    def clear_level(self, level):
-        self.level_data.pop(level, None)
-
-    def _read_particle_field(self, grid, field):
-        dat = getattr(grid,field,None)
-        if dat is not None: 
-            return dat
-        starfield = field.replace('star','particle')
-        dat = getattr(grid,starfield,None)
-        if dat is not None:
-            psi = grid.pf.particle_star_index
-            idx = grid.particle_type==psi
-            return dat[idx]
-        raise KeyError
-        
-    def _read_data(self, grid, field):
-        if field in particle_fields:
-            return self._read_particle_field(grid, field)
-        pf = grid.pf
-        field_id = grid.pf.h.field_list.index(field)
-        if grid.Level == 0: # We only have one root grid
-            self.preload_level(0)
-            tr = self.level_data[0][field_id,:].reshape(
-                    pf.domain_dimensions, order="F").copy()
-            return tr.swapaxes(0, 2).astype("float64")
-        tr = np.zeros(grid.ActiveDimensions, dtype='float32')
-        grids = [grid]
-        l_delta = 0
-        filled = np.zeros(grid.ActiveDimensions, dtype='uint8')
-        to_fill = grid.ActiveDimensions.prod()
-        while to_fill > 0 and len(grids) > 0:
-            next_grids = []
-            for g in grids:
-                self.preload_level(g.Level,field=field_id)
-                #print "Filling %s from %s (%s)" % (grid, g, g.Level)
-                to_fill -= au.read_art_grid(field_id, 
-                        grid.get_global_startindex(), grid.ActiveDimensions,
-                        tr, filled, self.level_data[g.Level],
-                        g.Level, 2**l_delta, g.locations)
-                next_grids += g.Parent
-            grids = next_grids
-            l_delta += 1
-        return tr.astype("float64")
-=======
     def _read_fluid_selection(self, chunks, selector, fields, size):
         # Chunks in this case will have affiliated domain subset objects
         # Each domain subset will contain a hydro_offset array, which gives
@@ -212,7 +91,6 @@
                     tr[field] = fpu.read_vector(f, 'd')[mask]
         return tr
 
->>>>>>> 9b267c9a
 
 def _count_art_octs(f, offset, 
                    MinLev, MaxLevelNow):
