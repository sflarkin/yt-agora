--- conflicted
+++ resolved
@@ -16,8 +16,14 @@
 from yt.fields.field_info_container import \
     FieldInfoContainer, \
     FieldInfo, \
+    ValidateParameter, \
+    ValidateDataField, \
+    ValidateProperty, \
+    ValidateSpatial, \
+    ValidateGridType, \
     NullFunc, \
     TranslationFunc
+import yt.fields.universal_fields
 
 log_translation_dict = {"Density": "density",
                         "Pressure": "pressure"}
@@ -25,7 +31,7 @@
 translation_dict = {"x-velocity": "velocity_x",
                     "y-velocity": "velocity_y",
                     "z-velocity": "velocity_z"}
-
+                    
 # translation_dict = {"mag_field_x": "cell_centered_B_x ",
 #                     "mag_field_y": "cell_centered_B_y ",
 #                     "mag_field_z": "cell_centered_B_z "}
@@ -36,35 +42,6 @@
 KnownGDFFields = FieldInfoContainer()
 add_gdf_field = KnownGDFFields.add_field
 
-<<<<<<< HEAD
-add_gdf_field("density", function=NullFunc, take_log=True,
-              units=r"\rm{g}/\rm{cm}^3",
-              projected_units=r"\rm{g}/\rm{cm}^2")
-
-add_gdf_field("specific_energy", function=NullFunc, take_log=True,
-              units=r"\rm{erg}/\rm{g}")
-
-add_gdf_field("pressure", function=NullFunc, take_log=True,
-              units=r"\rm{erg}/\rm{g}")
-
-add_gdf_field("velocity_x", function=NullFunc, take_log=False,
-              units=r"\rm{cm}/\rm{s}")
-
-add_gdf_field("velocity_y", function=NullFunc, take_log=False,
-              units=r"\rm{cm}/\rm{s}")
-
-add_gdf_field("velocity_z", function=NullFunc, take_log=False,
-              units=r"\rm{cm}/\rm{s}")
-
-add_gdf_field("mag_field_x", function=NullFunc, take_log=False,
-              units=r"\rm{cm}/\rm{s}")
-
-add_gdf_field("mag_field_y", function=NullFunc, take_log=False,
-              units=r"\rm{cm}/\rm{s}")
-
-add_gdf_field("mag_field_z", function=NullFunc, take_log=False,
-              units=r"\rm{cm}/\rm{s}")
-=======
 add_gdf_field("density", function=NullFunc, take_log=True, units="g/cm**3")
 
 add_gdf_field("specific_energy", function=NullFunc, take_log=True,
@@ -90,14 +67,13 @@
 
 add_gdf_field("mag_field_z", function=NullFunc, take_log=False,
           units="cm / s")
->>>>>>> 8f608605
 
-for f, v in log_translation_dict.items():
+for f,v in log_translation_dict.items():
     add_field(f, TranslationFunc(v), take_log=True,
               units=KnownGDFFields[v].get_units(),
               projected_units=KnownGDFFields[v].get_projected_units())
 
-for f, v in translation_dict.items():
+for f,v in translation_dict.items():
     add_field(f, TranslationFunc(v), take_log=False,
               units=KnownGDFFields[v].get_units(),
               projected_units=KnownGDFFields[v].get_projected_units())