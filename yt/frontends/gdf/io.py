"""
The data-file handling functions



"""

#-----------------------------------------------------------------------------
# Copyright (c) 2013, yt Development Team.
#
# Distributed under the terms of the Modified BSD License.
#
# The full license is in the file COPYING.txt, distributed with this software.
#-----------------------------------------------------------------------------
<<<<<<< HEAD
=======

import numpy as np
from yt.funcs import \
    mylog
>>>>>>> 3eb95092
from yt.utilities.io_handler import \
    BaseIOHandler


def field_dname(grid_id, field_name):
    return "/data/grid_%010i/%s" % (grid_id, field_name)


# TODO all particle bits were removed
class IOHandlerGDFHDF5(BaseIOHandler):
    _data_style = "grid_data_format"
    _offset_string = 'data:offsets=0'
    _data_string = 'data:datatype=0'

    def __init__(self, pf, *args, **kwargs):
        # TODO check if _num_per_stride is needed
        self._num_per_stride = kwargs.pop("num_per_stride", 1000000)
        BaseIOHandler.__init__(self, *args, **kwargs)
        self.pf = pf
        self._handle = pf._handle


    def _read_data_set(self, grid, field):
        if self.pf.field_ordering == 1:
            data = self._handle[field_dname(grid.id, field)][:].swapaxes(0, 2)
        else:
            data = self._handle[field_dname(grid.id, field)][:, :, :]
        return data.astype("float64")

    def _read_data_slice(self, grid, field, axis, coord):
        slc = [slice(None), slice(None), slice(None)]
        slc[axis] = slice(coord, coord + 1)
        if self.pf.field_ordering == 1:
            data = self._handle[field_dname(grid.id, field)][:].swapaxes(0, 2)[slc]
        else:
            data = self._handle[field_dname(grid.id, field)][slc]
        return data.astype("float64")

    def _read_fluid_selection(self, chunks, selector, fields, size):
        chunks = list(chunks)
        if any((ftype != "gas" for ftype, fname in fields)):
            raise NotImplementedError
        fhandle = self._handle
        rv = {}
        for field in fields:
            ftype, fname = field
            rv[field] = np.empty(
                size, dtype=fhandle[field_dname(0, fname)].dtype)
        ngrids = sum(len(chunk.objs) for chunk in chunks)
        mylog.debug("Reading %s cells of %s fields in %s blocks",
                    size, [fname for ftype, fname in fields], ngrids)
        for field in fields:
            ftype, fname = field
            ind = 0
            for chunk in chunks:
                for grid in chunk.objs:
                    data = fhandle[field_dname(grid.id, fname)][:]
                    if self.pf.field_ordering == 1:
                        data = data.swapaxes(0, 2)
                    ind += g.select(selector, data, rv[field], ind) # caches
        return rv<|MERGE_RESOLUTION|>--- conflicted
+++ resolved
@@ -12,13 +12,10 @@
 #
 # The full license is in the file COPYING.txt, distributed with this software.
 #-----------------------------------------------------------------------------
-<<<<<<< HEAD
-=======
 
 import numpy as np
 from yt.funcs import \
     mylog
->>>>>>> 3eb95092
 from yt.utilities.io_handler import \
     BaseIOHandler
 
