"""
Data structures for Chombo.

Author: Matthew Turk <matthewturk@gmail.com>
Author: J. S. Oishi <jsoishi@gmail.com>
Affiliation: KIPAC/SLAC/Stanford
Homepage: http://yt-project.org/
License:
  Copyright (C) 2008-2011 Matthew Turk, J. S. Oishi.  All Rights Reserved.

  This file is part of yt.

  yt is free software; you can redistribute it and/or modify
  it under the terms of the GNU General Public License as published by
  the Free Software Foundation; either version 3 of the License, or
  (at your option) any later version.

  This program is distributed in the hope that it will be useful,
  but WITHOUT ANY WARRANTY; without even the implied warranty of
  MERCHANTABILITY or FITNESS FOR A PARTICULAR PURPOSE.  See the
  GNU General Public License for more details.

  You should have received a copy of the GNU General Public License
  along with this program.  If not, see <http://www.gnu.org/licenses/>.
"""

import h5py
import numpy as na
import weakref
from yt.funcs import *
from yt.data_objects.grid_patch import \
           AMRGridPatch
from yt.data_objects.hierarchy import \
           AMRHierarchy
from yt.data_objects.static_output import \
           StaticOutput

from .fields import GDFFieldContainer
import pdb

class GDFGrid(AMRGridPatch):
    _id_offset = 0
    def __init__(self, id, hierarchy, level, start, dimensions):
        AMRGridPatch.__init__(self, id, filename = hierarchy.hierarchy_filename,
                              hierarchy = hierarchy)
        self.Parent = []
        self.Children = []
        self.Level = level
        self.start_index = start.copy()
        self.stop_index = self.start_index + dimensions
        self.ActiveDimensions = dimensions.copy()

    def _setup_dx(self):
        # So first we figure out what the index is.  We don't assume
        # that dx=dy=dz , at least here.  We probably do elsewhere.
        id = self.id - self._id_offset
        if len(self.Parent) > 0:
            self.dds = self.Parent[0].dds / self.pf.refine_by
        else:
            LE, RE = self.hierarchy.grid_left_edge[id,:], \
                     self.hierarchy.grid_right_edge[id,:]
            self.dds = na.array((RE-LE)/self.ActiveDimensions)
        if self.pf.dimensionality < 2: self.dds[1] = 1.0
        if self.pf.dimensionality < 3: self.dds[2] = 1.0
<<<<<<< HEAD
        # pdb.set_trace()
        self.data['dx'], self.data['dy'], self.data['dz'] = self.dds
=======
        self.field_data['dx'], self.field_data['dy'], self.field_data['dz'] = self.dds
>>>>>>> 6c905798

class GDFHierarchy(AMRHierarchy):

    grid = GDFGrid
    
    def __init__(self, pf, data_style='grid_data_format'):
        self.parameter_file = weakref.proxy(pf)
        self.data_style = data_style
        # for now, the hierarchy file is the parameter file!
        self.hierarchy_filename = self.parameter_file.parameter_filename
        self.directory = os.path.dirname(self.hierarchy_filename)
        self._fhandle = h5py.File(self.hierarchy_filename)
        AMRHierarchy.__init__(self,pf,data_style)

        self._fhandle.close()

    def _initialize_data_storage(self):
        pass

    def _detect_fields(self):
        self.field_list = self._fhandle['field_types'].keys()
    
    def _setup_classes(self):
        dd = self._get_data_reader_dict()
        AMRHierarchy._setup_classes(self, dd)
        self.object_types.sort()

    def _count_grids(self):
        self.num_grids = self._fhandle['/grid_parent_id'].shape[0]
        
    def _parse_hierarchy(self):
        f = self._fhandle 
        
        # this relies on the first Group in the H5 file being
        # 'Chombo_global'
        levels = f.listnames()[1:]
        dxs=[]
        self.grids = []
<<<<<<< HEAD
        for i, grid in enumerate(f['data'].keys()):
            self.grids.append(self.grid(i, self, f['grid_level'][i],
                                        f['grid_left_index'][i],
                                        f['grid_dimensions'][i]))
            self.grids[-1]._level_id = f['grid_level'][i]

            dx = (self.parameter_file.domain_right_edge-
                  self.parameter_file.domain_left_edge)/self.parameter_file.domain_dimensions
            dx = dx/self.parameter_file.refine_by**(f['grid_level'][i])
            dxs.append(dx)
        dx = na.array(dxs)
        self.grid_left_edge = self.parameter_file.domain_left_edge + dx*f['grid_left_index'][:]
        self.grid_dimensions = f['grid_dimensions'][:]
        self.grid_right_edge = self.grid_left_edge + dx*self.grid_dimensions
        self.grid_particle_count = f['grid_particle_count'][:]
        self.grids = na.array(self.grids, dtype='object')
        # pdb.set_trace()
=======
        i = 0
        for lev in levels:
            level_number = int(re.match('level_(\d+)',lev).groups()[0])
            boxes = f[lev]['boxes'].value
            dx = f[lev].attrs['dx']
            for level_id, box in enumerate(boxes):
                si = na.array([box['lo_%s' % ax] for ax in 'ijk'])
                ei = na.array([box['hi_%s' % ax] for ax in 'ijk'])
                pg = self.grid(len(self.grids),self,level=level_number,
                               start = si, stop = ei)
                self.grids.append(pg)
                self.grids[-1]._level_id = level_id
                self.grid_left_edge[i] = dx*si.astype(self.float_type)
                self.grid_right_edge[i] = dx*(ei.astype(self.float_type) + 1)
                self.grid_particle_count[i] = 0
                self.grid_dimensions[i] = ei - si + 1
                i += 1
        temp_grids = na.empty(len(grids), dtype='object')
        for gi, g in enumerate(self.grids): temp_grids[gi] = g
        self.grids = temp_grids
>>>>>>> 6c905798

    def _populate_grid_objects(self):
        for g in self.grids:
            g._prepare_grid()
            g._setup_dx()

        for g in self.grids:
            g.Children = self._get_grid_children(g)
            for g1 in g.Children:
                g1.Parent.append(g)
        self.max_level = self.grid_levels.max()

    def _setup_unknown_fields(self):
        pass

    def _setup_derived_fields(self):
        self.derived_field_list = []

    def _get_grid_children(self, grid):
        mask = na.zeros(self.num_grids, dtype='bool')
        grids, grid_ind = self.get_box_grids(grid.LeftEdge, grid.RightEdge)
        mask[grid_ind] = True
        return [g for g in self.grids[mask] if g.Level == grid.Level + 1]

class GDFStaticOutput(StaticOutput):
    _hierarchy_class = GDFHierarchy
    _fieldinfo_class = GDFFieldContainer
    
    def __init__(self, filename, data_style='grid_data_format',
                 storage_filename = None):
        StaticOutput.__init__(self, filename, data_style)
        self.storage_filename = storage_filename
        self.filename = filename
        self.field_info = self._fieldinfo_class()        
        
    def _set_units(self):
        """
        Generates the conversion to various physical _units based on the parameter file
        """
        self.units = {}
        self.time_units = {}
        if len(self.parameters) == 0:
            self._parse_parameter_file()
        self.time_units['1'] = 1
        self.units['1'] = 1.0
        self.units['cm'] = 1.0
        self.units['unitary'] = 1.0 / (self.domain_right_edge - self.domain_left_edge).max()
        seconds = 1
        self.time_units['years'] = seconds / (365*3600*24.0)
        self.time_units['days']  = seconds / (3600*24.0)
        # This should be improved.
        self._handle = h5py.File(self.parameter_filename, "r")
        for field_name in self._handle["/field_types"]:
            self.units[field_name] = self._handle["/field_types/%s" % field_name].attrs['field_to_cgs']
        del self._handle
        
    def _parse_parameter_file(self):
        self._handle = h5py.File(self.parameter_filename, "r")
        sp = self._handle["/simulation_parameters"].attrs
        self.domain_left_edge = sp["domain_left_edge"][:]
        self.domain_right_edge = sp["domain_right_edge"][:]
        self.domain_dimensions = sp["domain_dimensions"][:]
        self.refine_by = sp["refine_by"]
        self.dimensionality = sp["dimensionality"]
        self.current_time = sp["current_time"]
        self.unique_identifier = sp["unique_identifier"]
        self.cosmological_simulation = sp["cosmological_simulation"]
        if sp["num_ghost_zones"] != 0: raise RuntimeError
        self.num_ghost_zones = sp["num_ghost_zones"]
        self.field_ordering = sp["field_ordering"]
        self.boundary_conditions = sp["boundary_conditions"][:]
        if self.cosmological_simulation:
            self.current_redshift = sp["current_redshift"]
            self.omega_lambda = sp["omega_lambda"]
            self.omega_matter = sp["omega_matter"]
            self.hubble_constant = sp["hubble_constant"]
        else:
            self.current_redshift = self.omega_lambda = self.omega_matter = \
                self.hubble_constant = self.cosmological_simulation = 0.0
        self.parameters["HydroMethod"] = 0 # Hardcode for now until field staggering is supported.
        
        del self._handle
            
    @classmethod
    def _is_valid(self, *args, **kwargs):
        try:
            fileh = h5py.File(args[0],'r')
            if "gridded_data_format" in fileh:
                return True
        except:
            pass
        return False

    def __repr__(self):
        return self.basename.rsplit(".", 1)[0]
        <|MERGE_RESOLUTION|>--- conflicted
+++ resolved
@@ -62,12 +62,7 @@
             self.dds = na.array((RE-LE)/self.ActiveDimensions)
         if self.pf.dimensionality < 2: self.dds[1] = 1.0
         if self.pf.dimensionality < 3: self.dds[2] = 1.0
-<<<<<<< HEAD
-        # pdb.set_trace()
-        self.data['dx'], self.data['dy'], self.data['dz'] = self.dds
-=======
         self.field_data['dx'], self.field_data['dy'], self.field_data['dz'] = self.dds
->>>>>>> 6c905798
 
 class GDFHierarchy(AMRHierarchy):
 
@@ -106,7 +101,6 @@
         levels = f.listnames()[1:]
         dxs=[]
         self.grids = []
-<<<<<<< HEAD
         for i, grid in enumerate(f['data'].keys()):
             self.grids.append(self.grid(i, self, f['grid_level'][i],
                                         f['grid_left_index'][i],
@@ -123,29 +117,6 @@
         self.grid_right_edge = self.grid_left_edge + dx*self.grid_dimensions
         self.grid_particle_count = f['grid_particle_count'][:]
         self.grids = na.array(self.grids, dtype='object')
-        # pdb.set_trace()
-=======
-        i = 0
-        for lev in levels:
-            level_number = int(re.match('level_(\d+)',lev).groups()[0])
-            boxes = f[lev]['boxes'].value
-            dx = f[lev].attrs['dx']
-            for level_id, box in enumerate(boxes):
-                si = na.array([box['lo_%s' % ax] for ax in 'ijk'])
-                ei = na.array([box['hi_%s' % ax] for ax in 'ijk'])
-                pg = self.grid(len(self.grids),self,level=level_number,
-                               start = si, stop = ei)
-                self.grids.append(pg)
-                self.grids[-1]._level_id = level_id
-                self.grid_left_edge[i] = dx*si.astype(self.float_type)
-                self.grid_right_edge[i] = dx*(ei.astype(self.float_type) + 1)
-                self.grid_particle_count[i] = 0
-                self.grid_dimensions[i] = ei - si + 1
-                i += 1
-        temp_grids = na.empty(len(grids), dtype='object')
-        for gi, g in enumerate(self.grids): temp_grids[gi] = g
-        self.grids = temp_grids
->>>>>>> 6c905798
 
     def _populate_grid_objects(self):
         for g in self.grids:
