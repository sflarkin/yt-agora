"""
Data structures for GDF.



"""

#-----------------------------------------------------------------------------
# Copyright (c) 2013, yt Development Team.
#
# Distributed under the terms of the Modified BSD License.
#
# The full license is in the file COPYING.txt, distributed with this software.
#-----------------------------------------------------------------------------

import h5py
import types
import numpy as np
import weakref
import os
from yt.funcs import \
    just_one, ensure_tuple
from yt.data_objects.grid_patch import \
    AMRGridPatch
from yt.geometry.grid_geometry_handler import \
    GridIndex
from yt.data_objects.static_output import \
    Dataset
from yt.utilities.exceptions import \
    YTGDFUnknownGeometry
from yt.utilities.lib.misc_utilities import \
    get_box_grids_level
from .fields import GDFFieldInfo


GEOMETRY_TRANS = {
    0: "cartesian",
    1: "polar",
    2: "cylindrical",
    3: "spherical",
}


class GDFGrid(AMRGridPatch):
    _id_offset = 0

    def __init__(self, id, index, level, start, dimensions):
        AMRGridPatch.__init__(self, id, filename=index.index_filename,
                              index=index)
        self.Parent = []
        self.Children = []
        self.Level = level
        self.start_index = start.copy()
        self.stop_index = self.start_index + dimensions
        self.ActiveDimensions = dimensions.copy()

    def _setup_dx(self):
        # So first we figure out what the index is.  We don't assume
        # that dx=dy=dz , at least here.  We probably do elsewhere.
        id = self.id - self._id_offset
        if len(self.Parent) > 0:
            self.dds = self.Parent[0].dds / self.ds.refine_by
        else:
            LE, RE = self.index.grid_left_edge[id, :], \
                self.index.grid_right_edge[id, :]
            self.dds = np.array((RE - LE) / self.ActiveDimensions)
        if self.ds.data_software != "piernik":
            if self.ds.dimensionality < 2:
                self.dds[1] = 1.0
            if self.ds.dimensionality < 3:
                self.dds[2] = 1.0
        self.field_data['dx'], self.field_data['dy'], self.field_data['dz'] = \
            self.dds
        self.dds = self.ds.arr(self.dds, "code_length")


class GDFHierarchy(GridIndex):

    grid = GDFGrid

    def __init__(self, ds, dataset_type='grid_data_format'):
        self.dataset = weakref.proxy(ds)
        self.index_filename = self.dataset.parameter_filename
        h5f = h5py.File(self.index_filename, 'r')
        self.dataset_type = dataset_type
        GridIndex.__init__(self, ds, dataset_type)
        self.max_level = 10  # FIXME
        self.directory = os.path.dirname(self.index_filename)
        h5f.close()

    def _detect_output_fields(self):
        h5f = h5py.File(self.index_filename, 'r')
        self.field_list = [("gdf", str(f)) for f in h5f['field_types'].keys()]
        h5f.close()

    def _count_grids(self):
        h5f = h5py.File(self.index_filename, 'r')
        self.num_grids = h5f['/grid_parent_id'].shape[0]
        h5f.close()

    def _parse_index(self):
        h5f = h5py.File(self.index_filename, 'r')
        dxs = []
        self.grids = np.empty(self.num_grids, dtype='object')
        levels = (h5f['grid_level'][:]).copy()
        glis = (h5f['grid_left_index'][:]).copy()
        gdims = (h5f['grid_dimensions'][:]).copy()
        active_dims = ~((np.max(gdims, axis=0) == 1) &
                        (self.dataset.domain_dimensions == 1))

        for i in range(levels.shape[0]):
            self.grids[i] = self.grid(i, self, levels[i],
                                      glis[i],
                                      gdims[i])
            self.grids[i]._level_id = levels[i]

            dx = (self.dataset.domain_right_edge -
                  self.dataset.domain_left_edge) / \
                self.dataset.domain_dimensions
            dx[active_dims] /= self.dataset.refine_by ** levels[i]
            dxs.append(dx.in_units("code_length"))
        dx = self.dataset.arr(dxs, input_units="code_length")
        self.grid_left_edge = self.dataset.domain_left_edge + dx * glis
        self.grid_dimensions = gdims.astype("int32")
        self.grid_right_edge = self.grid_left_edge + dx * self.grid_dimensions
        self.grid_particle_count = h5f['grid_particle_count'][:]
        del levels, glis, gdims
        h5f.close()

    def _populate_grid_objects(self):
        mask = np.empty(self.grids.size, dtype='int32')
        for gi, g in enumerate(self.grids):
            g._prepare_grid()
            g._setup_dx()

        for gi, g in enumerate(self.grids):
            g.Children = self._get_grid_children(g)
            for g1 in g.Children:
                g1.Parent.append(g)
            get_box_grids_level(self.grid_left_edge[gi, :],
                                self.grid_right_edge[gi, :],
                                self.grid_levels[gi],
                                self.grid_left_edge, self.grid_right_edge,
                                self.grid_levels, mask)
            m = mask.astype("bool")
            m[gi] = False
            siblings = self.grids[gi:][m[gi:]]
            if len(siblings) > 0:
                g.OverlappingSiblings = siblings.tolist()
        self.max_level = self.grid_levels.max()

    def _get_box_grids(self, left_edge, right_edge):
        """
        Gets back all the grids between a left edge and right edge
        """
        eps = np.finfo(np.float64).eps
        grid_i = np.where(
            np.all((self.grid_right_edge - left_edge) > eps, axis=1) &
            np.all((right_edge - self.grid_left_edge) > eps, axis=1))

        return self.grids[grid_i], grid_i

    def _get_grid_children(self, grid):
        mask = np.zeros(self.num_grids, dtype='bool')
        grids, grid_ind = self._get_box_grids(grid.LeftEdge, grid.RightEdge)
        mask[grid_ind] = True
        return [g for g in self.grids[mask] if g.Level == grid.Level + 1]


class GDFDataset(Dataset):
    _index_class = GDFHierarchy
    _field_info_class = GDFFieldInfo

    def __init__(self, filename, dataset_type='grid_data_format',
<<<<<<< HEAD
                 storage_filename=None, geometry=None):
=======
                 storage_filename=None, geometry='cartesian',
                 units_override=None):
>>>>>>> 9eff489b
        self.geometry = geometry
        self.fluid_types += ("gdf",)
        Dataset.__init__(self, filename, dataset_type, units_override=units_override)
        self.storage_filename = storage_filename
        self.filename = filename

    def _set_code_unit_attributes(self):
        """
        Generates the conversion to various physical _units
        based on the parameter file
        """

        # This should be improved.
        h5f = h5py.File(self.parameter_filename, "r")
        for field_name in h5f["/field_types"]:
            current_field = h5f["/field_types/%s" % field_name]
            if 'field_to_cgs' in current_field.attrs:
                field_conv = current_field.attrs['field_to_cgs']
                self.field_units[field_name] = just_one(field_conv)
            elif 'field_units' in current_field.attrs:
                field_units = current_field.attrs['field_units']
                if isinstance(field_units, types.StringTypes):
                    current_field_units = current_field.attrs['field_units']
                else:
                    current_field_units = \
                        just_one(current_field.attrs['field_units'])
                self.field_units[field_name] = current_field_units
            else:
                self.field_units[field_name] = ""

        if "dataset_units" in h5f:
            for unit_name in h5f["/dataset_units"]:
                current_unit = h5f["/dataset_units/%s" % unit_name]
                value = current_unit.value
                unit = current_unit.attrs["unit"]
                setattr(self, unit_name, self.quan(value, unit))
        else:
            self.length_unit = self.quan(1.0, "cm")
            self.mass_unit = self.quan(1.0, "g")
            self.time_unit = self.quan(1.0, "s")

        h5f.close()

    def _parse_parameter_file(self):
        self._handle = h5py.File(self.parameter_filename, "r")
        if 'data_software' in self._handle['gridded_data_format'].attrs:
            self.data_software = \
                self._handle['gridded_data_format'].attrs['data_software']
        else:
            self.data_software = "unknown"
        sp = self._handle["/simulation_parameters"].attrs
        if self.geometry is None:
            geometry = just_one(sp.get("geometry", 0))
            try:
                self.geometry = GEOMETRY_TRANS[geometry]
            except KeyError:
                raise YTGDFUnknownGeometry(geometry)
        self.parameters.update(sp)
        self.domain_left_edge = sp["domain_left_edge"][:]
        self.domain_right_edge = sp["domain_right_edge"][:]
        self.domain_dimensions = sp["domain_dimensions"][:]
        refine_by = sp["refine_by"]
        if refine_by is None:
            refine_by = 2
        self.refine_by = refine_by
        self.dimensionality = sp["dimensionality"]
        self.current_time = sp["current_time"]
        self.unique_identifier = sp["unique_identifier"]
        self.cosmological_simulation = sp["cosmological_simulation"]
        if sp["num_ghost_zones"] != 0:
            raise RuntimeError
        self.num_ghost_zones = sp["num_ghost_zones"]
        self.field_ordering = sp["field_ordering"]
        self.boundary_conditions = sp["boundary_conditions"][:]
        p = [bnd == 0 for bnd in self.boundary_conditions[::2]]
        self.periodicity = ensure_tuple(p)
        if self.cosmological_simulation:
            self.current_redshift = sp["current_redshift"]
            self.omega_lambda = sp["omega_lambda"]
            self.omega_matter = sp["omega_matter"]
            self.hubble_constant = sp["hubble_constant"]
        else:
            self.current_redshift = self.omega_lambda = self.omega_matter = \
                self.hubble_constant = self.cosmological_simulation = 0.0
        self.parameters['Time'] = 1.0  # Hardcode time conversion for now.
        # Hardcode for now until field staggering is supported.
        self.parameters["HydroMethod"] = 0
        self._handle.close()
        del self._handle

    @classmethod
    def _is_valid(self, *args, **kwargs):
        try:
            fileh = h5py.File(args[0], 'r')
            if "gridded_data_format" in fileh:
                fileh.close()
                return True
            fileh.close()
        except:
            pass
        return False

    def __repr__(self):
        return self.basename.rsplit(".", 1)[0]<|MERGE_RESOLUTION|>--- conflicted
+++ resolved
@@ -172,12 +172,8 @@
     _field_info_class = GDFFieldInfo
 
     def __init__(self, filename, dataset_type='grid_data_format',
-<<<<<<< HEAD
                  storage_filename=None, geometry=None):
-=======
-                 storage_filename=None, geometry='cartesian',
                  units_override=None):
->>>>>>> 9eff489b
         self.geometry = geometry
         self.fluid_types += ("gdf",)
         Dataset.__init__(self, filename, dataset_type, units_override=units_override)
