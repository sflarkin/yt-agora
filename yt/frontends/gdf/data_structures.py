"""
Data structures for GDF.



"""

#-----------------------------------------------------------------------------
# Copyright (c) 2013, yt Development Team.
#
# Distributed under the terms of the Modified BSD License.
#
# The full license is in the file COPYING.txt, distributed with this software.
#-----------------------------------------------------------------------------

import h5py
import types
import numpy as np
import weakref
import os
from yt.funcs import \
    just_one, ensure_tuple
from yt.data_objects.grid_patch import \
    AMRGridPatch
from yt.geometry.grid_geometry_handler import \
    GridIndex
from yt.data_objects.static_output import \
    Dataset
from yt.utilities.lib.misc_utilities import \
    get_box_grids_level
from yt.units.yt_array import \
    uconcatenate, YTArray

from .fields import GDFFieldInfo

class GDFGrid(AMRGridPatch):
    _id_offset = 0

    def __init__(self, id, index, level, start, dimensions):
        AMRGridPatch.__init__(self, id, filename=index.index_filename,
                              index=index)
        self.Parent = []
        self.Children = []
        self.Level = level
        self.start_index = start.copy()
        self.stop_index = self.start_index + dimensions
        self.ActiveDimensions = dimensions.copy()

    def _setup_dx(self):
        # So first we figure out what the index is.  We don't assume
        # that dx=dy=dz , at least here.  We probably do elsewhere.
        id = self.id - self._id_offset
        if len(self.Parent) > 0:
            self.dds = self.Parent[0].dds / self.ds.refine_by
        else:
<<<<<<< HEAD
            LE, RE = self.hierarchy.grid_left_edge[id,:], \
                     self.hierarchy.grid_right_edge[id,:]
            self.dds = np.array((RE-LE)/self.ActiveDimensions)
        if self.pf.data_software != "piernik":
            if self.pf.dimensionality < 2: self.dds[1] = 1.0
            if self.pf.dimensionality < 3: self.dds[2] = 1.0
        self.field_data['dx'], self.field_data['dy'], self.field_data['dz'] = self.dds

class GDFHierarchy(AMRHierarchy):
=======
            LE, RE = self.index.grid_left_edge[id, :], \
                self.index.grid_right_edge[id, :]
            self.dds = np.array((RE - LE) / self.ActiveDimensions)
        if self.ds.data_software != "piernik":
            if self.ds.dimensionality < 2:
                self.dds[1] = 1.0
            if self.ds.dimensionality < 3:
                self.dds[2] = 1.0
        self.field_data['dx'], self.field_data['dy'], self.field_data['dz'] = \
            self.dds
        self.dds = self.ds.arr(self.dds, "code_length")

class GDFHierarchy(GridIndex):
>>>>>>> e25207e4

    grid = GDFGrid

    def __init__(self, ds, dataset_type='grid_data_format'):
        self.dataset = weakref.proxy(ds)
        self.index_filename = self.dataset.parameter_filename
        h5f = h5py.File(self.index_filename, 'r')
        self.dataset_type = dataset_type
        GridIndex.__init__(self, ds, dataset_type)
        self.max_level = 10  # FIXME
        self.directory = os.path.dirname(self.index_filename)
        h5f.close()

    def _detect_output_fields(self):
        h5f = h5py.File(self.index_filename, 'r')
        self.field_list = [("gdf", str(f)) for f in h5f['field_types'].keys()]
        h5f.close()

    def _count_grids(self):
        h5f = h5py.File(self.index_filename, 'r')
        self.num_grids = h5f['/grid_parent_id'].shape[0]
        h5f.close()

    def _parse_index(self):
        h5f = h5py.File(self.index_filename, 'r')
        dxs = []
        self.grids = np.empty(self.num_grids, dtype='object')
        levels = (h5f['grid_level'][:]).copy()
        glis = (h5f['grid_left_index'][:]).copy()
        gdims = (h5f['grid_dimensions'][:]).copy()
        active_dims = ~((np.max(gdims, axis=0) == 1) &
                        (self.dataset.domain_dimensions == 1))

        for i in range(levels.shape[0]):
            self.grids[i] = self.grid(i, self, levels[i],
                                      glis[i],
                                      gdims[i])
            self.grids[i]._level_id = levels[i]

            dx = (self.dataset.domain_right_edge -
                  self.dataset.domain_left_edge) / \
                self.dataset.domain_dimensions
            dx[active_dims] /= self.dataset.refine_by ** levels[i]
            dxs.append(dx.in_units("code_length"))
        dx = self.dataset.arr(dxs, input_units="code_length")
        self.grid_left_edge = self.dataset.domain_left_edge + dx * glis
        self.grid_dimensions = gdims.astype("int32")
        self.grid_right_edge = self.grid_left_edge + dx * self.grid_dimensions
        self.grid_particle_count = h5f['grid_particle_count'][:]
        del levels, glis, gdims
        h5f.close()

    def _populate_grid_objects(self):
        mask = np.empty(self.grids.size, dtype='int32')
        for gi, g in enumerate(self.grids):
            g._prepare_grid()
            g._setup_dx()

        for gi, g in enumerate(self.grids):
            g.Children = self._get_grid_children(g)
            for g1 in g.Children:
                g1.Parent.append(g)
            get_box_grids_level(self.grid_left_edge[gi, :],
                                self.grid_right_edge[gi, :],
                                self.grid_levels[gi],
                                self.grid_left_edge, self.grid_right_edge,
                                self.grid_levels, mask)
            m = mask.astype("bool")
            m[gi] = False
            siblings = self.grids[gi:][m[gi:]]
            if len(siblings) > 0:
                g.OverlappingSiblings = siblings.tolist()
        self.max_level = self.grid_levels.max()

    def _get_box_grids(self, left_edge, right_edge):
        """
        Gets back all the grids between a left edge and right edge
        """
        eps = np.finfo(np.float64).eps
        grid_i = np.where(np.all((self.grid_right_edge - left_edge) > eps, axis=1) &
                          np.all((right_edge - self.grid_left_edge) > eps, axis=1))

        return self.grids[grid_i], grid_i

    def _get_grid_children(self, grid):
        mask = np.zeros(self.num_grids, dtype='bool')
        grids, grid_ind = self._get_box_grids(grid.LeftEdge, grid.RightEdge)
        mask[grid_ind] = True
        return [g for g in self.grids[mask] if g.Level == grid.Level + 1]


class GDFDataset(Dataset):
    _index_class = GDFHierarchy
    _field_info_class = GDFFieldInfo

    def __init__(self, filename, dataset_type='grid_data_format',
                 storage_filename=None, geometry = 'cartesian'):
        self.geometry = geometry
        self.fluid_types += ("gdf",)
        Dataset.__init__(self, filename, dataset_type)
        self.storage_filename = storage_filename
        self.filename = filename

    def _set_code_unit_attributes(self):
        """
        Generates the conversion to various physical _units
        based on the parameter file
        """

        # This should be improved.
        h5f = h5py.File(self.parameter_filename, "r")
        for field_name in h5f["/field_types"]:
            current_field = h5f["/field_types/%s" % field_name]
            if 'field_to_cgs' in current_field.attrs:
                field_conv = current_field.attrs['field_to_cgs']
                self.field_units[field_name] = just_one(field_conv)
            elif 'field_units' in current_field.attrs:
                field_units = current_field.attrs['field_units']
                if isinstance(field_units, types.StringTypes):
                    current_field_units = current_field.attrs['field_units']
                else:
                    current_field_units = \
                        just_one(current_field.attrs['field_units'])
                self.field_units[field_name] = current_field_units
            else:
<<<<<<< HEAD
                self.units[field_name] = 1.0
            if 'field_units' in current_field.attrs:
                if type(current_field.attrs['field_units']) == str:
                    current_fields_unit = current_field.attrs['field_units']
                else:
                    current_fields_unit = just_one(current_field.attrs['field_units'])
            else:
                current_fields_unit = ""
            self._fieldinfo_known.add_field(field_name, function=NullFunc, take_log=False,
                   units=current_fields_unit, projected_units="",
                   convert_function=_get_convert(field_name))
=======
                self.field_units[field_name] = ""

        if "dataset_units" in h5f:
            for unit_name in h5f["/dataset_units"]:
                current_unit = h5f["/dataset_units/%s" % unit_name]
                value = current_unit.value
                unit = current_unit.attrs["unit"]
                setattr(self, unit_name, self.quan(value,unit))
        else:
            self.length_unit = self.quan(1.0, "cm")
            self.mass_unit = self.quan(1.0, "g")
            self.time_unit = self.quan(1.0, "s")
>>>>>>> e25207e4

        h5f.close()

    def _parse_parameter_file(self):
        self._handle = h5py.File(self.parameter_filename, "r")
        if 'data_software' in self._handle['gridded_data_format'].attrs:
            self.data_software = \
                self._handle['gridded_data_format'].attrs['data_software']
        else:
            self.data_software = "unknown"
        sp = self._handle["/simulation_parameters"].attrs
        self.parameters.update(sp)
        self.domain_left_edge = sp["domain_left_edge"][:]
        self.domain_right_edge = sp["domain_right_edge"][:]
        self.domain_dimensions = sp["domain_dimensions"][:]
        refine_by = sp["refine_by"]
        if refine_by is None:
            refine_by = 2
        self.refine_by = refine_by
        self.dimensionality = sp["dimensionality"]
        self.current_time = sp["current_time"]
        self.unique_identifier = sp["unique_identifier"]
        self.cosmological_simulation = sp["cosmological_simulation"]
        if sp["num_ghost_zones"] != 0:
            raise RuntimeError
        self.num_ghost_zones = sp["num_ghost_zones"]
        self.field_ordering = sp["field_ordering"]
        self.boundary_conditions = sp["boundary_conditions"][:]
        p = [bnd == 0 for bnd in self.boundary_conditions[::2]]
        self.periodicity = ensure_tuple(p)
        if self.cosmological_simulation:
            self.current_redshift = sp["current_redshift"]
            self.omega_lambda = sp["omega_lambda"]
            self.omega_matter = sp["omega_matter"]
            self.hubble_constant = sp["hubble_constant"]
        else:
            self.current_redshift = self.omega_lambda = self.omega_matter = \
                self.hubble_constant = self.cosmological_simulation = 0.0
        self.parameters['Time'] = 1.0  # Hardcode time conversion for now.
        # Hardcode for now until field staggering is supported.
        self.parameters["HydroMethod"] = 0
        self._handle.close()
        del self._handle

    @classmethod
    def _is_valid(self, *args, **kwargs):
        try:
            fileh = h5py.File(args[0], 'r')
            if "gridded_data_format" in fileh:
                fileh.close()
                return True
            fileh.close()
        except:
            pass
        return False

    def __repr__(self):
        return self.basename.rsplit(".", 1)[0]<|MERGE_RESOLUTION|>--- conflicted
+++ resolved
@@ -53,17 +53,6 @@
         if len(self.Parent) > 0:
             self.dds = self.Parent[0].dds / self.ds.refine_by
         else:
-<<<<<<< HEAD
-            LE, RE = self.hierarchy.grid_left_edge[id,:], \
-                     self.hierarchy.grid_right_edge[id,:]
-            self.dds = np.array((RE-LE)/self.ActiveDimensions)
-        if self.pf.data_software != "piernik":
-            if self.pf.dimensionality < 2: self.dds[1] = 1.0
-            if self.pf.dimensionality < 3: self.dds[2] = 1.0
-        self.field_data['dx'], self.field_data['dy'], self.field_data['dz'] = self.dds
-
-class GDFHierarchy(AMRHierarchy):
-=======
             LE, RE = self.index.grid_left_edge[id, :], \
                 self.index.grid_right_edge[id, :]
             self.dds = np.array((RE - LE) / self.ActiveDimensions)
@@ -77,7 +66,6 @@
         self.dds = self.ds.arr(self.dds, "code_length")
 
 class GDFHierarchy(GridIndex):
->>>>>>> e25207e4
 
     grid = GDFGrid
 
@@ -203,19 +191,6 @@
                         just_one(current_field.attrs['field_units'])
                 self.field_units[field_name] = current_field_units
             else:
-<<<<<<< HEAD
-                self.units[field_name] = 1.0
-            if 'field_units' in current_field.attrs:
-                if type(current_field.attrs['field_units']) == str:
-                    current_fields_unit = current_field.attrs['field_units']
-                else:
-                    current_fields_unit = just_one(current_field.attrs['field_units'])
-            else:
-                current_fields_unit = ""
-            self._fieldinfo_known.add_field(field_name, function=NullFunc, take_log=False,
-                   units=current_fields_unit, projected_units="",
-                   convert_function=_get_convert(field_name))
-=======
                 self.field_units[field_name] = ""
 
         if "dataset_units" in h5f:
@@ -228,7 +203,6 @@
             self.length_unit = self.quan(1.0, "cm")
             self.mass_unit = self.quan(1.0, "g")
             self.time_unit = self.quan(1.0, "s")
->>>>>>> e25207e4
 
         h5f.close()
 
