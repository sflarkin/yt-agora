"""
Data structures for Chombo.

Author: Matthew Turk <matthewturk@gmail.com>
Author: J. S. Oishi <jsoishi@gmail.com>
Affiliation: KIPAC/SLAC/Stanford
Homepage: http://yt-project.org/
License:
  Copyright (C) 2008-2011 Matthew Turk, J. S. Oishi.  All Rights Reserved.

  This file is part of yt.

  yt is free software; you can redistribute it and/or modify
  it under the terms of the GNU General Public License as published by
  the Free Software Foundation; either version 3 of the License, or
  (at your option) any later version.

  This program is distributed in the hope that it will be useful,
  but WITHOUT ANY WARRANTY; without even the implied warranty of
  MERCHANTABILITY or FITNESS FOR A PARTICULAR PURPOSE.  See the
  GNU General Public License for more details.

  You should have received a copy of the GNU General Public License
  along with this program.  If not, see <http://www.gnu.org/licenses/>.
"""

import h5py
import numpy as na
import weakref
from yt.funcs import *
from yt.data_objects.grid_patch import \
           AMRGridPatch
from yt.data_objects.hierarchy import \
           AMRHierarchy
from yt.data_objects.static_output import \
           StaticOutput

from .fields import GDFFieldContainer
import pdb

class GDFGrid(AMRGridPatch):
    _id_offset = 0
    def __init__(self, id, hierarchy, level, start, dimensions):
        AMRGridPatch.__init__(self, id, filename = hierarchy.hierarchy_filename,
                              hierarchy = hierarchy)
        self.Parent = []
        self.Children = []
        self.Level = level
        self.start_index = start.copy()
        self.stop_index = self.start_index + dimensions
        self.ActiveDimensions = dimensions.copy()

    def _setup_dx(self):
        # So first we figure out what the index is.  We don't assume
        # that dx=dy=dz , at least here.  We probably do elsewhere.
        id = self.id - self._id_offset
        if len(self.Parent) > 0:
            self.dds = self.Parent[0].dds / self.pf.refine_by
        else:
            LE, RE = self.hierarchy.grid_left_edge[id,:], \
                     self.hierarchy.grid_right_edge[id,:]
            self.dds = na.array((RE-LE)/self.ActiveDimensions)
        if self.pf.dimensionality < 2: self.dds[1] = 1.0
        if self.pf.dimensionality < 3: self.dds[2] = 1.0
        # pdb.set_trace()
        self.data['dx'], self.data['dy'], self.data['dz'] = self.dds

class GDFHierarchy(AMRHierarchy):

    grid = GDFGrid
    
    def __init__(self, pf, data_style='grid_data_format'):
        self.parameter_file = weakref.proxy(pf)
        self.data_style = data_style
        # for now, the hierarchy file is the parameter file!
        self.hierarchy_filename = self.parameter_file.parameter_filename
        self.directory = os.path.dirname(self.hierarchy_filename)
        self._fhandle = h5py.File(self.hierarchy_filename)
        AMRHierarchy.__init__(self,pf,data_style)

        self._fhandle.close()

    def _initialize_data_storage(self):
        pass

    def _detect_fields(self):
        self.field_list = self._fhandle['field_types'].keys()
    
    def _setup_classes(self):
        dd = self._get_data_reader_dict()
        AMRHierarchy._setup_classes(self, dd)
        self.object_types.sort()

    def _count_grids(self):
        self.num_grids = self._fhandle['/grid_parent_id'].shape[0]
        
    def _parse_hierarchy(self):
        f = self._fhandle # shortcut
        
        # this relies on the first Group in the H5 file being
        # 'Chombo_global'
        levels = f.listnames()[1:]
        self.grids = []
<<<<<<< HEAD
        for i, grid in enumerate(f['data'].keys()):
            self.grids.append(self.grid(i, self, f['grid_level'][i],
                                        f['grid_left_index'][i],
                                        f['grid_dimensions'][i]))
            self.grids[-1]._level_id = f['grid_level'][i]

        dx = (self.parameter_file.domain_right_edge-
              self.parameter_file.domain_left_edge)/self.parameter_file.domain_dimensions
        dx = dx/self.parameter_file.refine_by**(f['grid_level'][:])

        self.grid_left_edge = self.parameter_file.domain_left_edge + dx*f['grid_left_index'][:]
        self.grid_dimensions = f['grid_dimensions'][:]
        self.grid_right_edge = self.grid_left_edge + dx*self.grid_dimensions
        self.grid_particle_count = f['grid_particle_count'][:]
        self.grids = na.array(self.grids, dtype='object')
        # pdb.set_trace()
=======
        i = 0
        for lev in levels:
            level_number = int(re.match('level_(\d+)',lev).groups()[0])
            boxes = f[lev]['boxes'].value
            dx = f[lev].attrs['dx']
            for level_id, box in enumerate(boxes):
                si = na.array([box['lo_%s' % ax] for ax in 'ijk'])
                ei = na.array([box['hi_%s' % ax] for ax in 'ijk'])
                pg = self.grid(len(self.grids),self,level=level_number,
                               start = si, stop = ei)
                self.grids.append(pg)
                self.grids[-1]._level_id = level_id
                self.grid_left_edge[i] = dx*si.astype(self.float_type)
                self.grid_right_edge[i] = dx*(ei.astype(self.float_type) + 1)
                self.grid_particle_count[i] = 0
                self.grid_dimensions[i] = ei - si + 1
                i += 1
        temp_grids = na.empty(len(grids), dtype='object')
        for gi, g in enumerate(self.grids): temp_grids[gi] = g
        self.grids = temp_grids
>>>>>>> 02ed990b

    def _populate_grid_objects(self):
        for g in self.grids:
            g._prepare_grid()
            g._setup_dx()

        for g in self.grids:
            g.Children = self._get_grid_children(g)
            for g1 in g.Children:
                g1.Parent.append(g)
        self.max_level = self.grid_levels.max()

    def _setup_unknown_fields(self):
        pass

    def _setup_derived_fields(self):
        self.derived_field_list = []

    def _get_grid_children(self, grid):
        mask = na.zeros(self.num_grids, dtype='bool')
        grids, grid_ind = self.get_box_grids(grid.LeftEdge, grid.RightEdge)
        mask[grid_ind] = True
        return [g for g in self.grids[mask] if g.Level == grid.Level + 1]

class GDFStaticOutput(StaticOutput):
    _hierarchy_class = GDFHierarchy
    _fieldinfo_class = GDFFieldContainer
    
    def __init__(self, filename, data_style='grid_data_format',
                 storage_filename = None):
        StaticOutput.__init__(self, filename, data_style)
        self.storage_filename = storage_filename
        self.filename = filename
        self.field_info = self._fieldinfo_class()
        
    def _set_units(self):
        """
        Generates the conversion to various physical _units based on the parameter file
        """
        self.units = {}
        self.time_units = {}
        if len(self.parameters) == 0:
            self._parse_parameter_file()
        self.time_units['1'] = 1
        self.units['1'] = 1.0
        self.units['unitary'] = 1.0 / (self.domain_right_edge - self.domain_left_edge).max()
        seconds = 1
        self.time_units['years'] = seconds / (365*3600*24.0)
        self.time_units['days']  = seconds / (3600*24.0)
        # This should be improved.
        self._handle = h5py.File(self.parameter_filename, "r")
        for field_name in self._handle["/field_types"]:
            self.units[field_name] = self._handle["/field_types/%s" % field_name].attrs['field_to_cgs']
        del self._handle
        
    def _parse_parameter_file(self):
        self._handle = h5py.File(self.parameter_filename, "r")
        sp = self._handle["/simulation_parameters"].attrs
        self.domain_left_edge = sp["domain_left_edge"][:]
        self.domain_right_edge = sp["domain_right_edge"][:]
        self.domain_dimensions = sp["domain_dimensions"][:]
        self.refine_by = sp["refine_by"]
        self.dimensionality = sp["dimensionality"]
        self.current_time = sp["current_time"]
        self.unique_identifier = sp["unique_identifier"]
        self.cosmological_simulation = sp["cosmological_simulation"]
        if sp["num_ghost_zones"] != 0: raise RuntimeError
        self.field_ordering = sp["field_ordering"]
        self.boundary_conditions = sp["boundary_conditions"][:]
        if self.cosmological_simulation:
            self.current_redshift = sp["current_redshift"]
            self.omega_lambda = sp["omega_lambda"]
            self.omega_matter = sp["omega_matter"]
            self.hubble_constant = sp["hubble_constant"]
        else:
            self.current_redshift = self.omega_lambda = self.omega_matter = \
                self.hubble_constant = self.cosmological_simulation = 0.0
        del self._handle
            
    @classmethod
    def _is_valid(self, *args, **kwargs):
        try:
            fileh = h5py.File(args[0],'r')
            if "gridded_data_format" in fileh:
                return True
        except:
            pass
        return False

    def __repr__(self):
        return self.basename.rsplit(".", 1)[0]
        <|MERGE_RESOLUTION|>--- conflicted
+++ resolved
@@ -24,9 +24,6 @@
   along with this program.  If not, see <http://www.gnu.org/licenses/>.
 """
 
-import h5py
-import numpy as na
-import weakref
 from yt.funcs import *
 from yt.data_objects.grid_patch import \
            AMRGridPatch
@@ -36,7 +33,6 @@
            StaticOutput
 
 from .fields import GDFFieldContainer
-import pdb
 
 class GDFGrid(AMRGridPatch):
     _id_offset = 0
@@ -62,7 +58,6 @@
             self.dds = na.array((RE-LE)/self.ActiveDimensions)
         if self.pf.dimensionality < 2: self.dds[1] = 1.0
         if self.pf.dimensionality < 3: self.dds[2] = 1.0
-        # pdb.set_trace()
         self.data['dx'], self.data['dy'], self.data['dz'] = self.dds
 
 class GDFHierarchy(AMRHierarchy):
@@ -71,7 +66,6 @@
     
     def __init__(self, pf, data_style='grid_data_format'):
         self.parameter_file = weakref.proxy(pf)
-        self.data_style = data_style
         # for now, the hierarchy file is the parameter file!
         self.hierarchy_filename = self.parameter_file.parameter_filename
         self.directory = os.path.dirname(self.hierarchy_filename)
@@ -84,7 +78,8 @@
         pass
 
     def _detect_fields(self):
-        self.field_list = self._fhandle['field_types'].keys()
+        ncomp = int(self._fhandle['/'].attrs['num_components'])
+        self.field_list = [c[1] for c in self._fhandle['/'].attrs.listitems()[-ncomp:]]
     
     def _setup_classes(self):
         dd = self._get_data_reader_dict()
@@ -92,7 +87,9 @@
         self.object_types.sort()
 
     def _count_grids(self):
-        self.num_grids = self._fhandle['/grid_parent_id'].shape[0]
+        self.num_grids = 0
+        for lev in self._levels:
+            self.num_grids += self._fhandle[lev]['Processors'].len()
         
     def _parse_hierarchy(self):
         f = self._fhandle # shortcut
@@ -101,24 +98,6 @@
         # 'Chombo_global'
         levels = f.listnames()[1:]
         self.grids = []
-<<<<<<< HEAD
-        for i, grid in enumerate(f['data'].keys()):
-            self.grids.append(self.grid(i, self, f['grid_level'][i],
-                                        f['grid_left_index'][i],
-                                        f['grid_dimensions'][i]))
-            self.grids[-1]._level_id = f['grid_level'][i]
-
-        dx = (self.parameter_file.domain_right_edge-
-              self.parameter_file.domain_left_edge)/self.parameter_file.domain_dimensions
-        dx = dx/self.parameter_file.refine_by**(f['grid_level'][:])
-
-        self.grid_left_edge = self.parameter_file.domain_left_edge + dx*f['grid_left_index'][:]
-        self.grid_dimensions = f['grid_dimensions'][:]
-        self.grid_right_edge = self.grid_left_edge + dx*self.grid_dimensions
-        self.grid_particle_count = f['grid_particle_count'][:]
-        self.grids = na.array(self.grids, dtype='object')
-        # pdb.set_trace()
-=======
         i = 0
         for lev in levels:
             level_number = int(re.match('level_(\d+)',lev).groups()[0])
@@ -139,7 +118,6 @@
         temp_grids = na.empty(len(grids), dtype='object')
         for gi, g in enumerate(self.grids): temp_grids[gi] = g
         self.grids = temp_grids
->>>>>>> 02ed990b
 
     def _populate_grid_objects(self):
         for g in self.grids:
@@ -171,9 +149,11 @@
     def __init__(self, filename, data_style='grid_data_format',
                  storage_filename = None):
         StaticOutput.__init__(self, filename, data_style)
+        self._handle = h5py.File(self.filename, "r")
         self.storage_filename = storage_filename
-        self.filename = filename
         self.field_info = self._fieldinfo_class()
+        self._handle.close()
+        del self._handle
         
     def _set_units(self):
         """
@@ -185,25 +165,21 @@
             self._parse_parameter_file()
         self.time_units['1'] = 1
         self.units['1'] = 1.0
-        self.units['unitary'] = 1.0 / (self.domain_right_edge - self.domain_left_edge).max()
+        self.units['unitary'] = 1.0 / (self.domain_right_edge - self.domain_right_edge).max()
         seconds = 1
         self.time_units['years'] = seconds / (365*3600*24.0)
         self.time_units['days']  = seconds / (3600*24.0)
         # This should be improved.
-        self._handle = h5py.File(self.parameter_filename, "r")
         for field_name in self._handle["/field_types"]:
-            self.units[field_name] = self._handle["/field_types/%s" % field_name].attrs['field_to_cgs']
-        del self._handle
-        
+            self.units[field_name] = self._handle["/%s/field_to_cgs" % field_name]
+
     def _parse_parameter_file(self):
-        self._handle = h5py.File(self.parameter_filename, "r")
         sp = self._handle["/simulation_parameters"].attrs
         self.domain_left_edge = sp["domain_left_edge"][:]
         self.domain_right_edge = sp["domain_right_edge"][:]
-        self.domain_dimensions = sp["domain_dimensions"][:]
-        self.refine_by = sp["refine_by"]
-        self.dimensionality = sp["dimensionality"]
-        self.current_time = sp["current_time"]
+        self.refine_by = sp["refine_by"][:]
+        self.dimensionality = sp["dimensionality"][:]
+        self.current_time = sp["current_time"][:]
         self.unique_identifier = sp["unique_identifier"]
         self.cosmological_simulation = sp["cosmological_simulation"]
         if sp["num_ghost_zones"] != 0: raise RuntimeError
@@ -217,8 +193,7 @@
         else:
             self.current_redshift = self.omega_lambda = self.omega_matter = \
                 self.hubble_constant = self.cosmological_simulation = 0.0
-        del self._handle
-            
+        
     @classmethod
     def _is_valid(self, *args, **kwargs):
         try:
@@ -229,6 +204,3 @@
             pass
         return False
 
-    def __repr__(self):
-        return self.basename.rsplit(".", 1)[0]
-        