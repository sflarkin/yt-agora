"""
Skeleton-specific fields



"""

#-----------------------------------------------------------------------------
# Copyright (c) 2013, yt Development Team.
#
# Distributed under the terms of the Modified BSD License.
#
# The full license is in the file COPYING.txt, distributed with this software.
#-----------------------------------------------------------------------------

<<<<<<< HEAD
from yt.data_objects.field_info_container import \
    FieldInfoContainer, \
    NullFunc, \
    TranslationFunc, \
    FieldInfo, \
    ValidateParameter, \
    ValidateDataField, \
    ValidateProperty, \
    ValidateSpatial, \
    ValidateGridType
import yt.data_objects.universal_fields
from yt.utilities.physical_constants import \
    kboltz

# The first field container is where any fields that exist on disk go, along
# with their conversion factors, display names, etc.

KnownSkeletonFields = FieldInfoContainer()
add_skeleton_field = KnownSkeletonFields.add_field

SkeletonFieldInfo = FieldInfoContainer.create_with_fallback(FieldInfo)
add_field = SkeletonFieldInfo.add_field

# Often, we want to translate between fields on disk and fields in yt.  This
# construct shows how to do that.  Note that we use TranslationFunc.

translation_dict = {"x-velocity": "velx",
                    "y-velocity": "vely",
                    "z-velocity": "velz",
                    "Density": "dens",
                    "Temperature": "temp",
                    "Pressure" : "pres", 
                    "Grav_Potential" : "gpot",
                    "particle_position_x" : "particle_posx",
                    "particle_position_y" : "particle_posy",
                    "particle_position_z" : "particle_posz",
                    "particle_velocity_x" : "particle_velx",
                    "particle_velocity_y" : "particle_vely",
                    "particle_velocity_z" : "particle_velz",
                    "particle_index" : "particle_tag",
                    "Electron_Fraction" : "elec",
                    "HI_Fraction" : "h   ",
                    "HD_Fraction" : "hd  ",
                    "HeI_Fraction": "hel ",
                    "HeII_Fraction": "hep ",
                    "HeIII_Fraction": "hepp",
                    "HM_Fraction": "hmin",
                    "HII_Fraction": "hp  ",
                    "H2I_Fraction": "htwo",
                    "H2II_Fraction": "htwp",
                    "DI_Fraction": "deut",
                    "DII_Fraction": "dplu",
                    "ParticleMass": "particle_mass",
                    "Flame_Fraction": "flam"}

for f,v in translation_dict.items():
    if v not in KnownSkeletonFields:
        pfield = v.startswith("particle")
        add_skeleton_field(v, function=NullFunc, take_log=False,
                  validators = [ValidateDataField(v)],
                  particle_type = pfield)
    if f.endswith("_Fraction") :
        dname = "%s\/Fraction" % f.split("_")[0]
    else :
        dname = f                    
    ff = KnownSkeletonFields[v]
    pfield = f.startswith("particle")
    add_field(f, TranslationFunc(v),
              take_log=KnownSkeletonFields[v].take_log,
              units = ff._units, display_name=dname,
              particle_type = pfield)

# Here's an example of adding a new field:

add_skeleton_field("dens", function=NullFunc, take_log=True,
                convert_function=_get_convert("dens"),
                units=r"\rm{g}/\rm{cm}^3")
=======
import numpy as np
from yt.funcs import mylog
from yt.fields.field_info_container import \
    FieldInfoContainer

# We need to specify which fields we might have in our dataset.  The field info
# container subclass here will define which fields it knows about.  There are
# optionally methods on it that get called which can be subclassed.

class SkeletonFieldInfo(FieldInfoContainer):
    known_other_fields = (
        # Each entry here is of the form
        # ( "name", ("units", ["fields", "to", "alias"], # "display_name")),
    )

    known_particle_fields = (
        # Identical form to above
        # ( "name", ("units", ["fields", "to", "alias"], # "display_name")),
    )

    def __init__(self, ds):
        super(SkeletonFieldInfo, self).__init__(ds)
        # If you want, you can check self.field_list

    def setup_fluid_fields(self):
        # Here we do anything that might need info about the dataset.
        # You can use self.alias, self.add_output_field and self.add_field .
        pass

    def setup_particle_fields(self, ptype):
        # This will get called for every particle type.
        pass
>>>>>>> e25207e4
<|MERGE_RESOLUTION|>--- conflicted
+++ resolved
@@ -13,85 +13,6 @@
 # The full license is in the file COPYING.txt, distributed with this software.
 #-----------------------------------------------------------------------------
 
-<<<<<<< HEAD
-from yt.data_objects.field_info_container import \
-    FieldInfoContainer, \
-    NullFunc, \
-    TranslationFunc, \
-    FieldInfo, \
-    ValidateParameter, \
-    ValidateDataField, \
-    ValidateProperty, \
-    ValidateSpatial, \
-    ValidateGridType
-import yt.data_objects.universal_fields
-from yt.utilities.physical_constants import \
-    kboltz
-
-# The first field container is where any fields that exist on disk go, along
-# with their conversion factors, display names, etc.
-
-KnownSkeletonFields = FieldInfoContainer()
-add_skeleton_field = KnownSkeletonFields.add_field
-
-SkeletonFieldInfo = FieldInfoContainer.create_with_fallback(FieldInfo)
-add_field = SkeletonFieldInfo.add_field
-
-# Often, we want to translate between fields on disk and fields in yt.  This
-# construct shows how to do that.  Note that we use TranslationFunc.
-
-translation_dict = {"x-velocity": "velx",
-                    "y-velocity": "vely",
-                    "z-velocity": "velz",
-                    "Density": "dens",
-                    "Temperature": "temp",
-                    "Pressure" : "pres", 
-                    "Grav_Potential" : "gpot",
-                    "particle_position_x" : "particle_posx",
-                    "particle_position_y" : "particle_posy",
-                    "particle_position_z" : "particle_posz",
-                    "particle_velocity_x" : "particle_velx",
-                    "particle_velocity_y" : "particle_vely",
-                    "particle_velocity_z" : "particle_velz",
-                    "particle_index" : "particle_tag",
-                    "Electron_Fraction" : "elec",
-                    "HI_Fraction" : "h   ",
-                    "HD_Fraction" : "hd  ",
-                    "HeI_Fraction": "hel ",
-                    "HeII_Fraction": "hep ",
-                    "HeIII_Fraction": "hepp",
-                    "HM_Fraction": "hmin",
-                    "HII_Fraction": "hp  ",
-                    "H2I_Fraction": "htwo",
-                    "H2II_Fraction": "htwp",
-                    "DI_Fraction": "deut",
-                    "DII_Fraction": "dplu",
-                    "ParticleMass": "particle_mass",
-                    "Flame_Fraction": "flam"}
-
-for f,v in translation_dict.items():
-    if v not in KnownSkeletonFields:
-        pfield = v.startswith("particle")
-        add_skeleton_field(v, function=NullFunc, take_log=False,
-                  validators = [ValidateDataField(v)],
-                  particle_type = pfield)
-    if f.endswith("_Fraction") :
-        dname = "%s\/Fraction" % f.split("_")[0]
-    else :
-        dname = f                    
-    ff = KnownSkeletonFields[v]
-    pfield = f.startswith("particle")
-    add_field(f, TranslationFunc(v),
-              take_log=KnownSkeletonFields[v].take_log,
-              units = ff._units, display_name=dname,
-              particle_type = pfield)
-
-# Here's an example of adding a new field:
-
-add_skeleton_field("dens", function=NullFunc, take_log=True,
-                convert_function=_get_convert("dens"),
-                units=r"\rm{g}/\rm{cm}^3")
-=======
 import numpy as np
 from yt.funcs import mylog
 from yt.fields.field_info_container import \
@@ -123,5 +44,4 @@
 
     def setup_particle_fields(self, ptype):
         # This will get called for every particle type.
-        pass
->>>>>>> e25207e4
+        pass