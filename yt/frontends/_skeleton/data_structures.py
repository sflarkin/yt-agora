--- conflicted
+++ resolved
@@ -13,11 +13,6 @@
 # The full license is in the file COPYING.txt, distributed with this software.
 #-----------------------------------------------------------------------------
 
-<<<<<<< HEAD
-import h5py
-import stat
-=======
->>>>>>> e25207e4
 import numpy as np
 
 from yt.data_objects.grid_patch import \
