--- conflicted
+++ resolved
@@ -26,8 +26,8 @@
 
 from yt.funcs import *
 from yt.data_objects.grid_patch import AMRGridPatch
-from yt.geometry.grid_geometry_handler import GridIndex
-from yt.data_objects.dataset import Dataset
+from yt.geometry.grid_geometry_handler import GridGeometryHandler
+from yt.data_objects.static_output import StaticOutput
 from yt.utilities.definitions import \
     mpc_conversion, sec_conversion
 from yt.utilities.parallel_tools.parallel_analysis_interface import \
@@ -141,14 +141,14 @@
              startIndex[1]:endIndex[1],
              startIndex[2]:endIndex[2]] = tofill
 
-class BoxlibHierarchy(GridIndex):
+class BoxlibHierarchy(GridGeometryHandler):
     grid = BoxlibGrid
-    def __init__(self, pf, dataset_type='boxlib_native'):
-        self.dataset_type = dataset_type
+    def __init__(self, pf, data_style='boxlib_native'):
+        self.data_style = data_style
         self.header_filename = os.path.join(pf.output_dir, 'Header')
         self.directory = pf.output_dir
 
-        GridIndex.__init__(self, pf, dataset_type)
+        GridGeometryHandler.__init__(self, pf, data_style)
         self._cache_endianness(self.grids[-1])
 
         #self._read_particles()
@@ -349,25 +349,19 @@
 
     def _setup_classes(self):
         dd = self._get_data_reader_dict()
-        GridIndex._setup_classes(self, dd)
+        GridGeometryHandler._setup_classes(self, dd)
         self.object_types.sort()
 
     def _setup_data_io(self):
-        self.io = io_registry[self.dataset_type](self.parameter_file)
-
-class BoxlibDataset(Dataset):
+        self.io = io_registry[self.data_style](self.parameter_file)
+
+class BoxlibStaticOutput(StaticOutput):
     """
     This class is a stripped down class that simply reads and parses
     *filename*, without looking at the Boxlib hierarchy.
     """
-<<<<<<< HEAD
-    _index_class = BoxlibHierarchy
-    _fieldinfo_fallback = OrionFieldInfo
-    _fieldinfo_known = KnownOrionFields
-=======
     _hierarchy_class = BoxlibHierarchy
     _field_info_class = BoxlibFieldInfo
->>>>>>> 4921837b
     _output_prefix = None
 
     # THIS SHOULD BE FIXED:
@@ -376,13 +370,13 @@
     def __init__(self, output_dir,
                  cparam_filename = "inputs",
                  fparam_filename = "probin",
-                 dataset_type='boxlib_native',
+                 data_style='boxlib_native',
                  storage_filename = None):
         """
         The paramfile is usually called "inputs"
         and there may be a fortran inputs file usually called "probin"
         plotname here will be a directory name
-        as per BoxLib, dataset_type will be Native (implemented here), IEEE (not
+        as per BoxLib, data_style will be Native (implemented here), IEEE (not
         yet implemented) or ASCII (not yet implemented.)
         """
         self.fluid_types += ("boxlib",)
@@ -391,7 +385,7 @@
         self.fparam_filename = self._localize_check(fparam_filename)
         self.storage_filename = storage_filename
 
-        Dataset.__init__(self, output_dir, dataset_type)
+        StaticOutput.__init__(self, output_dir, data_style)
 
         # These are still used in a few places.
         self.parameters["HydroMethod"] = 'boxlib'
@@ -594,7 +588,7 @@
         self.velocity_unit = YTQuantity(1.0, "cm/s")
 
     def _setup1d(self):
-#        self._index_class = BoxlibHierarchy1D
+#        self._hierarchy_class = BoxlibHierarchy1D
 #        self._fieldinfo_fallback = Orion1DFieldInfo
         self.domain_left_edge = \
             np.concatenate([self.domain_left_edge, [0.0, 0.0]])
@@ -608,7 +602,7 @@
         self.periodicity = ensure_tuple(tmp)
         
     def _setup2d(self):
-#        self._index_class = BoxlibHierarchy2D
+#        self._hierarchy_class = BoxlibHierarchy2D
 #        self._fieldinfo_fallback = Orion2DFieldInfo
         self.domain_left_edge = \
             np.concatenate([self.domain_left_edge, [0.0]])
@@ -637,8 +631,8 @@
 
 class OrionHierarchy(BoxlibHierarchy):
     
-    def __init__(self, pf, dataset_type='orion_native'):
-        BoxlibHierarchy.__init__(self, pf, dataset_type)
+    def __init__(self, pf, data_style='orion_native'):
+        BoxlibHierarchy.__init__(self, pf, data_style)
         self._read_particles()
         #self.io = IOHandlerOrion
 
@@ -688,18 +682,18 @@
                     self.grids[ind].NumberOfParticles += 1
         return True
                 
-class OrionDataset(BoxlibDataset):
-
-    _index_class = OrionHierarchy
+class OrionStaticOutput(BoxlibStaticOutput):
+
+    _hierarchy_class = OrionHierarchy
 
     def __init__(self, output_dir,
                  cparam_filename = "inputs",
                  fparam_filename = "probin",
-                 dataset_type='orion_native',
+                 data_style='orion_native',
                  storage_filename = None):
 
-        BoxlibDataset.__init__(self, output_dir,
-                 cparam_filename, fparam_filename, dataset_type)
+        BoxlibStaticOutput.__init__(self, output_dir,
+                 cparam_filename, fparam_filename, data_style)
           
     @classmethod
     def _is_valid(cls, *args, **kwargs):
@@ -727,7 +721,7 @@
         if any(("geometry.prob_lo" in line for line in lines)): return True
         return False
 
-class CastroDataset(BoxlibDataset):
+class CastroStaticOutput(BoxlibStaticOutput):
 
     @classmethod
     def _is_valid(cls, *args, **kwargs):
@@ -745,7 +739,7 @@
         if any(line.startswith("Castro   ") for line in lines): return True
         return False
 
-class MaestroDataset(BoxlibDataset):
+class MaestroStaticOutput(BoxlibStaticOutput):
 
     @classmethod
     def _is_valid(cls, *args, **kwargs):
@@ -766,8 +760,8 @@
 
 class NyxHierarchy(BoxlibHierarchy):
 
-    def __init__(self, pf, dataset_type='nyx_native'):
-        super(NyxHierarchy, self).__init__(pf, dataset_type)
+    def __init__(self, pf, data_style='nyx_native'):
+        super(NyxHierarchy, self).__init__(pf, data_style)
         self._read_particle_header()
 
     def _read_particle_header(self):
@@ -804,9 +798,9 @@
 
         self.grid_particle_count[:, 0] = grid_info[:, 1]
 
-class NyxDataset(BoxlibDataset):
-
-    _index_class = NyxHierarchy
+class NyxStaticOutput(BoxlibStaticOutput):
+
+    _hierarchy_class = NyxHierarchy
 
     @classmethod
     def _is_valid(cls, *args, **kwargs):
@@ -829,7 +823,7 @@
         return nyx
 
     def _parse_parameter_file(self):
-        super(NyxDataset, self)._parse_parameter_file()
+        super(NyxStaticOutput, self)._parse_parameter_file()
         #return
         # Nyx is always cosmological.
         self.cosmological_simulation = 1
@@ -853,32 +847,9 @@
             self.particle_types = ("io",)
             self.particle_types_raw = self.particle_types
 
-<<<<<<< HEAD
-    def _set_units(self):
-        super(NyxDataset, self)._set_units()
-        # Masses are always in $ M_{\odot} $
-        self.units["particle_mass"] = 1.989e33
-
-        mylog.warning("Length units: setting 1.0 = 1.0 Mpc.")
-        self.units.update(mpc_conversion)
-        self.units["density"] = self.units["particle_mass"]/(self.units["cm"])**3
-        self.units["particle_mass_density"] = self.units["density"]
-
-        mylog.warning("Time units: setting 1.0 = Mpc/km s ~ 10^12 yr .")
-        self.time_units["s"] = 1.0 / 3.08568025e19
-        self.conversion_factors["Time"] = 1.0 / 3.08568025e19
-
-        cf = 1e5 * (self.cosmological_scale_factor)
-        for ax in "xyz":
-            self.units["particle_velocity_%s" % ax] = cf
-
-        for unit in sec_conversion.keys():
-            self.time_units[unit] = self.time_units["s"] / sec_conversion[unit]
-=======
     def _set_code_unit_attributes(self):
         self.mass_unit = YTQuantity(1.0, "Msun")
         self.time_unit = YTQuantity(1.0 / 3.08568025e19, "s")
         self.length_unit = YTQuantity(1.0 / (1 + self.current_redshift),
                                       "mpc")
-        self.velocity_unit = self.length_unit / self.time_unit
->>>>>>> 4921837b
+        self.velocity_unit = self.length_unit / self.time_unit