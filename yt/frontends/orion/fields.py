--- conflicted
+++ resolved
@@ -127,11 +127,7 @@
         + data["y-velocity"]**2.0
         + data["z-velocity"]**2.0 )
 add_field("ThermalEnergy", function=_ThermalEnergy,
-<<<<<<< HEAD
-          units=r"\rm{ergs}/\rm{cm^3}")
-=======
                 units=r"\rm{ergs}/\rm{cm^3}")
->>>>>>> c7735637
 
 def _Pressure(field,data):
     """M{(Gamma-1.0)*e, where e is thermal energy density
