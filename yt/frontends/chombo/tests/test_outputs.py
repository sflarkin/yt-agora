--- conflicted
+++ resolved
@@ -40,8 +40,6 @@
     yield assert_equal, str(ds), "data.0005.3d.hdf5"
     for test in small_patch_amr(tb, _fields):
         test_tb.__name__ = test.description
-<<<<<<< HEAD
-=======
         yield test
 
 _zp_fields = ("rhs", "phi", "gravitational_field_x",
@@ -53,5 +51,4 @@
     yield assert_equal, str(pf), "plt32.2d.hdf5"
     for test in small_patch_amr(zp, _zp_fields, input_center="c", input_weight="rhs"):
         test_tb.__name__ = test.description
->>>>>>> e25207e4
         yield test