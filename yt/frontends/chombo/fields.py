"""
Chombo-specific fields



"""

#-----------------------------------------------------------------------------
# Copyright (c) 2013, yt Development Team.
#
# Distributed under the terms of the Modified BSD License.
#
# The full license is in the file COPYING.txt, distributed with this software.
#-----------------------------------------------------------------------------

import numpy as np
from yt.units.unit_object import Unit
from yt.fields.field_info_container import \
    FieldInfoContainer, \
    particle_deposition_functions, \
    particle_vector_functions, \
    standard_particle_fields

from yt.frontends.boxlib.fields import \
    rho_units, \
    mom_units, \
    eden_units, \
    _thermal_energy_density, \
    _thermal_energy, \
    _temperature

rho_units = "code_mass / code_length**3"
mom_units = "code_mass / (code_time * code_length**2)"
eden_units = "code_mass / (code_time**2 * code_length)" # erg / cm^3
vel_units = "code_length / code_time"
b_units = "code_magnetic"

# Chombo does not have any known fields by itself.
class ChomboFieldInfo(FieldInfoContainer):
    known_other_fields = ()
    known_particle_fields = ()

# Orion 2 Fields
# We duplicate everything here from Boxlib, because we want to be able to
# subclass it and that can be somewhat tricky.
class Orion2FieldInfo(ChomboFieldInfo):
    known_other_fields = (
        ("density", (rho_units, ["density"], None)),
        ("energy-density", (eden_units, ["energy_density"], None)),
        ("radiation-energy-density", (eden_units, ["radiation_energy_density"], None)),
        ("X-momentum", (mom_units, ["momentum_x"], None)),
        ("Y-momentum", (mom_units, ["momentum_y"], None)),
        ("Z-momentum", (mom_units, ["momentum_z"], None)),
        ("temperature", ("K", ["temperature"], None)),
        ("X-magnfield", ("gauss", ["magnetic_field_x"], None)),
        ("Y-magnfield", ("gauss", ["magnetic_field_y"], None)),
        ("Z-magnfield", ("gauss", ["magnetic_field_z"], None)),
    )

    known_particle_fields = (
        ("particle_mass", ("code_mass", [], None)),
        ("particle_position_x", ("code_length", [], None)),
        ("particle_position_y", ("code_length", [], None)),
        ("particle_position_z", ("code_length", [], None)),
        ("particle_momentum_x", (mom_units, [], None)),
        ("particle_momentum_y", (mom_units, [], None)),
        ("particle_momentum_z", (mom_units, [], None)),
        # Note that these are *internal* agmomen
        ("particle_angmomen_x", ("code_length**2/code_time", [], None)),
        ("particle_angmomen_y", ("code_length**2/code_time", [], None)),
        ("particle_angmomen_z", ("code_length**2/code_time", [], None)),
        ("particle_mlast", ("code_mass", [], None)),
        ("particle_r", ("code_length", [], None)),
        ("particle_mdeut", ("code_mass", [], None)),
        ("particle_n", ("", [], None)),
        ("particle_mdot", ("code_mass/code_time", [], None)),
        ("particle_burnstate", ("", [], None)),
        ("particle_luminosity", ("", [], None)),
        ("particle_id", ("", ["particle_index"], None)),
    )

    def setup_fluid_fields(self):
        def _get_vel(axis):
            def velocity(field, data):
                return data["momentum_%s" % ax]/data["density"]
            return velocity
        for ax in 'xyz':
            self.add_field("velocity_%s" % ax, function = _get_vel(ax),
                           units = "cm/s")
        self.add_field("thermal_energy",
                       function = _thermal_energy,
                       units = "erg/g")
        self.add_field("thermal_energy_density",
                       function = _thermal_energy_density,
                       units = "erg/cm**3")
        self.add_field("temperature", function=_temperature,
                       units="K")

<<<<<<< HEAD
class PlutoFieldInfo(ChomboFieldInfo):
    known_other_fields = (
        ("rho", (rho_units, ["density"], None)),
        ("prs", ("code_mass / (code_length * code_time**2)", ["pressure"], None)),
        ("vx1", (vel_units, ["velocity_x"], None)),
        ("vx2", (vel_units, ["velocity_y"], None)),
        ("vx3", (vel_units, ["velocity_z"], None)),
        ("bx1", (b_units, ["magnetic_field_x"], None)),
        ("bx2", (b_units, ["magnetic_field_y"], None)),
        ("bx3", (b_units, ["magnetic_field_z"], None)),
    )

    known_particle_fields = ()
=======
class ChomboPICFieldInfo3D(FieldInfoContainer):
    known_other_fields = (
        ("density", (rho_units, ["density", "Density"], None)),
        ("potential", ("code_length**2 / code_time**2", ["potential", "Potential"], None)),
        ("gravitational_field_x", ("code_length / code_time**2", ["gravitational-field-x"], None)),
        ("gravitational_field_y", ("code_length / code_time**2", ["gravitational-field-y"], None)),
        ("gravitational_field_z", ("code_length / code_time**2", ["gravitational-field-z"], None)),
    )
    known_particle_fields = (
        ("particle_mass", ("code_mass", [], None)),
        ("particle_position_x", ("code_length", [], None)),
        ("particle_position_y", ("code_length", [], None)),
        ("particle_position_z", ("code_length", [], None)),
        ("particle_velocity_x", ("code_length / code_time", [], None)),
        ("particle_velocity_y", ("code_length / code_time", [], None)),
        ("particle_velocity_z", ("code_length / code_time", [], None)),
    )

    # I am re-implementing this here to over-ride a few of the default behaviors:
    # I don't want to skip output units for code_length and I want particle_fields
    # to default to take_log = False. 
    def setup_particle_fields(self, ptype, ftype='gas', num_neighbors=64 ):
        skip_output_units = ()
        for f, (units, aliases, dn) in sorted(self.known_particle_fields):
            units = self.ds.field_units.get((ptype, f), units)
            if (f in aliases or ptype not in self.ds.particle_types_raw) and \
                units not in skip_output_units:
                u = Unit(units, registry = self.ds.unit_registry)
                output_units = str(u.get_cgs_equivalent())
            else:
                output_units = units
            if (ptype, f) not in self.field_list:
                continue
            self.add_output_field((ptype, f),
                units = units, particle_type = True,
                display_name = dn, output_units = output_units, take_log=False)
            for alias in aliases:
                self.alias((ptype, alias), (ptype, f), units = output_units)

        # We'll either have particle_position or particle_position_[xyz]
        if (ptype, "particle_position") in self.field_list or \
           (ptype, "particle_position") in self.field_aliases:
            particle_scalar_functions(ptype,
                   "particle_position", "particle_velocity",
                   self)
        else:
            # We need to check to make sure that there's a "known field" that
            # overlaps with one of the vector fields.  For instance, if we are
            # in the Stream frontend, and we have a set of scalar position
            # fields, they will overlap with -- and be overridden by -- the
            # "known" vector field that the frontend creates.  So the easiest
            # thing to do is to simply remove the on-disk field (which doesn't
            # exist) and replace it with a derived field.
            if (ptype, "particle_position") in self and \
                 self[ptype, "particle_position"]._function == NullFunc:
                self.pop((ptype, "particle_position"))
            particle_vector_functions(ptype,
                    ["particle_position_%s" % ax for ax in 'xyz'],
                    ["particle_velocity_%s" % ax for ax in 'xyz'],
                    self)
        particle_deposition_functions(ptype, "particle_position",
            "particle_mass", self)
        standard_particle_fields(self, ptype)
        # Now we check for any leftover particle fields
        for field in sorted(self.field_list):
            if field in self: continue
            if not isinstance(field, tuple):
                raise RuntimeError
            if field[0] not in self.ds.particle_types:
                continue
            self.add_output_field(field, 
                                  units = self.ds.field_units.get(field, ""),
                                  particle_type = True)
        self.setup_smoothed_fields(ptype, 
                                   num_neighbors=num_neighbors,
                                   ftype=ftype)

def _dummy_position(field, data):
    return 0.5*np.ones_like(data['particle_position_x'])

def _dummy_velocity(field, data):
    return np.zeros_like(data['particle_velocity_x'])

def _dummy_field(field, data):
    return 0.0 * data['gravitational_field_x']

fluid_field_types = ['chombo', 'gas']
particle_field_types = ['io', 'all']

class ChomboPICFieldInfo2D(ChomboPICFieldInfo3D):
    known_other_fields = (
        ("density", (rho_units, ["density", "Density"], None)),
        ("potential", ("code_length**2 / code_time**2", ["potential", "Potential"], None)),
        ("gravitational_field_x", ("code_length / code_time**2", ["gravitational-field-x"], None)),
        ("gravitational_field_y", ("code_length / code_time**2", ["gravitational-field-y"], None)),
    )
    known_particle_fields = (
        ("particle_mass", ("code_mass", [], None)),
        ("particle_position_x", ("code_length", [], None)),
        ("particle_position_y", ("code_length", [], None)),
        ("particle_velocity_x", ("code_length / code_time", [], None)),
        ("particle_velocity_y", ("code_length / code_time", [], None)),
    )

    def __init__(self, pf, field_list):
        super(ChomboPICFieldInfo2D, self).__init__(pf, field_list)

        for ftype in fluid_field_types:
            self.add_field((ftype, 'gravitational_field_z'), function = _dummy_field, 
                            units = "code_length / code_time**2")
        
        for ptype in particle_field_types:                
            self.add_field((ptype, "particle_position_z"), function = _dummy_position,
                           particle_type = True,
                           units = "code_length")

            self.add_field((ptype, "particle_velocity_z"), function = _dummy_velocity,
                           particle_type = True,
                           units = "code_length / code_time")

class ChomboPICFieldInfo1D(ChomboPICFieldInfo3D):
    known_other_fields = (
        ("density", (rho_units, ["density", "Density"], None)),
        ("potential", ("code_length**2 / code_time**2", ["potential", "Potential"], None)),
        ("gravitational_field_x", ("code_length / code_time**2", ["gravitational-field-x"], None)),
    )
    known_particle_fields = (
        ("particle_mass", ("code_mass", [], None)),
        ("particle_position_x", ("code_length", [], None)),
        ("particle_velocity_x", ("code_length / code_time", [], None)),
    )

    def __init__(self, pf, field_list):
        super(ChomboPICFieldInfo1D, self).__init__(pf, field_list)
        
        for ftype in fluid_field_types:
            self.add_field((ftype, 'gravitational_field_y'), function = _dummy_field, 
                            units = "code_length / code_time**2")

            self.add_field((ftype, 'gravitational_field_z'), function = _dummy_field, 
                    units = "code_length / code_time**2")

        for ptype in particle_field_types:
            self.add_field((ptype, "particle_position_y"), function = _dummy_position,
                           particle_type = True,
                           units = "code_length")
            self.add_field((ptype, "particle_position_z"), function = _dummy_position,
                           particle_type = True,
                           units = "code_length")
            self.add_field((ptype, "particle_velocity_y"), function = _dummy_velocity,
                           particle_type = True,
                           units = "code_length / code_time")
            self.add_field((ptype, "particle_velocity_z"), function = _dummy_velocity,
                           particle_type = True,
                           units = "code_length / code_time")
>>>>>>> 80877412
<|MERGE_RESOLUTION|>--- conflicted
+++ resolved
@@ -96,21 +96,7 @@
         self.add_field("temperature", function=_temperature,
                        units="K")
 
-<<<<<<< HEAD
-class PlutoFieldInfo(ChomboFieldInfo):
-    known_other_fields = (
-        ("rho", (rho_units, ["density"], None)),
-        ("prs", ("code_mass / (code_length * code_time**2)", ["pressure"], None)),
-        ("vx1", (vel_units, ["velocity_x"], None)),
-        ("vx2", (vel_units, ["velocity_y"], None)),
-        ("vx3", (vel_units, ["velocity_z"], None)),
-        ("bx1", (b_units, ["magnetic_field_x"], None)),
-        ("bx2", (b_units, ["magnetic_field_y"], None)),
-        ("bx3", (b_units, ["magnetic_field_z"], None)),
-    )
-
-    known_particle_fields = ()
-=======
+
 class ChomboPICFieldInfo3D(FieldInfoContainer):
     known_other_fields = (
         ("density", (rho_units, ["density", "Density"], None)),
@@ -129,9 +115,9 @@
         ("particle_velocity_z", ("code_length / code_time", [], None)),
     )
 
-    # I am re-implementing this here to over-ride a few of the default behaviors:
-    # I don't want to skip output units for code_length and I want particle_fields
-    # to default to take_log = False. 
+    # I am re-implementing this here to override a few default behaviors:
+    # I don't want to skip output units for code_length and I do want
+    # particle_fields to default to take_log = False.
     def setup_particle_fields(self, ptype, ftype='gas', num_neighbors=64 ):
         skip_output_units = ()
         for f, (units, aliases, dn) in sorted(self.known_particle_fields):
@@ -221,7 +207,7 @@
         for ftype in fluid_field_types:
             self.add_field((ftype, 'gravitational_field_z'), function = _dummy_field, 
                             units = "code_length / code_time**2")
-        
+
         for ptype in particle_field_types:                
             self.add_field((ptype, "particle_position_z"), function = _dummy_position,
                            particle_type = True,
@@ -245,7 +231,7 @@
 
     def __init__(self, pf, field_list):
         super(ChomboPICFieldInfo1D, self).__init__(pf, field_list)
-        
+
         for ftype in fluid_field_types:
             self.add_field((ftype, 'gravitational_field_y'), function = _dummy_field, 
                             units = "code_length / code_time**2")
@@ -266,4 +252,17 @@
             self.add_field((ptype, "particle_velocity_z"), function = _dummy_velocity,
                            particle_type = True,
                            units = "code_length / code_time")
->>>>>>> 80877412
+
+class PlutoFieldInfo(ChomboFieldInfo):
+    known_other_fields = (
+        ("rho", (rho_units, ["density"], None)),
+        ("prs", ("code_mass / (code_length * code_time**2)", ["pressure"], None)),
+        ("vx1", (vel_units, ["velocity_x"], None)),
+        ("vx2", (vel_units, ["velocity_y"], None)),
+        ("vx3", (vel_units, ["velocity_z"], None)),
+        ("bx1", (b_units, ["magnetic_field_x"], None)),
+        ("bx2", (b_units, ["magnetic_field_y"], None)),
+        ("bx3", (b_units, ["magnetic_field_z"], None)),
+    )
+
+    known_particle_fields = ()