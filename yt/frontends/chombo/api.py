--- conflicted
+++ resolved
@@ -14,16 +14,6 @@
 #-----------------------------------------------------------------------------
 
 from .data_structures import \
-<<<<<<< HEAD
-      ChomboGrid, \
-      ChomboHierarchy, \
-      ChomboDataset, \
-      Orion2Hierarchy, \
-      Orion2Dataset
-
-from .fields import \
-      ChomboFieldInfo
-=======
     ChomboGrid, \
     ChomboHierarchy, \
     ChomboDataset, \
@@ -41,7 +31,6 @@
     ChomboPICFieldInfo2D, \
     ChomboPICFieldInfo3D, \
     PlutoFieldInfo
->>>>>>> 7d567f32
 
 from .io import \
     IOHandlerChomboHDF5,\
