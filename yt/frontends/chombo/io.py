"""
The data-file handling functions



"""

#-----------------------------------------------------------------------------
# Copyright (c) 2013, yt Development Team.
#
# Distributed under the terms of the Modified BSD License.
#
# The full license is in the file COPYING.txt, distributed with this software.
#-----------------------------------------------------------------------------
<<<<<<< HEAD
import h5py
import os
=======

>>>>>>> 7d567f32
import re
import numpy as np
from yt.utilities.logger import ytLogger as mylog

from yt.utilities.io_handler import \
    BaseIOHandler


class IOHandlerChomboHDF5(BaseIOHandler):
    _dataset_type = "chombo_hdf5"
    _offset_string = 'data:offsets=0'
    _data_string = 'data:datatype=0'

    def __init__(self, ds, *args, **kwargs):
        BaseIOHandler.__init__(self, ds, *args, **kwargs)
        self.ds = ds
        self._handle = ds._handle
<<<<<<< HEAD
=======
        self.dim = self._handle['Chombo_global/'].attrs['SpaceDim']
        self._read_ghost_info()

    def _read_ghost_info(self):
        try:
            self.ghost = tuple(self._handle['level_0/data_attributes'].attrs['outputGhost'])
            # pad with zeros if the dataset is low-dimensional
            self.ghost += (3 - self.dim)*(0,)
            self.ghost = np.array(self.ghost)
        except KeyError:
            # assume zero ghosts if outputGhosts not present
            self.ghost = np.zeros(self.dim)
>>>>>>> 7d567f32

    _field_dict = None
    @property
    def field_dict(self):
        if self._field_dict is not None:
            return self._field_dict
        field_dict = {}
        for key, val in self._handle.attrs.items():
            if key.startswith('component_'):
                comp_number = int(re.match('component_(\d)', key).groups()[0])
                field_dict[val] = comp_number
        self._field_dict = field_dict
        return self._field_dict

    _particle_field_index = None
    @property
    def particle_field_index(self):
        if self._particle_field_index is not None:
            return self._particle_field_index
        field_dict = {}
        for key, val in self._handle.attrs.items():
            if key.startswith('particle_'):
                comp_number = int(re.match('particle_component_(\d)', key).groups()[0])
                field_dict[val] = comp_number
        self._particle_field_index = field_dict
<<<<<<< HEAD
        return self._particle_field_index        
        
    def _read_field_names(self,grid):
        ncomp = int(self._handle.attrs['num_components'])
        fns = [c[1] for c in f.attrs.items()[-ncomp-1:-1]]
    
    def _read_data(self,grid,field):
=======
        return self._particle_field_index

    def _read_field_names(self, grid):
        ncomp = int(self._handle.attrs['num_components'])
        fns = [c[1] for c in f.attrs.items()[-ncomp-1:-1]]
>>>>>>> 7d567f32

    def _read_data(self, grid, field):
        lstring = 'level_%i' % grid.Level
        lev = self._handle[lstring]
        dims = grid.ActiveDimensions
        shape = grid.ActiveDimensions + 2*self.ghost
        boxsize = shape.prod()

        grid_offset = lev[self._offset_string][grid._level_id]
        start = grid_offset+self.field_dict[field]*boxsize
        stop = start + boxsize
        data = lev[self._data_string][start:stop]
        data_no_ghost = data.reshape(shape, order='F')
        ghost_slice = [slice(g, d-g, None) for g, d in zip(self.ghost, grid.ActiveDimensions)]
        ghost_slice = ghost_slice[0:self.dim]
        return data_no_ghost[ghost_slice]

    def _read_fluid_selection(self, chunks, selector, fields, size):
        rv = {}
        chunks = list(chunks)
        fields.sort(key=lambda a: self.field_dict[a[1]])
        if selector.__class__.__name__ == "GridSelector":
            if not (len(chunks) == len(chunks[0].objs) == 1):
                raise RuntimeError
            grid = chunks[0].objs[0]
            for ftype, fname in fields:
                rv[ftype, fname] = self._read_data(grid, fname)
            return rv
        if size is None:
            size = sum((g.count(selector) for chunk in chunks
                        for g in chunk.objs))
        for field in fields:
            ftype, fname = field
            fsize = size
            rv[field] = np.empty(fsize, dtype="float64")
        ng = sum(len(c.objs) for c in chunks)
        mylog.debug("Reading %s cells of %s fields in %s grids",
                   size, [f2 for f1, f2 in fields], ng)

        ind = 0
        for chunk in chunks:
            for g in chunk.objs:
                nd = 0
                for field in fields:
                    ftype, fname = field
                    data = self._read_data(g, fname)
                    nd = g.select(selector, data, rv[field], ind) # caches
                ind += nd
        return rv

    def _read_particle_selection(self, chunks, selector, fields):
        rv = {}
        chunks = list(chunks)

        if selector.__class__.__name__ == "GridSelector":

            if not (len(chunks) == len(chunks[0].objs) == 1):
                raise RuntimeError

            grid = chunks[0].objs[0]

            for ftype, fname in fields:
                rv[ftype, fname] = self._read_particles(grid, fname)

            return rv

        rv = {f: np.array([]) for f in fields}
        for chunk in chunks:
            for grid in chunk.objs:
                for ftype, fname in fields:
                    data = self._read_particles(grid, fname)
                    rv[ftype, fname] = np.concatenate((data, rv[ftype, fname]))
        return rv

    def _read_particles(self, grid, name):

        field_index = self.particle_field_index[name]
        lev = 'level_%s' % grid.Level

        particles_per_grid = self._handle[lev]['particles:offsets'].value
        items_per_particle = len(self._particle_field_index)

        # compute global offset position
        offsets = items_per_particle * np.cumsum(particles_per_grid)
        offsets = np.append(np.array([0]), offsets)
        offsets = np.array(offsets, dtype=np.int64)

        # convert between the global grid id and the id on this level            
        grid_levels = np.array([g.Level for g in self.ds.index.grids])
        grid_ids = np.array([g.id    for g in self.ds.index.grids])
        grid_level_offset = grid_ids[np.where(grid_levels == grid.Level)[0][0]]
        lo = grid.id - grid_level_offset
        hi = lo + 1

        # handle the case where this grid has no particles
        if (offsets[lo] == offsets[hi]):
            return np.array([], dtype=np.float64)

        data = self._handle[lev]['particles:data'][offsets[lo]:offsets[hi]]
        return np.asarray(data[field_index::items_per_particle], dtype=np.float64, order='F')


class IOHandlerChombo2DHDF5(IOHandlerChomboHDF5):
    _dataset_type = "chombo2d_hdf5"
    _offset_string = 'data:offsets=0'
    _data_string = 'data:datatype=0'

    def __init__(self, ds, *args, **kwargs):
        BaseIOHandler.__init__(self, ds, *args, **kwargs)
        self.ds = ds
        self._handle = ds._handle
        self.dim = 2
        self._read_ghost_info()


class IOHandlerChombo1DHDF5(IOHandlerChomboHDF5):
    _dataset_type = "chombo1d_hdf5"
    _offset_string = 'data:offsets=0'
    _data_string = 'data:datatype=0'

    def __init__(self, ds, *args, **kwargs):
        BaseIOHandler.__init__(self, ds, *args, **kwargs)
        self.ds = ds
        self.dim = 1
        self._handle = ds._handle
        self._read_ghost_info()


class IOHandlerPlutoHDF5(IOHandlerChomboHDF5):
    _dataset_type = "pluto_chombo_native"
    _offset_string = 'data:offsets=0'
    _data_string = 'data:datatype=0'

    def __init__(self, ds, *args, **kwargs):
        BaseIOHandler.__init__(self, ds, *args, **kwargs)
        self.ds = ds
        self._handle = ds._handle


def parse_orion_sinks(fn):
    '''

    Orion sink particles are stored in text files. This function
    is for figuring what particle fields are present based on the
    number of entries per line in the *.sink file.

    '''

    # Figure out the format of the particle file
    with open(fn, 'r') as f:
        lines = f.readlines()
    line = lines[1]

    # The basic fields that all sink particles have
    index = {'particle_mass': 0,
             'particle_position_x': 1,
             'particle_position_y': 2,
             'particle_position_z': 3,
             'particle_momentum_x': 4,
             'particle_momentum_y': 5,
             'particle_momentum_z': 6,
             'particle_angmomen_x': 7,
             'particle_angmomen_y': 8,
             'particle_angmomen_z': 9,
             'particle_id': -1}

    if len(line.strip().split()) == 11:
        # these are vanilla sinks, do nothing
        pass

    elif len(line.strip().split()) == 17:
        # these are old-style stars, add stellar model parameters
        index['particle_mlast']     = 10
        index['particle_r']         = 11
        index['particle_mdeut']     = 12
        index['particle_n']         = 13
        index['particle_mdot']      = 14,
        index['particle_burnstate'] = 15

    elif len(line.strip().split()) == 18:
        # these are the newer style, add luminosity as well
        index['particle_mlast']     = 10
        index['particle_r']         = 11
        index['particle_mdeut']     = 12
        index['particle_n']         = 13
        index['particle_mdot']      = 14,
        index['particle_burnstate'] = 15,
        index['particle_luminosity']= 16

    else:
        # give a warning if none of the above apply:
        mylog.warning('Warning - could not figure out particle output file')
        mylog.warning('These results could be nonsense!')

    return index


class IOHandlerOrion2HDF5(IOHandlerChomboHDF5):
    _dataset_type = "orion_chombo_native"

    _particle_field_index = None
    @property
    def particle_field_index(self):

        fn = self.ds.fullplotdir[:-4] + "sink"

        index = parse_orion_sinks(fn)

        self._particle_field_index = index
        return self._particle_field_index

    def _read_fluid_selection(self, chunks, selector, fields, size):
        rv = {}
        chunks = list(chunks)
        fields.sort(key=lambda a: self.field_dict[a[1]])
        if selector.__class__.__name__ == "GridSelector":
            if not (len(chunks) == len(chunks[0].objs) == 1):
                raise RuntimeError
            grid = chunks[0].objs[0]
            for ftype, fname in fields:
                rv[ftype, fname] = self._read_data(grid, fname)
            return rv
        if size is None:
            size = sum((g.count(selector) for chunk in chunks
                        for g in chunk.objs))
        for field in fields:
            ftype, fname = field
            fsize = size
            rv[field] = np.empty(fsize, dtype="float64")
        ng = sum(len(c.objs) for c in chunks)
        mylog.debug("Reading %s cells of %s fields in %s grids",
                   size, [f2 for f1, f2 in fields], ng)

        ind = 0
        for chunk in chunks:
            for g in chunk.objs:
                nd = 0
                for field in fields:
                    ftype, fname = field
                    data = self._read_data(g, fname)
                    nd = g.select(selector, data, rv[field], ind) # caches
                ind += nd
        return rv

    def _read_particle_selection(self, chunks, selector, fields):
        rv = {}
        chunks = list(chunks)

        if selector.__class__.__name__ == "GridSelector":

            if not (len(chunks) == len(chunks[0].objs) == 1):
                raise RuntimeError

            grid = chunks[0].objs[0]

            for ftype, fname in fields:
                rv[ftype, fname] = self._read_particles(grid, fname)

            return rv

        rv = {f:np.array([]) for f in fields}
        for chunk in chunks:
            for grid in chunk.objs:
                for ftype, fname in fields:
                    data = self._read_particles(grid, fname)
                    rv[ftype, fname] = np.concatenate((data, rv[ftype, fname]))
        return rv

    def _read_particles(self, grid, name):

        field_index = self.particle_field_index[name]
        lev = 'level_%s' % grid.Level

        particles_per_grid = self._handle[lev]['particles:offsets'].value
        items_per_particle = len(self._particle_field_index)

        # compute global offset position
        offsets = items_per_particle * np.cumsum(particles_per_grid)
        offsets = np.append(np.array([0]), offsets)
        offsets = np.array(offsets, dtype=np.int64)

        # convert between the global grid id and the id on this level            
        grid_levels = np.array([g.Level for g in self.ds.index.grids])
        grid_ids    = np.array([g.id    for g in self.ds.index.grids])
        grid_level_offset = grid_ids[np.where(grid_levels == grid.Level)[0][0]]
        lo = grid.id - grid_level_offset
        hi = lo + 1

        # handle the case where this grid has no particles
        if (offsets[lo] == offsets[hi]):
            return np.array([], dtype=np.float64)

        data = self._handle[lev]['particles:data'][offsets[lo]:offsets[hi]]
        return np.asarray(data[field_index::items_per_particle], dtype=np.float64, order='F')

class IOHandlerChombo2DHDF5(IOHandlerChomboHDF5):
    _dataset_type = "chombo2d_hdf5"
    _offset_string = 'data:offsets=0'
    _data_string = 'data:datatype=0'

    def __init__(self, ds, *args, **kwargs):
        BaseIOHandler.__init__(self, ds, *args, **kwargs)
        self.ds = ds
        self._handle = ds._handle

class IOHandlerChombo1DHDF5(IOHandlerChomboHDF5):
    _dataset_type = "chombo1d_hdf5"
    _offset_string = 'data:offsets=0'
    _data_string = 'data:datatype=0'

    def __init__(self, ds, *args, **kwargs):
        BaseIOHandler.__init__(self, ds, *args, **kwargs)
        self.ds = ds
        self._handle = ds._handle   

class IOHandlerOrion2HDF5(IOHandlerChomboHDF5):
    _dataset_type = "orion_chombo_native"

    def _read_particles(self, grid, field):
        """
        parses the Orion Star Particle text files

        """

<<<<<<< HEAD
        fn = grid.ds.fullplotdir[:-4] + "sink"

        # Figure out the format of the particle file
        with open(fn, 'r') as f:
            lines = f.readlines()
        line = lines[1]

        # The basic fields that all sink particles have
        index = {'particle_mass': 0,
                 'particle_position_x': 1,
                 'particle_position_y': 2,
                 'particle_position_z': 3,
                 'particle_momentum_x': 4,
                 'particle_momentum_y': 5,
                 'particle_momentum_z': 6,
                 'particle_angmomen_x': 7,
                 'particle_angmomen_y': 8,
                 'particle_angmomen_z': 9,
                 'particle_id': -1}

        if len(line.strip().split()) == 11:
            # these are vanilla sinks, do nothing
            pass  

        elif len(line.strip().split()) == 17:
            # these are old-style stars, add stellar model parameters
            index['particle_mlast']     = 10
            index['particle_r']         = 11
            index['particle_mdeut']     = 12
            index['particle_n']         = 13
            index['particle_mdot']      = 14,
            index['particle_burnstate'] = 15

        elif len(line.strip().split()) == 18:
            # these are the newer style, add luminosity as well
            index['particle_mlast']     = 10
            index['particle_r']         = 11
            index['particle_mdeut']     = 12
            index['particle_n']         = 13
            index['particle_mdot']      = 14,
            index['particle_burnstate'] = 15,
            index['particle_luminosity']= 16

        else:
            # give a warning if none of the above apply:
            mylog.warning('Warning - could not figure out particle output file')
            mylog.warning('These results could be nonsense!')
            
        def read(line, field):
            return float(line.strip().split(' ')[index[field]])

        fn = grid.ds.fullplotdir[:-4] + "sink"
        with open(fn, 'r') as f:
            lines = f.readlines()
            particles = []
            for line in lines[1:]:
                if grid.NumberOfParticles > 0:
                    coord = read(line, "particle_position_x"), \
                            read(line, "particle_position_y"), \
                            read(line, "particle_position_z")
                    if ( (grid.LeftEdge < coord).all() and
                         (coord <= grid.RightEdge).all() ):
                        particles.append(read(line, field))
        return np.array(particles)
=======
        particles = []

        if grid.NumberOfParticles == 0:
            return np.array(particles)

        def read(line, field):
            entry = line.strip().split(' ')[self.particle_field_index[field]]
            return np.float(entry)

        try:
            lines = self._cached_lines
            for num in grid._particle_line_numbers:
                line = lines[num]
                particles.append(read(line, field))
            return np.array(particles)
        except AttributeError:
            fn = grid.ds.fullplotdir[:-4] + "sink"
            with open(fn, 'r') as f:
                lines = f.readlines()
                self._cached_lines = lines
                for num in grid._particle_line_numbers:
                    line = lines[num]
                    particles.append(read(line, field))
            return np.array(particles)
>>>>>>> 7d567f32
<|MERGE_RESOLUTION|>--- conflicted
+++ resolved
@@ -12,12 +12,7 @@
 #
 # The full license is in the file COPYING.txt, distributed with this software.
 #-----------------------------------------------------------------------------
-<<<<<<< HEAD
-import h5py
-import os
-=======
-
->>>>>>> 7d567f32
+
 import re
 import numpy as np
 from yt.utilities.logger import ytLogger as mylog
@@ -35,8 +30,6 @@
         BaseIOHandler.__init__(self, ds, *args, **kwargs)
         self.ds = ds
         self._handle = ds._handle
-<<<<<<< HEAD
-=======
         self.dim = self._handle['Chombo_global/'].attrs['SpaceDim']
         self._read_ghost_info()
 
@@ -49,7 +42,6 @@
         except KeyError:
             # assume zero ghosts if outputGhosts not present
             self.ghost = np.zeros(self.dim)
->>>>>>> 7d567f32
 
     _field_dict = None
     @property
@@ -75,21 +67,11 @@
                 comp_number = int(re.match('particle_component_(\d)', key).groups()[0])
                 field_dict[val] = comp_number
         self._particle_field_index = field_dict
-<<<<<<< HEAD
-        return self._particle_field_index        
-        
-    def _read_field_names(self,grid):
-        ncomp = int(self._handle.attrs['num_components'])
-        fns = [c[1] for c in f.attrs.items()[-ncomp-1:-1]]
-    
-    def _read_data(self,grid,field):
-=======
         return self._particle_field_index
 
     def _read_field_names(self, grid):
         ncomp = int(self._handle.attrs['num_components'])
         fns = [c[1] for c in f.attrs.items()[-ncomp-1:-1]]
->>>>>>> 7d567f32
 
     def _read_data(self, grid, field):
         lstring = 'level_%i' % grid.Level
@@ -301,185 +283,12 @@
         self._particle_field_index = index
         return self._particle_field_index
 
-    def _read_fluid_selection(self, chunks, selector, fields, size):
-        rv = {}
-        chunks = list(chunks)
-        fields.sort(key=lambda a: self.field_dict[a[1]])
-        if selector.__class__.__name__ == "GridSelector":
-            if not (len(chunks) == len(chunks[0].objs) == 1):
-                raise RuntimeError
-            grid = chunks[0].objs[0]
-            for ftype, fname in fields:
-                rv[ftype, fname] = self._read_data(grid, fname)
-            return rv
-        if size is None:
-            size = sum((g.count(selector) for chunk in chunks
-                        for g in chunk.objs))
-        for field in fields:
-            ftype, fname = field
-            fsize = size
-            rv[field] = np.empty(fsize, dtype="float64")
-        ng = sum(len(c.objs) for c in chunks)
-        mylog.debug("Reading %s cells of %s fields in %s grids",
-                   size, [f2 for f1, f2 in fields], ng)
-
-        ind = 0
-        for chunk in chunks:
-            for g in chunk.objs:
-                nd = 0
-                for field in fields:
-                    ftype, fname = field
-                    data = self._read_data(g, fname)
-                    nd = g.select(selector, data, rv[field], ind) # caches
-                ind += nd
-        return rv
-
-    def _read_particle_selection(self, chunks, selector, fields):
-        rv = {}
-        chunks = list(chunks)
-
-        if selector.__class__.__name__ == "GridSelector":
-
-            if not (len(chunks) == len(chunks[0].objs) == 1):
-                raise RuntimeError
-
-            grid = chunks[0].objs[0]
-
-            for ftype, fname in fields:
-                rv[ftype, fname] = self._read_particles(grid, fname)
-
-            return rv
-
-        rv = {f:np.array([]) for f in fields}
-        for chunk in chunks:
-            for grid in chunk.objs:
-                for ftype, fname in fields:
-                    data = self._read_particles(grid, fname)
-                    rv[ftype, fname] = np.concatenate((data, rv[ftype, fname]))
-        return rv
-
-    def _read_particles(self, grid, name):
-
-        field_index = self.particle_field_index[name]
-        lev = 'level_%s' % grid.Level
-
-        particles_per_grid = self._handle[lev]['particles:offsets'].value
-        items_per_particle = len(self._particle_field_index)
-
-        # compute global offset position
-        offsets = items_per_particle * np.cumsum(particles_per_grid)
-        offsets = np.append(np.array([0]), offsets)
-        offsets = np.array(offsets, dtype=np.int64)
-
-        # convert between the global grid id and the id on this level            
-        grid_levels = np.array([g.Level for g in self.ds.index.grids])
-        grid_ids    = np.array([g.id    for g in self.ds.index.grids])
-        grid_level_offset = grid_ids[np.where(grid_levels == grid.Level)[0][0]]
-        lo = grid.id - grid_level_offset
-        hi = lo + 1
-
-        # handle the case where this grid has no particles
-        if (offsets[lo] == offsets[hi]):
-            return np.array([], dtype=np.float64)
-
-        data = self._handle[lev]['particles:data'][offsets[lo]:offsets[hi]]
-        return np.asarray(data[field_index::items_per_particle], dtype=np.float64, order='F')
-
-class IOHandlerChombo2DHDF5(IOHandlerChomboHDF5):
-    _dataset_type = "chombo2d_hdf5"
-    _offset_string = 'data:offsets=0'
-    _data_string = 'data:datatype=0'
-
-    def __init__(self, ds, *args, **kwargs):
-        BaseIOHandler.__init__(self, ds, *args, **kwargs)
-        self.ds = ds
-        self._handle = ds._handle
-
-class IOHandlerChombo1DHDF5(IOHandlerChomboHDF5):
-    _dataset_type = "chombo1d_hdf5"
-    _offset_string = 'data:offsets=0'
-    _data_string = 'data:datatype=0'
-
-    def __init__(self, ds, *args, **kwargs):
-        BaseIOHandler.__init__(self, ds, *args, **kwargs)
-        self.ds = ds
-        self._handle = ds._handle   
-
-class IOHandlerOrion2HDF5(IOHandlerChomboHDF5):
-    _dataset_type = "orion_chombo_native"
-
     def _read_particles(self, grid, field):
         """
         parses the Orion Star Particle text files
 
         """
 
-<<<<<<< HEAD
-        fn = grid.ds.fullplotdir[:-4] + "sink"
-
-        # Figure out the format of the particle file
-        with open(fn, 'r') as f:
-            lines = f.readlines()
-        line = lines[1]
-
-        # The basic fields that all sink particles have
-        index = {'particle_mass': 0,
-                 'particle_position_x': 1,
-                 'particle_position_y': 2,
-                 'particle_position_z': 3,
-                 'particle_momentum_x': 4,
-                 'particle_momentum_y': 5,
-                 'particle_momentum_z': 6,
-                 'particle_angmomen_x': 7,
-                 'particle_angmomen_y': 8,
-                 'particle_angmomen_z': 9,
-                 'particle_id': -1}
-
-        if len(line.strip().split()) == 11:
-            # these are vanilla sinks, do nothing
-            pass  
-
-        elif len(line.strip().split()) == 17:
-            # these are old-style stars, add stellar model parameters
-            index['particle_mlast']     = 10
-            index['particle_r']         = 11
-            index['particle_mdeut']     = 12
-            index['particle_n']         = 13
-            index['particle_mdot']      = 14,
-            index['particle_burnstate'] = 15
-
-        elif len(line.strip().split()) == 18:
-            # these are the newer style, add luminosity as well
-            index['particle_mlast']     = 10
-            index['particle_r']         = 11
-            index['particle_mdeut']     = 12
-            index['particle_n']         = 13
-            index['particle_mdot']      = 14,
-            index['particle_burnstate'] = 15,
-            index['particle_luminosity']= 16
-
-        else:
-            # give a warning if none of the above apply:
-            mylog.warning('Warning - could not figure out particle output file')
-            mylog.warning('These results could be nonsense!')
-            
-        def read(line, field):
-            return float(line.strip().split(' ')[index[field]])
-
-        fn = grid.ds.fullplotdir[:-4] + "sink"
-        with open(fn, 'r') as f:
-            lines = f.readlines()
-            particles = []
-            for line in lines[1:]:
-                if grid.NumberOfParticles > 0:
-                    coord = read(line, "particle_position_x"), \
-                            read(line, "particle_position_y"), \
-                            read(line, "particle_position_z")
-                    if ( (grid.LeftEdge < coord).all() and
-                         (coord <= grid.RightEdge).all() ):
-                        particles.append(read(line, field))
-        return np.array(particles)
-=======
         particles = []
 
         if grid.NumberOfParticles == 0:
@@ -503,5 +312,4 @@
                 for num in grid._particle_line_numbers:
                     line = lines[num]
                     particles.append(read(line, field))
-            return np.array(particles)
->>>>>>> 7d567f32
+            return np.array(particles)