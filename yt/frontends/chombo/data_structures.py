"""
Data structures for Chombo.

Author: Matthew Turk <matthewturk@gmail.com>
Author: J. S. Oishi <jsoishi@gmail.com>
Affiliation: KIPAC/SLAC/Stanford
Homepage: http://yt-project.org/
License:
  Copyright (C) 2008-2011 Matthew Turk, J. S. Oishi.  All Rights Reserved.

  This file is part of yt.

  yt is free software; you can redistribute it and/or modify
  it under the terms of the GNU General Public License as published by
  the Free Software Foundation; either version 3 of the License, or
  (at your option) any later version.

  This program is distributed in the hope that it will be useful,
  but WITHOUT ANY WARRANTY; without even the implied warranty of
  MERCHANTABILITY or FITNESS FOR A PARTICULAR PURPOSE.  See the
  GNU General Public License for more details.

  You should have received a copy of the GNU General Public License
  along with this program.  If not, see <http://www.gnu.org/licenses/>.
"""

import h5py
import re
import os
import weakref
import numpy as np

from collections import \
     defaultdict
from string import \
     strip, \
     rstrip
from stat import \
     ST_CTIME

from .definitions import \
     pluto2enzoDict, \
     yt2plutoFieldsDict, \
     parameterDict \
     
from yt.funcs import *
from yt.data_objects.grid_patch import \
     AMRGridPatch
from yt.geometry.grid_geometry_handler import \
     GridGeometryHandler
from yt.data_objects.static_output import \
     StaticOutput
from yt.utilities.definitions import \
     mpc_conversion, sec_conversion
from yt.utilities.parallel_tools.parallel_analysis_interface import \
     parallel_root_only

from yt.data_objects.field_info_container import \
    FieldInfoContainer, NullFunc
from .fields import ChomboFieldInfo, KnownChomboFields

class ChomboGrid(AMRGridPatch):
    _id_offset = 0
    __slots__ = ["_level_id", "stop_index"]
    def __init__(self, id, hierarchy, level, start, stop):
        AMRGridPatch.__init__(self, id, filename = hierarchy.hierarchy_filename,
                              hierarchy = hierarchy)
        self.Parent = []
        self.Children = []
        self.Level = level
        self.ActiveDimensions = stop - start + 1

    def get_global_startindex(self):
        """
        Return the integer starting index for each dimension at the current
        level.
        
        """
        if self.start_index != None:
            return self.start_index
        if self.Parent == []:
            iLE = self.LeftEdge - self.pf.domain_left_edge
            start_index = iLE / self.dds
            return np.rint(start_index).astype('int64').ravel()
        pdx = self.Parent[0].dds
        start_index = (self.Parent[0].get_global_startindex()) + \
            np.rint((self.LeftEdge - self.Parent[0].LeftEdge)/pdx)
        self.start_index = (start_index*self.pf.refine_by).astype('int64').ravel()
        return self.start_index

    def _setup_dx(self):
<<<<<<< HEAD
        # has already been read in and stored in hierarchy
        self.dds = self.hierarchy.dds_list[self.Level]
=======
        # So first we figure out what the index is.  We don't assume
        # that dx=dy=dz , at least here.  We probably do elsewhere.
        id = self.id - self._id_offset
        if len(self.Parent) > 0:
            self.dds = self.Parent[0].dds / self.pf.refine_by
        else:
            LE, RE = self.hierarchy.grid_left_edge[id,:], \
                     self.hierarchy.grid_right_edge[id,:]
            self.dds = np.array((RE-LE)/self.ActiveDimensions)
        if self.pf.dimensionality < 2: self.dds[1] = 1.0
        if self.pf.dimensionality < 3: self.dds[2] = 1.0
>>>>>>> 57f38581
        self.field_data['dx'], self.field_data['dy'], self.field_data['dz'] = self.dds

class ChomboHierarchy(GridGeometryHandler):

    grid = ChomboGrid
    
    def __init__(self,pf,data_style='chombo_hdf5'):
        self.domain_left_edge = pf.domain_left_edge
        self.domain_right_edge = pf.domain_right_edge
        self.data_style = data_style
        self.field_indexes = {}
        self.parameter_file = weakref.proxy(pf)
        # for now, the hierarchy file is the parameter file!
        self.hierarchy_filename = self.parameter_file.parameter_filename
        self.hierarchy = os.path.abspath(self.hierarchy_filename)
        self.directory = os.path.dirname(self.hierarchy_filename)
        self._fhandle = h5py.File(self.hierarchy_filename, 'r')

        self.float_type = self._fhandle['/level_0']['data:datatype=0'].dtype.name
        self._levels = self._fhandle.keys()[1:]
        GridGeometryHandler.__init__(self,pf,data_style)
        self._read_particles()
        self._fhandle.close()

    def _read_particles(self):
        self.particle_filename = self.hierarchy_filename[:-4] + 'sink'
        if not os.path.exists(self.particle_filename): return
        with open(self.particle_filename, 'r') as f:
            lines = f.readlines()
            self.num_stars = int(lines[0].strip().split(' ')[0])
            for line in lines[1:]:
                particle_position_x = float(line.split(' ')[1])
                particle_position_y = float(line.split(' ')[2])
                particle_position_z = float(line.split(' ')[3])
                coord = [particle_position_x, particle_position_y, particle_position_z]
                # for each particle, determine which grids contain it
                # copied from object_finding_mixin.py                                                                                                             
                mask=np.ones(self.num_grids)
                for i in xrange(len(coord)):
                    np.choose(np.greater(self.grid_left_edge[:,i],coord[i]), (mask,0), mask)
                    np.choose(np.greater(self.grid_right_edge[:,i],coord[i]), (0,mask), mask)
                ind = np.where(mask == 1)
                selected_grids = self.grids[ind]
                # in orion, particles always live on the finest level.
                # so, we want to assign the particle to the finest of
                # the grids we just found
                if len(selected_grids) != 0:
                    grid = sorted(selected_grids, key=lambda grid: grid.Level)[-1]
                    ind = np.where(self.grids == grid)[0][0]
                    self.grid_particle_count[ind] += 1
                    self.grids[ind].NumberOfParticles += 1

    def _initialize_data_storage(self):
        pass

    def _detect_fields(self):
        ncomp = int(self._fhandle['/'].attrs['num_components'])
        self.field_list = [c[1] for c in self._fhandle['/'].attrs.items()[-ncomp:]]
    
    def _setup_classes(self):
        dd = self._get_data_reader_dict()
        GridGeometryHandler._setup_classes(self, dd)
        self.object_types.sort()

    def _count_grids(self):
        self.num_grids = 0
        for lev in self._levels:
            self.num_grids += self._fhandle[lev]['Processors'].len()
        
    def _parse_hierarchy(self):
        f = self._fhandle # shortcut
        
        # this relies on the first Group in the H5 file being
        # 'Chombo_global'
        levels = f.keys()[1:]
        grids = []
        self.dds_list = []
        i = 0
        for lev in levels:
            level_number = int(re.match('level_(\d+)',lev).groups()[0])
            boxes = f[lev]['boxes'].value
            dx = f[lev].attrs['dx']
            self.dds_list.append(dx * np.ones(3))
            for level_id, box in enumerate(boxes):
                si = np.array([box['lo_%s' % ax] for ax in 'ijk'])
                ei = np.array([box['hi_%s' % ax] for ax in 'ijk'])
                pg = self.grid(len(grids),self,level=level_number,
                               start = si, stop = ei)
                grids.append(pg)
                grids[-1]._level_id = level_id
                self.grid_left_edge[i] = dx*si.astype(self.float_type)
                self.grid_right_edge[i] = dx*(ei.astype(self.float_type)+1)
                self.grid_particle_count[i] = 0
                self.grid_dimensions[i] = ei - si + 1
                i += 1
        self.grids = np.empty(len(grids), dtype='object')
        for gi, g in enumerate(grids): self.grids[gi] = g
<<<<<<< HEAD
#        self.grids = np.array(self.grids, dtype='object')
=======
>>>>>>> 57f38581

    def _populate_grid_objects(self):
        for g in self.grids:
            g._prepare_grid()
            g._setup_dx()

        for g in self.grids:
            g.Children = self._get_grid_children(g)
            for g1 in g.Children:
                g1.Parent.append(g)
        self.max_level = self.grid_levels.max()

    def _setup_derived_fields(self):
        self.derived_field_list = []

    def _get_grid_children(self, grid):
        mask = np.zeros(self.num_grids, dtype='bool')
        grids, grid_ind = self.get_box_grids(grid.LeftEdge, grid.RightEdge)
        mask[grid_ind] = True
        return [g for g in self.grids[mask] if g.Level == grid.Level + 1]

class ChomboStaticOutput(StaticOutput):
    _hierarchy_class = ChomboHierarchy
    _fieldinfo_fallback = ChomboFieldInfo
    _fieldinfo_known = KnownChomboFields
    
    def __init__(self, filename, data_style='chombo_hdf5',
                 storage_filename = None, ini_filename = None):
        fileh = h5py.File(filename,'r')
        self.current_time = fileh.attrs['time']
        self.ini_filename = ini_filename
        self.fullplotdir = os.path.abspath(filename)
        StaticOutput.__init__(self,filename,data_style)
        self.storage_filename = storage_filename
        
    def _set_units(self):
        """
        Generates the conversion to various physical _units based on the parameter file
        """
        self.units = {}
        self.time_units = {}
        if len(self.parameters) == 0:
            self._parse_parameter_file()
        self._setup_nounits_units()
        self.conversion_factors = defaultdict(lambda: 1.0)
        self.time_units['1'] = 1
        self.units['1'] = 1.0
        self.units['unitary'] = 1.0 / (self.domain_right_edge - self.domain_left_edge).max()
        seconds = 1 #self["Time"]
        for unit in sec_conversion.keys():
            self.time_units[unit] = seconds / sec_conversion[unit]
        for key in yt2plutoFieldsDict:
            self.conversion_factors[key] = 1.0

    def _setup_nounits_units(self):
        z = 0
        mylog.warning("Setting 1.0 in code units to be 1.0 cm")
        if not self.has_key("TimeUnits"):
            mylog.warning("No time units.  Setting 1.0 = 1 second.")
            self.conversion_factors["Time"] = 1.0
        for unit in mpc_conversion.keys():
            self.units[unit] = mpc_conversion[unit] / mpc_conversion["cm"]


    def _localize(self, f, default):
        if f is None:
            return os.path.join(self.directory, default)
        return f

    def _parse_parameter_file(self):
        """
        Check to see whether a 'pluto.ini' or 'orion2.ini' file
        exists in the plot file directory. If one does, attempt to parse it.
        Otherwise, assume the left edge starts at 0 and get the right edge
        from the hdf5 file.
        """
        if os.path.isfile('pluto.ini'):
            self._parse_pluto_file('pluto.ini')
        else:
            if os.path.isfile('orion2.ini'): self._parse_pluto_file('orion2.ini')
            self.unique_identifier = \
                int(os.stat(self.parameter_filename)[ST_CTIME])
            self.domain_left_edge = self.__calc_left_edge()
            self.domain_right_edge = self.__calc_right_edge()
            self.domain_dimensions = self.__calc_domain_dimensions()
            self.dimensionality = 3
            fileh = h5py.File(self.parameter_filename,'r')
            self.refine_by = fileh['/level_0'].attrs['ref_ratio']

    def _parse_pluto_file(self, ini_filename):
        """
        Reads in an inputs file in the 'pluto.ini' format. Probably not
        especially robust at the moment.
        """
        self.fullplotdir = os.path.abspath(self.parameter_filename)
        self.ini_filename = self._localize( \
            self.ini_filename, ini_filename)
        self.unique_identifier = \
                               int(os.stat(self.parameter_filename)[ST_CTIME])
        lines = open(self.ini_filename).readlines()
        # read the file line by line, storing important parameters
        for lineI, line in enumerate(lines):
            try: 
                param, sep, vals = map(rstrip,line.partition(' '))
            except ValueError:
                mylog.error("ValueError: '%s'", line)
            if pluto2enzoDict.has_key(param):
                paramName = pluto2enzoDict[param]
                t = map(parameterDict[paramName], vals.split())
                if len(t) == 1:
                    self.parameters[paramName] = t[0]
                else:
                    if paramName == "RefineBy":
                        self.parameters[paramName] = t[0]
                    else:
                        self.parameters[paramName] = t

    def __calc_left_edge(self):
        fileh = h5py.File(self.parameter_filename,'r')
        dx0 = fileh['/level_0'].attrs['dx']
        LE = dx0*((np.array(list(fileh['/level_0'].attrs['prob_domain'])))[0:3])
        fileh.close()
        return LE

    def __calc_right_edge(self):
        fileh = h5py.File(self.parameter_filename,'r')
        dx0 = fileh['/level_0'].attrs['dx']
        RE = dx0*((np.array(list(fileh['/level_0'].attrs['prob_domain'])))[3:] + 1)
        fileh.close()
        return RE
                  
    def __calc_domain_dimensions(self):
        fileh = h5py.File(self.parameter_filename,'r')
        L_index = ((np.array(list(fileh['/level_0'].attrs['prob_domain'])))[0:3])
        R_index = ((np.array(list(fileh['/level_0'].attrs['prob_domain'])))[3:] + 1)
        return R_index - L_index
 
    @classmethod
    def _is_valid(self, *args, **kwargs):
        try:
            fileh = h5py.File(args[0],'r')
            valid = "Chombo_global" in fileh["/"]
            fileh.close()
            return valid
        except:
            pass
        return False

    @parallel_root_only
    def print_key_parameters(self):
        for a in ["current_time", "domain_dimensions", "domain_left_edge",
                  "domain_right_edge"]:
            if not hasattr(self, a):
                mylog.error("Missing %s in parameter file definition!", a)
                continue
            v = getattr(self, a)
            mylog.info("Parameters: %-25s = %s", a, v)<|MERGE_RESOLUTION|>--- conflicted
+++ resolved
@@ -89,22 +89,8 @@
         return self.start_index
 
     def _setup_dx(self):
-<<<<<<< HEAD
         # has already been read in and stored in hierarchy
         self.dds = self.hierarchy.dds_list[self.Level]
-=======
-        # So first we figure out what the index is.  We don't assume
-        # that dx=dy=dz , at least here.  We probably do elsewhere.
-        id = self.id - self._id_offset
-        if len(self.Parent) > 0:
-            self.dds = self.Parent[0].dds / self.pf.refine_by
-        else:
-            LE, RE = self.hierarchy.grid_left_edge[id,:], \
-                     self.hierarchy.grid_right_edge[id,:]
-            self.dds = np.array((RE-LE)/self.ActiveDimensions)
-        if self.pf.dimensionality < 2: self.dds[1] = 1.0
-        if self.pf.dimensionality < 3: self.dds[2] = 1.0
->>>>>>> 57f38581
         self.field_data['dx'], self.field_data['dy'], self.field_data['dz'] = self.dds
 
 class ChomboHierarchy(GridGeometryHandler):
@@ -202,10 +188,6 @@
                 i += 1
         self.grids = np.empty(len(grids), dtype='object')
         for gi, g in enumerate(grids): self.grids[gi] = g
-<<<<<<< HEAD
-#        self.grids = np.array(self.grids, dtype='object')
-=======
->>>>>>> 57f38581
 
     def _populate_grid_objects(self):
         for g in self.grids:
