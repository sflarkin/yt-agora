--- conflicted
+++ resolved
@@ -1,4 +1,3 @@
-<<<<<<< HEAD
 """
 Data structures for Chombo.
 
@@ -86,7 +85,7 @@
         pdx = self.Parent[0].dds
         start_index = (self.Parent[0].get_global_startindex()) + \
             na.rint((self.LeftEdge - self.Parent[0].LeftEdge)/pdx)
-        self.start_index = (start_index*self.pf.refine_by).astype('int64').ravel()
+        self.start_index = (start_index*self.pf.refine_by[self.Level-1]).astype('int64').ravel()
         return self.start_index
 
     def _setup_dx(self):
@@ -94,7 +93,7 @@
         # that dx=dy=dz , at least here.  We probably do elsewhere.
         id = self.id - self._id_offset
         if len(self.Parent) > 0:
-            self.dds = self.Parent[0].dds / self.pf.refine_by
+            self.dds = self.Parent[0].dds / self.pf.refine_by[self.Level-1]
         else:
             LE, RE = self.hierarchy.grid_left_edge[id,:], \
                      self.hierarchy.grid_right_edge[id,:]
@@ -255,11 +254,10 @@
             self.domain_right_edge = self.__calc_right_edge()
             self.domain_dimensions = self.__calc_domain_dimensions()
             self.dimensionality = 3
-#            self.refine_by = []
+            self.refine_by = []
             fileh = h5py.File(self.parameter_filename,'r')
-#            for level in range(0,fileh.attrs['max_level']):
-#                self.refine_by.append(fileh['/level_'+str(level)].attrs['ref_ratio'])
-            self.refine_by = fileh['/level_0'].attrs['ref_ratio']
+            for level in range(0,fileh.attrs['max_level']):
+                self.refine_by.append(fileh['/level_'+str(level)].attrs['ref_ratio'])
 
     def _parse_pluto_file(self, ini_filename):
         """
@@ -328,345 +326,4 @@
                 mylog.error("Missing %s in parameter file definition!", a)
                 continue
             v = getattr(self, a)
-            mylog.info("Parameters: %-25s = %s", a, v)
-=======
-"""
-Data structures for Chombo.
-
-Author: Matthew Turk <matthewturk@gmail.com>
-Author: J. S. Oishi <jsoishi@gmail.com>
-Affiliation: KIPAC/SLAC/Stanford
-Homepage: http://yt.enzotools.org/
-License:
-  Copyright (C) 2008-2010 Matthew Turk, J. S. Oishi.  All Rights Reserved.
-
-  This file is part of yt.
-
-  yt is free software; you can redistribute it and/or modify
-  it under the terms of the GNU General Public License as published by
-  the Free Software Foundation; either version 3 of the License, or
-  (at your option) any later version.
-
-  This program is distributed in the hope that it will be useful,
-  but WITHOUT ANY WARRANTY; without even the implied warranty of
-  MERCHANTABILITY or FITNESS FOR A PARTICULAR PURPOSE.  See the
-  GNU General Public License for more details.
-
-  You should have received a copy of the GNU General Public License
-  along with this program.  If not, see <http://www.gnu.org/licenses/>.
-"""
-
-import h5py
-import re
-import os
-import weakref
-import numpy as na
-
-from collections import \
-     defaultdict
-from string import \
-     strip, \
-     rstrip
-from stat import \
-     ST_CTIME
-
-from .definitions import \
-     pluto2enzoDict, \
-     yt2plutoFieldsDict, \
-     parameterDict \
-     
-from yt.funcs import *
-from yt.data_objects.grid_patch import \
-     AMRGridPatch
-from yt.data_objects.hierarchy import \
-     AMRHierarchy
-from yt.data_objects.static_output import \
-     StaticOutput
-from yt.utilities.definitions import \
-     mpc_conversion
-from yt.utilities.parallel_tools.parallel_analysis_interface import \
-     parallel_root_only
-
-from .fields import \
-     ChomboFieldContainer, \
-     add_field
-
-class ChomboGrid(AMRGridPatch):
-    _id_offset = 0
-    __slots__ = ["_level_id", "stop_index"]
-    def __init__(self, id, hierarchy, level, start, stop):
-        AMRGridPatch.__init__(self, id, filename = hierarchy.hierarchy_filename,
-                              hierarchy = hierarchy)
-        self.Parent = []
-        self.Children = []
-        self.Level = level
-        self.ActiveDimensions = stop - start + 1
- 
-    def get_global_startindex(self):
-        """
-        Return the integer starting index for each dimension at the current
-        level.
-
-        """
-        if self.start_index != None:
-            return self.start_index
-        if self.Parent == []:
-            iLE = self.LeftEdge - self.pf.domain_left_edge
-            start_index = iLE / self.dds
-            return na.rint(start_index).astype('int64').ravel()
-        pdx = self.Parent[0].dds
-        start_index = (self.Parent[0].get_global_startindex()) + \
-            na.rint((self.LeftEdge - self.Parent[0].LeftEdge)/pdx)
-        self.start_index = (start_index*self.pf.refine_by[self.Level-1]).astype('int64').ravel()
-        print self.start_index
-        return self.start_index
-
-    def _setup_dx(self):
-        # So first we figure out what the index is.  We don't assume
-        # that dx=dy=dz , at least here.  We probably do elsewhere.
-        id = self.id - self._id_offset
-        if len(self.Parent) > 0:
-            self.dds = self.Parent[0].dds / self.pf.refine_by
-        else:
-            LE, RE = self.hierarchy.grid_left_edge[id,:], \
-                     self.hierarchy.grid_right_edge[id,:]
-            self.dds = na.array((RE-LE)/self.ActiveDimensions)
-        if self.pf.dimensionality < 2: self.dds[1] = 1.0
-        if self.pf.dimensionality < 3: self.dds[2] = 1.0
-        self.data['dx'], self.data['dy'], self.data['dz'] = self.dds
-
-class ChomboHierarchy(AMRHierarchy):
-
-    grid = ChomboGrid
-    
-    def __init__(self,pf,data_style='chombo_hdf5'):
-        self.domain_left_edge = pf.domain_left_edge
-        self.domain_right_edge = pf.domain_right_edge
-        self.data_style = data_style
-        self.field_info = ChomboFieldContainer()
-        self.field_indexes = {}
-        self.parameter_file = weakref.proxy(pf)
-        # for now, the hierarchy file is the parameter file!
-        self.hierarchy_filename = self.parameter_file.parameter_filename
-        self.hierarchy = os.path.abspath(self.hierarchy_filename)
-        self.directory = os.path.dirname(self.hierarchy_filename)
-        self._fhandle = h5py.File(self.hierarchy_filename)
-        self.float_type = self._fhandle['/level_0']['data:datatype=0'].dtype.name
-        self._levels = self._fhandle.listnames()[1:]
-        AMRHierarchy.__init__(self,pf,data_style)
-        self._fhandle.close()
-
-    def _initialize_data_storage(self):
-        pass
-
-    def _detect_fields(self):
-        ncomp = int(self._fhandle['/'].attrs['num_components'])
-        self.field_list = [c[1] for c in self._fhandle['/'].attrs.listitems()[-ncomp:]]
-    
-    def _setup_classes(self):
-        dd = self._get_data_reader_dict()
-        AMRHierarchy._setup_classes(self, dd)
-        self.object_types.sort()
-
-    def _count_grids(self):
-        self.num_grids = 0
-        for lev in self._levels:
-            self.num_grids += self._fhandle[lev]['Processors'].len()
-        
-    def _parse_hierarchy(self):
-        f = self._fhandle # shortcut
-        
-        # this relies on the first Group in the H5 file being
-        # 'Chombo_global'
-        levels = f.listnames()[1:]
-        #levels = [fn for fn in f if fn != "Chombo_global"]
-        self.grids = []
-        i = 0
-        for lev in levels:
-            level_number = int(re.match('level_(\d+)',lev).groups()[0])
-            boxes = f[lev]['boxes'].value
-            dx = f[lev].attrs['dx']
-            for level_id, box in enumerate(boxes):
-                si = na.array([box['lo_%s' % ax] for ax in 'ijk'])
-                ei = na.array([box['hi_%s' % ax] for ax in 'ijk'])
-                pg = self.grid(len(self.grids),self,level=level_number,
-                               start = si, stop = ei)
-                self.grids.append(pg)
-                self.grids[-1]._level_id = level_id
-                self.grid_left_edge[i] = dx*si.astype(self.float_type)
-                self.grid_right_edge[i] = dx*(ei.astype(self.float_type)+1)
-                self.grid_particle_count[i] = 0
-                self.grid_dimensions[i] = ei - si + 1
-                i += 1
-        self.grids = na.array(self.grids, dtype='object')
-
-    def _populate_grid_objects(self):
-        for g in self.grids:
-            g._prepare_grid()
-            g._setup_dx()
-
-        for g in self.grids:
-            g.Children = self._get_grid_children(g)
-            for g1 in g.Children:
-                g1.Parent.append(g)
-        self.max_level = self.grid_levels.max()
-
-    def _setup_unknown_fields(self):
-        pass
-                
-    def _setup_derived_fields(self):
-        self.derived_field_list = []
-
-    def _get_grid_children(self, grid):
-        mask = na.zeros(self.num_grids, dtype='bool')
-        grids, grid_ind = self.get_box_grids(grid.LeftEdge, grid.RightEdge)
-        mask[grid_ind] = True
-        return [g for g in self.grids[mask] if g.Level == grid.Level + 1]
-
-class ChomboStaticOutput(StaticOutput):
-    _hierarchy_class = ChomboHierarchy
-    _fieldinfo_class = ChomboFieldContainer
-    
-    def __init__(self, filename, data_style='chombo_hdf5',
-                 storage_filename = None, ini_filename = None):
-        fileh = h5py.File(filename,'r')
-        self.current_time = fileh.attrs['time']
-        self.ini_filename = ini_filename
-        StaticOutput.__init__(self,filename,data_style)
-        self.storage_filename = storage_filename
-        self.field_info = self._fieldinfo_class()
-        
-    def _set_units(self):
-        """
-        Generates the conversion to various physical _units based on the parameter file
-        """
-        self.units = {}
-        self.time_units = {}
-        if len(self.parameters) == 0:
-            self._parse_parameter_file()
-        self._setup_nounits_units()
-        self.conversion_factors = defaultdict(lambda: 1.0)
-        self.time_units['1'] = 1
-        self.units['1'] = 1.0
-        self.units['unitary'] = 1.0 / (self.domain_right_edge - self.domain_left_edge).max()
-        seconds = 1 #self["Time"]
-        self.time_units['years'] = seconds / (365*3600*24.0)
-        self.time_units['days']  = seconds / (3600*24.0)
-        for key in yt2plutoFieldsDict:
-            self.conversion_factors[key] = 1.0
-
-    def _setup_nounits_units(self):
-        z = 0
-        mylog.warning("Setting 1.0 in code units to be 1.0 cm")
-        if not self.has_key("TimeUnits"):
-            mylog.warning("No time units.  Setting 1.0 = 1 second.")
-            self.conversion_factors["Time"] = 1.0
-        for unit in mpc_conversion.keys():
-            self.units[unit] = mpc_conversion[unit] / mpc_conversion["cm"]
-
-
-    def _localize(self, f, default):
-        if f is None:
-            return os.path.join(self.directory, default)
-        return f
-
-    def _parse_parameter_file(self):
-        """
-        Check to see whether a 'pluto.ini' or 'orion2.ini' file
-        exists in the plot file directory. If one does, attempt to parse it.
-        Otherwise, assume the left edge starts at 0 and get the right edge
-        from the hdf5 file.
-        """
-        if os.path.isfile('pluto.ini'):
-            self._parse_pluto_file('pluto.ini')
-        else:
-            if os.path.isfile('orion2.ini'): self._parse_pluto_file('orion2.ini')
-            self.unique_identifier = \
-                int(os.stat(self.parameter_filename)[ST_CTIME])
-            self.domain_left_edge = self.__calc_left_edge()
-            self.domain_right_edge = self.__calc_right_edge()
-            self.domain_dimensions = self.__calc_domain_dimensions()
-            self.dimensionality = 3
-            self.refine_by = []
-            fileh = h5py.File(self.parameter_filename,'r')
-            for level in range(0,fileh.attrs['max_level']):
-                self.refine_by.append(fileh['/level_'+str(level)].attrs['ref_ratio'])
-
-    def _parse_pluto_file(self, ini_filename):
-        """
-        Reads in an inputs file in the 'pluto.ini' format. Probably not
-        especially robust at the moment.
-        """
-        self.fullplotdir = os.path.abspath(self.parameter_filename)
-        self.ini_filename = self._localize( \
-            self.ini_filename, ini_filename)
-        self.unique_identifier = \
-                               int(os.stat(self.parameter_filename)[ST_CTIME])
-        lines = open(self.ini_filename).readlines()
-        # read the file line by line, storing important parameters
-        for lineI, line in enumerate(lines):
-            try: 
-                param, sep, vals = map(rstrip,line.partition(' '))
-            except ValueError:
-                mylog.error("ValueError: '%s'", line)
-            if pluto2enzoDict.has_key(param):
-                paramName = pluto2enzoDict[param]
-                t = map(parameterDict[paramName], vals.split())
-                if len(t) == 1:
-                    self.parameters[paramName] = t[0]
-                else:
-                    if paramName == "RefineBy":
-                        self.parameters[paramName] = t[0]
-                    else:
-                        self.parameters[paramName] = t
-
-    def __calc_left_edge(self):
-        fileh = h5py.File(self.parameter_filename,'r')
-        dx0 = fileh['/level_0'].attrs['dx']
-        LE = dx0*((na.array(list(fileh['/level_0'].attrs['prob_domain'])))[0:3])
-        fileh.close()
-        return LE
-            
-    def __calc_right_edge(self):
-        fileh = h5py.File(self.parameter_filename,'r')
-        dx0 = fileh['/level_0'].attrs['dx']
-        RE = dx0*((na.array(list(fileh['/level_0'].attrs['prob_domain'])))[3:] + 1)
-        fileh.close()
-        return RE
-              
-    def __calc_domain_dimensions(self):
-        fileh = h5py.File(self.parameter_filename,'r')
-        L_index = ((na.array(list(fileh['/level_0'].attrs['prob_domain'])))[0:3])
-        R_index = ((na.array(list(fileh['/level_0'].attrs['prob_domain'])))[3:] + 1)
-        return R_index - L_index
-
-    @classmethod
-    def _is_valid(self, *args, **kwargs):
-        try:
-            fileh = h5py.File(args[0],'r')
-            if (fileh.keys())[0] == 'Chombo_global':
-                return True
-        except:
-            pass
-        return False
-
-    @parallel_root_only
-    def print_key_parameters(self):
-        for a in ["current_time", "domain_dimensions", "domain_left_edge",
-                  "domain_right_edge"]:
-            if not hasattr(self, a):
-                mylog.error("Missing %s in parameter file definition!", a)
-                continue
-            v = getattr(self, a)
-            mylog.info("Parameters: %-25s = %s", a, v)
-            if hasattr(self, "cosmological_simulation") and \
-                   getattr(self, "cosmological_simulation"):
-                for a in ["current_redshift", "omega_lambda", "omega_matter",
-                          "hubble_constant"]:
-                    if not hasattr(self, a):
-                        mylog.error("Missing %s in parameter file definition!", a)
-                        continue
-                    v = getattr(self, a)
-                    mylog.info("Parameters: %-25s = %s", a, v)
-                    
->>>>>>> e8f20685
+            mylog.info("Parameters: %-25s = %s", a, v)