--- conflicted
+++ resolved
@@ -20,32 +20,6 @@
 import numpy as np
 import six
 
-<<<<<<< HEAD
-from collections import \
-     defaultdict
-from stat import \
-     ST_CTIME
-
-from yt.funcs import *
-from yt.data_objects.grid_patch import \
-     AMRGridPatch
-from yt.geometry.grid_geometry_handler import \
-     GridIndex
-from yt.data_objects.static_output import \
-     Dataset
-from yt.utilities.definitions import \
-     mpc_conversion, sec_conversion
-from yt.utilities.file_handler import \
-    HDF5FileHandler
-from yt.utilities.parallel_tools.parallel_analysis_interface import \
-     parallel_root_only
-from yt.utilities.lib.misc_utilities import \
-    get_box_grids_level
-from yt.utilities.io_handler import \
-    io_registry
-
-from .fields import ChomboFieldInfo, Orion2FieldInfo
-=======
 from stat import \
     ST_CTIME
 
@@ -69,7 +43,6 @@
     ChomboPICFieldInfo1D, ChomboPICFieldInfo2D, ChomboPICFieldInfo3D, \
     PlutoFieldInfo
 
->>>>>>> 7d567f32
 
 class ChomboGrid(AMRGridPatch):
     _id_offset = 0
@@ -110,31 +83,19 @@
             return None
         return [self.index.grids[pid - self._id_offset]
                 for pid in self._parent_id]
-<<<<<<< HEAD
 
     @property
     def Children(self):
         return [self.index.grids[cid - self._id_offset]
                 for cid in self._children_ids]
-=======
-
-    @property
-    def Children(self):
-        return [self.index.grids[cid - self._id_offset]
-                for cid in self._children_ids]
-
->>>>>>> 7d567f32
+
 
 class ChomboHierarchy(GridIndex):
 
     grid = ChomboGrid
     _data_file = None
 
-<<<<<<< HEAD
-    def __init__(self,ds,dataset_type='chombo_hdf5'):
-=======
     def __init__(self, ds, dataset_type='chombo_hdf5'):
->>>>>>> 7d567f32
         self.domain_left_edge = ds.domain_left_edge
         self.domain_right_edge = ds.domain_right_edge
         self.dataset_type = dataset_type
@@ -142,11 +103,7 @@
         if ds.dimensionality == 1:
             self.dataset_type = "chombo1d_hdf5"
         if ds.dimensionality == 2:
-<<<<<<< HEAD
-            self.dataset_type = "chombo2d_hdf5"        
-=======
             self.dataset_type = "chombo2d_hdf5"
->>>>>>> 7d567f32
 
         self.field_indexes = {}
         self.dataset = weakref.proxy(ds)
@@ -158,11 +115,7 @@
 
         self.float_type = self._handle['Chombo_global'].attrs['testReal'].dtype.name
         self._levels = [key for key in self._handle.keys() if key.startswith('level')]
-<<<<<<< HEAD
-        GridIndex.__init__(self,ds,dataset_type)
-=======
         GridIndex.__init__(self, ds, dataset_type)
->>>>>>> 7d567f32
 
         self._read_particles()
 
@@ -171,11 +124,7 @@
         # only do anything if the dataset contains particles
         if not any([f[1].startswith('particle_') for f in self.field_list]):
             return
-<<<<<<< HEAD
-        
-=======
-
->>>>>>> 7d567f32
+
         self.num_particles = 0
         particles_per_grid = []
         for key, val in self._handle.items():
@@ -241,11 +190,7 @@
             for level_id, box in enumerate(boxes):
                 si = np.array([box['lo_%s' % ax] for ax in 'ijk'[:D]])
                 ei = np.array([box['hi_%s' % ax] for ax in 'ijk'[:D]])
-<<<<<<< HEAD
-                
-=======
-
->>>>>>> 7d567f32
+
                 if D == 1:
                     si = np.concatenate((si, [0.0, 0.0]))
                     ei = np.concatenate((ei, [0.0, 0.0]))
@@ -292,10 +237,7 @@
             for child in grid.Children:
                 child._parent_id.append(i + grid._id_offset)
 
-<<<<<<< HEAD
-=======
-
->>>>>>> 7d567f32
+
 class ChomboDataset(Dataset):
     _index_class = ChomboHierarchy
     _field_info_class = ChomboFieldInfo
@@ -304,10 +246,7 @@
                  storage_filename = None, ini_filename = None):
         self.fluid_types += ("chombo",)
         self._handle = HDF5FileHandler(filename)
-<<<<<<< HEAD
-=======
         self.dataset_type = dataset_type
->>>>>>> 7d567f32
 
         # look up the dimensionality of the dataset
         D = self._handle['Chombo_global/'].attrs['SpaceDim']
@@ -315,29 +254,18 @@
             self.dataset_type = 'chombo1d_hdf5'
         if D == 2:
             self.dataset_type = 'chombo2d_hdf5'
-<<<<<<< HEAD
-        if D == 3:
-            self.dataset_type = 'chombo_hdf5'
-
-        # some datasets will not be time-dependent, make
-=======
 
         # some datasets will not be time-dependent, and to make
         # matters worse, the simulation time is not always
         # stored in the same place in the hdf file! Make
->>>>>>> 7d567f32
         # sure we handle that here.
         try:
             self.current_time = self._handle.attrs['time']
         except KeyError:
-<<<<<<< HEAD
-            self.current_time = 0.0
-=======
             try:
                 self.current_time = self._handle['/level_0'].attrs['time']
             except KeyError:
                 self.current_time = 0.0
->>>>>>> 7d567f32
 
         self.geometry = "cartesian"
         self.ini_filename = ini_filename
@@ -352,12 +280,6 @@
         self.parameters["EOSType"] = -1 # default
 
     def _set_code_unit_attributes(self):
-<<<<<<< HEAD
-        self.length_unit = YTQuantity(1.0, "cm")
-        self.mass_unit = YTQuantity(1.0, "g")
-        self.time_unit = YTQuantity(1.0, "s")
-        self.velocity_unit = YTQuantity(1.0, "cm/s")
-=======
         mylog.warning("Setting code length to be 1.0 cm")
         mylog.warning("Setting code mass to be 1.0 g")
         mylog.warning("Setting code time to be 1.0 s")
@@ -365,7 +287,6 @@
         self.mass_unit = self.quan(1.0, "g")
         self.time_unit = self.quan(1.0, "s")
         self.velocity_unit = self.length_unit / self.time_unit
->>>>>>> 7d567f32
 
     def _localize(self, f, default):
         if f is None:
@@ -373,11 +294,7 @@
         return f
 
     def _parse_parameter_file(self):
-<<<<<<< HEAD
-        
-=======
-
->>>>>>> 7d567f32
+
         self.unique_identifier = \
                                int(os.stat(self.parameter_filename)[ST_CTIME])
         self.dimensionality = self._handle['Chombo_global/'].attrs['SpaceDim']
@@ -395,16 +312,10 @@
             self.domain_left_edge = np.concatenate((self.domain_left_edge, [0.0]))
             self.domain_right_edge = np.concatenate((self.domain_right_edge, [1.0]))
             self.domain_dimensions = np.concatenate((self.domain_dimensions, [1]))
-<<<<<<< HEAD
-        
-=======
-
->>>>>>> 7d567f32
+
         self.refine_by = self._handle['/level_0'].attrs['ref_ratio']
         self._determine_periodic()
 
-<<<<<<< HEAD
-=======
     def _determine_periodic(self):
         # we default to true unless the HDF5 file says otherwise
         is_periodic = np.array([True, True, True])
@@ -415,7 +326,6 @@
                 is_periodic[dir] = True
         self.periodicity = tuple(is_periodic)
 
->>>>>>> 7d567f32
     def _calc_left_edge(self):
         fileh = self._handle
         dx0 = fileh['/level_0'].attrs['dx']
@@ -440,37 +350,23 @@
     @classmethod
     def _is_valid(self, *args, **kwargs):
 
-<<<<<<< HEAD
-        pluto_ini_file_exists  = False
-        orion2_ini_file_exists = False
-
-        if type(args[0]) == type(""):
-=======
         pluto_ini_file_exists = False
         orion2_ini_file_exists = False
 
         if isinstance(args[0], six.string_types): 
->>>>>>> 7d567f32
             dir_name = os.path.dirname(os.path.abspath(args[0]))
             pluto_ini_filename = os.path.join(dir_name, "pluto.ini")
             orion2_ini_filename = os.path.join(dir_name, "orion2.ini")
             pluto_ini_file_exists = os.path.isfile(pluto_ini_filename)
             orion2_ini_file_exists = os.path.isfile(orion2_ini_filename)
 
-<<<<<<< HEAD
-        if not (pluto_ini_file_exists and orion2_ini_file_exists):
-=======
         if not (pluto_ini_file_exists or orion2_ini_file_exists):
->>>>>>> 7d567f32
             try:
                 fileh = h5py.File(args[0],'r')
                 valid = "Chombo_global" in fileh["/"]
                 # ORION2 simulations should always have this:
                 valid = valid and not ('CeilVA_mass' in fileh.attrs.keys())
-<<<<<<< HEAD
-=======
                 valid = valid and not ('Charm_global' in fileh.keys())
->>>>>>> 7d567f32
                 fileh.close()
                 return valid
             except:
@@ -487,8 +383,6 @@
             v = getattr(self, a)
             mylog.info("Parameters: %-25s = %s", a, v)
 
-<<<<<<< HEAD
-=======
 
 class PlutoHierarchy(ChomboHierarchy):
 
@@ -621,21 +515,11 @@
         return False
 
 
->>>>>>> 7d567f32
 class Orion2Hierarchy(ChomboHierarchy):
 
     def __init__(self, ds, dataset_type="orion_chombo_native"):
         ChomboHierarchy.__init__(self, ds, dataset_type)
 
-<<<<<<< HEAD
-    def _read_particles(self):
-        self.particle_filename = self.index_filename[:-4] + 'sink'
-        if not os.path.exists(self.particle_filename): return
-        with open(self.particle_filename, 'r') as f:
-            lines = f.readlines()
-            self.num_stars = int(lines[0].strip().split(' ')[0])
-            for line in lines[1:]:
-=======
     def _detect_output_fields(self):
 
         # look for fluid fields
@@ -657,24 +541,16 @@
             lines = f.readlines()
             self.num_stars = int(lines[0].strip().split(' ')[0])
             for num, line in enumerate(lines[1:]):
->>>>>>> 7d567f32
                 particle_position_x = float(line.split(' ')[1])
                 particle_position_y = float(line.split(' ')[2])
                 particle_position_z = float(line.split(' ')[3])
                 coord = [particle_position_x, particle_position_y, particle_position_z]
                 # for each particle, determine which grids contain it
                 # copied from object_finding_mixin.py
-<<<<<<< HEAD
-                mask=np.ones(self.num_grids)
-                for i in xrange(len(coord)):
-                    np.choose(np.greater(self.grid_left_edge[:,i],coord[i]), (mask,0), mask)
-                    np.choose(np.greater(self.grid_right_edge[:,i],coord[i]), (0,mask), mask)
-=======
                 mask = np.ones(self.num_grids)
                 for i in xrange(len(coord)):
                     np.choose(np.greater(self.grid_left_edge.d[:,i],coord[i]), (mask,0), mask)
                     np.choose(np.greater(self.grid_right_edge.d[:,i],coord[i]), (0,mask), mask)
->>>>>>> 7d567f32
                 ind = np.where(mask == 1)
                 selected_grids = self.grids[ind]
                 # in orion, particles always live on the finest level.
@@ -686,8 +562,6 @@
                     self.grid_particle_count[ind] += 1
                     self.grids[ind].NumberOfParticles += 1
 
-<<<<<<< HEAD
-=======
                     # store the position in the *.sink file for fast access.
                     try:
                         self.grids[ind]._particle_line_numbers.append(num + 1)
@@ -695,7 +569,6 @@
                         self.grids[ind]._particle_line_numbers = [num + 1]
 
 
->>>>>>> 7d567f32
 class Orion2Dataset(ChomboDataset):
 
     _index_class = Orion2Hierarchy
@@ -704,11 +577,7 @@
     def __init__(self, filename, dataset_type='orion_chombo_native',
                  storage_filename = None, ini_filename = None):
 
-<<<<<<< HEAD
-        ChomboDataset.__init__(self, filename, dataset_type, 
-=======
         ChomboDataset.__init__(self, filename, dataset_type,
->>>>>>> 7d567f32
                     storage_filename, ini_filename)
 
     def _parse_parameter_file(self):
@@ -731,11 +600,7 @@
         self.domain_right_edge = self._calc_right_edge()
         self.domain_dimensions = self._calc_domain_dimensions()
         self.refine_by = self._handle['/level_0'].attrs['ref_ratio']
-<<<<<<< HEAD
-        self.periodicity = (True, True, True)
-=======
         self._determine_periodic()
->>>>>>> 7d567f32
 
     def _parse_inputs_file(self, ini_filename):
         self.fullplotdir = os.path.abspath(self.parameter_filename)
@@ -757,11 +622,7 @@
     @classmethod
     def _is_valid(self, *args, **kwargs):
 
-<<<<<<< HEAD
-        pluto_ini_file_exists  = False
-=======
         pluto_ini_file_exists = False
->>>>>>> 7d567f32
         orion2_ini_file_exists = False
 
         if type(args[0]) == type(""):
@@ -770,32 +631,21 @@
             orion2_ini_filename = os.path.join(dir_name, "orion2.ini")
             pluto_ini_file_exists = os.path.isfile(pluto_ini_filename)
             orion2_ini_file_exists = os.path.isfile(orion2_ini_filename)
-<<<<<<< HEAD
-        
-=======
-
->>>>>>> 7d567f32
+
         if orion2_ini_file_exists:
             return True
 
         if not pluto_ini_file_exists:
             try:
                 fileh = h5py.File(args[0],'r')
-<<<<<<< HEAD
-                valid = "Chombo_global" in fileh["/"]
-                valid = 'CeilVA_mass' in fileh.attrs.keys()
-=======
                 valid = 'CeilVA_mass' in fileh.attrs.keys()
                 valid = "Chombo_global" in fileh["/"] and "Charm_global" not in fileh["/"]
                 valid = valid and 'CeilVA_mass' in fileh.attrs.keys()
->>>>>>> 7d567f32
                 fileh.close()
                 return valid
             except:
                 pass
         return False
-<<<<<<< HEAD
-=======
 
 
 class ChomboPICHierarchy(ChomboHierarchy):
@@ -847,5 +697,4 @@
             return valid
         except:
             pass
-        return False
->>>>>>> 7d567f32
+        return False