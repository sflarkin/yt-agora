--- conflicted
+++ resolved
@@ -85,11 +85,7 @@
         pdx = self.Parent[0].dds
         start_index = (self.Parent[0].get_global_startindex()) + \
             na.rint((self.LeftEdge - self.Parent[0].LeftEdge)/pdx)
-<<<<<<< HEAD
         self.start_index = (start_index*self.pf.refine_by).astype('int64').ravel()
-=======
-        self.start_index = (start_index*self.pf.refine_by[self.Level-1]).astype('int64').ravel()
->>>>>>> d05554e1
         return self.start_index
 
     def _setup_dx(self):
@@ -97,7 +93,7 @@
         # that dx=dy=dz , at least here.  We probably do elsewhere.
         id = self.id - self._id_offset
         if len(self.Parent) > 0:
-            self.dds = self.Parent[0].dds / self.pf.refine_by[self.Level-1]
+            self.dds = self.Parent[0].dds / self.pf.refine_by
         else:
             LE, RE = self.hierarchy.grid_left_edge[id,:], \
                      self.hierarchy.grid_right_edge[id,:]
@@ -125,10 +121,7 @@
         self.float_type = self._fhandle['/level_0']['data:datatype=0'].dtype.name
         self._levels = self._fhandle.keys()[1:]
         AMRHierarchy.__init__(self,pf,data_style)
-<<<<<<< HEAD
-=======
         self._read_particles()
->>>>>>> d05554e1
         self._fhandle.close()
 
     def _read_particles(self):
@@ -234,6 +227,7 @@
         fileh = h5py.File(filename,'r')
         self.current_time = fileh.attrs['time']
         self.ini_filename = ini_filename
+        self.fullplotdir = os.path.abspath(filename)
         StaticOutput.__init__(self,filename,data_style)
         self.storage_filename = storage_filename
         
@@ -290,18 +284,8 @@
             self.domain_right_edge = self.__calc_right_edge()
             self.domain_dimensions = self.__calc_domain_dimensions()
             self.dimensionality = 3
-<<<<<<< HEAD
-#            self.refine_by = []
             fileh = h5py.File(self.parameter_filename,'r')
-#            for level in range(0,fileh.attrs['max_level']):
-#                self.refine_by.append(fileh['/level_'+str(level)].attrs['ref_ratio'])
             self.refine_by = fileh['/level_0'].attrs['ref_ratio']
-=======
-            self.refine_by = []
-            fileh = h5py.File(self.parameter_filename,'r')
-            for level in range(0,fileh.attrs['num_levels']):
-                self.refine_by.append(fileh['/level_'+str(level)].attrs['ref_ratio'])
->>>>>>> d05554e1
 
     def _parse_pluto_file(self, ini_filename):
         """
