--- conflicted
+++ resolved
@@ -196,11 +196,8 @@
             elif g.filename is None:
                 continue
             grids_by_file[g.filename].append(g.id)
-<<<<<<< HEAD
-=======
         #if len(chunk.objs) == 1 and len(grids_by_file) > 0:
         #    raise RuntimeError
->>>>>>> 1715d2b4
         sets = [fname for ftype, fname in fields]
         for filename in grids_by_file:
             nodes = grids_by_file[filename]
