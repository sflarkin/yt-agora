--- conflicted
+++ resolved
@@ -39,55 +39,7 @@
 class IOHandlerPackedHDF5(BaseIOHandler):
 
     _data_style = "enzo_packed_3d"
-<<<<<<< HEAD
-    _particle_reader = True
-
-    def _read_particles(self, fields, rtype, args, grid_list, enclosed,
-                        conv_factors):
-        filenames = [g.filename for g in grid_list]
-        ids = [g.id for g in grid_list]
-        filenames, ids, conv_factors = zip(*sorted(zip(filenames, ids, conv_factors)))
-        return hdf5_light_reader.ReadParticles(
-            rtype, fields, list(filenames), list(ids), conv_factors, args, 1)
-
-    def modify(self, field):
-        return field.swapaxes(0,2)
-
-    def preload(self, grids, sets):
-        if len(grids) == 0:
-            data = None
-            return
-        # We need to deal with files first
-        files_keys = defaultdict(lambda: [])
-        pf_field_list = grids[0].pf.h.field_list
-        sets = [dset for dset in list(sets) if dset in pf_field_list]
-        for g in grids: files_keys[g.filename].append(g)
-        exc = self._read_exception
-        for file in files_keys:
-            mylog.debug("Starting read %s (%s)", file, sets)
-            nodes = [g.id for g in files_keys[file]]
-            nodes.sort()
-            # We want to pass on any error we might expect -- the preload
-            # phase should be non-fatal in all cases, and instead dump back to
-            # the grids.
-            data = hdf5_light_reader.ReadMultipleGrids(file, nodes, sets)
-            mylog.debug("Read %s items from %s", len(data), os.path.basename(file))
-            for gid in data: self.queue[gid].update(data[gid])
-        mylog.debug("Finished read of %s", sets)
-
-    def _read_data_set(self, grid, field):
-        tr = hdf5_light_reader.ReadData(grid.filename,
-                "/Grid%08i/%s" % (grid.id, field))
-        if tr.dtype == "float32": tr = tr.astype("float64")
-        return self.modify(tr)
-
-    def _read_data_slice(self, grid, field, axis, coord):
-        axis = _axis_ids[axis]
-        return hdf5_light_reader.ReadDataSlice(grid.filename, "/Grid%08i/%s" %
-                        (grid.id, field), axis, coord).transpose()
-=======
     _base = slice(None)
->>>>>>> 3e565475
 
     def _read_field_names(self, grid):
         return hdf5_light_reader.ReadListOfDatasets(
