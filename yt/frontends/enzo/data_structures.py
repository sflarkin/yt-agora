--- conflicted
+++ resolved
@@ -40,12 +40,8 @@
     FieldInfoContainer, NullFunc
 from yt.utilities.definitions import \
     mpc_conversion, sec_conversion
-<<<<<<< HEAD
-from yt.utilities import hdf5_light_reader
-=======
 from yt.utilities.physical_constants import \
     rho_crit_g_cm3_h2, cm_per_mpc
->>>>>>> e25207e4
 from yt.utilities.io_handler import io_registry
 from yt.utilities.logger import ytLogger as mylog
 from yt.utilities.pyparselibconfig import libconfig
@@ -102,13 +98,8 @@
         if filename is None:
             self.filename = filename
             return
-<<<<<<< HEAD
-        if self.hierarchy._strip_path:
-            self.filename = os.path.join(self.hierarchy.directory,
-=======
         if self.index._strip_path:
             self.filename = os.path.join(self.index.directory,
->>>>>>> e25207e4
                                          os.path.basename(filename))
         elif filename[0] == os.path.sep:
             self.filename = filename
@@ -148,11 +139,7 @@
 
     def retrieve_ghost_zones(self, n_zones, fields, all_levels=False,
                              smoothed=False):
-<<<<<<< HEAD
-        NGZ = self.pf.parameters.get("NumberOfGhostZones", 3)
-=======
         NGZ = self.ds.parameters.get("NumberOfGhostZones", 3)
->>>>>>> e25207e4
         if n_zones > NGZ:
             return EnzoGrid.retrieve_ghost_zones(
                 self, n_zones, fields, all_levels, smoothed)
@@ -249,15 +236,9 @@
                 test_grid_id = int(line.split("=")[-1])
                 if test_grid is not None:
                     break
-<<<<<<< HEAD
-        self._guess_data_style(self.pf.dimensionality, test_grid, test_grid_id)
-
-    def _guess_data_style(self, rank, test_grid, test_grid_id):
-=======
         self._guess_dataset_type(self.ds.dimensionality, test_grid, test_grid_id)
 
     def _guess_dataset_type(self, rank, test_grid, test_grid_id):
->>>>>>> e25207e4
         if test_grid[0] != os.path.sep:
             test_grid = os.path.join(self.directory, test_grid)
         if not os.path.exists(test_grid):
@@ -297,8 +278,6 @@
         si, ei, LE, RE, fn, npart = [], [], [], [], [], []
         all = [si, ei, LE, RE, fn]
         pbar = get_pbar("Parsing Hierarchy ", self.num_grids)
-<<<<<<< HEAD
-=======
         version = self.dataset.parameters.get("VersionNumber", None)
         params = self.dataset.parameters
         if version is None and "Internal" in params:
@@ -315,7 +294,6 @@
         else:
             active_particles = False
             nap = None
->>>>>>> e25207e4
         for grid_id in xrange(self.num_grids):
             pbar.update(grid_id)
             # We will unroll this list
@@ -390,85 +368,6 @@
             second_grid.Level = first_grid.Level
         self.grid_levels[sgi] = second_grid.Level
 
-<<<<<<< HEAD
-    def _parse_binary_hierarchy(self):
-        mylog.info("Getting the binary hierarchy")
-        if not ytcfg.getboolean("yt","serialize"): return False
-        try:
-            f = h5py.File(self.hierarchy_filename[:-9] + "harrays")
-        except:
-            return False
-        hash = f["/"].attrs.get("hash", None)
-        if hash != self.parameter_file._hash():
-            mylog.info("Binary hierarchy does not match: recreating")
-            f.close()
-            return False
-        self.grid_dimensions[:] = f["/ActiveDimensions"][:]
-        self.grid_left_edge[:] = f["/LeftEdges"][:]
-        self.grid_right_edge[:] = f["/RightEdges"][:]
-        self.grid_particle_count[:,0] = f["/NumberOfParticles"][:]
-        levels = f["/Level"][:]
-        parents = f["/ParentIDs"][:]
-        procs = f["/Processor"][:]
-        grids = []
-        self.filenames = []
-        grids = [self.grid(gi+1, self) for gi in xrange(self.num_grids)]
-        giter = izip(grids, levels, procs, parents)
-        bn = self._bn % (self.pf)
-        pmap = [(bn % P,) for P in xrange(procs.max()+1)]
-        pmap.append((None, )) # Now, P==-1 will give None
-        for grid,L,P,Pid in giter:
-            grid.Level = L
-            grid._parent_id = Pid
-            if Pid > -1:
-                grids[Pid-1]._children_ids.append(grid.id)
-            self.filenames.append(pmap[P])
-        self.grids = np.array(grids, dtype='object')
-        f.close()
-        mylog.info("Finished with binary hierarchy reading")
-        return True
-
-    @parallel_blocking_call
-    def _store_binary_hierarchy(self):
-        # We don't do any of the logic here, we just check if the data file
-        # is open...
-        if self._data_file is None: return
-        if self._data_mode == 'r': return
-        if self.data_style != "enzo_packed_3d": return
-        mylog.info("Storing the binary hierarchy")
-        try:
-            f = h5py.File(self.hierarchy_filename[:-9] + "harrays", "w")
-        except IOError:
-            return
-        f["/"].attrs["hash"] = self.parameter_file._hash()
-        f.create_dataset("/LeftEdges", data=self.grid_left_edge)
-        f.create_dataset("/RightEdges", data=self.grid_right_edge)
-        parents, procs, levels = [], [], []
-        for i,g in enumerate(self.grids):
-            if g.Parent is not None:
-                parents.append(g.Parent.id)
-            else:
-                parents.append(-1)
-            if self.filenames[i][0] is None:
-                procs.append(-1)
-            else:
-                procs.append(int(self.filenames[i][0][-4:]))
-            levels.append(g.Level)
-
-        parents = np.array(parents, dtype='int64')
-        procs = np.array(procs, dtype='int64')
-        levels = np.array(levels, dtype='int64')
-        f.create_dataset("/ParentIDs", data=parents)
-        f.create_dataset("/Processor", data=procs)
-        f.create_dataset("/Level", data=levels)
-
-        f.create_dataset("/ActiveDimensions", data=self.grid_dimensions)
-        f.create_dataset("/NumberOfParticles", data=self.grid_particle_count[:,0])
-
-        f.close()
-
-=======
->>>>>>> e25207e4
     def _rebuild_top_grids(self, level = 0):
         #for level in xrange(self.max_level+1):
         mylog.info("Rebuilding grids on level %s", level)
@@ -627,13 +526,6 @@
                     result[p] = result[p][0:max_num]
         return result
 
-<<<<<<< HEAD
-    def _setup_data_io(self):
-            self.io = io_registry[self.data_style](self.parameter_file)
-
-
-=======
->>>>>>> e25207e4
 class EnzoHierarchyInMemory(EnzoHierarchy):
 
     grid = EnzoGridInMemory
