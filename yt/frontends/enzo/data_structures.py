"""
Data structures for Enzo



"""

#-----------------------------------------------------------------------------
# Copyright (c) 2013, yt Development Team.
#
# Distributed under the terms of the Modified BSD License.
#
# The full license is in the file COPYING.txt, distributed with this software.
#-----------------------------------------------------------------------------

import h5py
import weakref
import numpy as np
import os
import stat
import string
import re

from threading import Thread
import Queue

from itertools import izip

from yt.funcs import *
from yt.config import ytcfg
from yt.data_objects.grid_patch import \
    AMRGridPatch
from yt.geometry.grid_geometry_handler import \
    GridIndex
from yt.geometry.geometry_handler import \
    YTDataChunk
from yt.data_objects.static_output import \
    Dataset
from yt.fields.field_info_container import \
    FieldInfoContainer, NullFunc
from yt.utilities.definitions import \
    mpc_conversion, sec_conversion
from yt.utilities.physical_constants import \
    rho_crit_g_cm3_h2, cm_per_mpc
from yt.utilities.io_handler import io_registry
from yt.utilities.logger import ytLogger as mylog
from yt.utilities.pyparselibconfig import libconfig

from .fields import \
    EnzoFieldInfo

from yt.utilities.parallel_tools.parallel_analysis_interface import \
    parallel_blocking_call

class EnzoGrid(AMRGridPatch):
    """
    Class representing a single Enzo Grid instance.
    """

    def __init__(self, id, index):
        """
        Returns an instance of EnzoGrid with *id*, associated with
        *filename* and *index*.
        """
        #All of the field parameters will be passed to us as needed.
        AMRGridPatch.__init__(self, id, filename = None, index = index)
        self._children_ids = []
        self._parent_id = -1
        self.Level = -1

    def _guess_properties_from_parent(self):
        """
        We know that our grid boundary occurs on the cell boundary of our
        parent.  This can be a very expensive process, but it is necessary
        in some indexs, where yt is unable to generate a completely
        space-filling tiling of grids, possibly due to the finite accuracy in a
        standard Enzo index file.
        """
        rf = self.ds.refine_by
        my_ind = self.id - self._id_offset
        le = self.LeftEdge
        self.dds = self.Parent.dds/rf
        ParentLeftIndex = np.rint((self.LeftEdge-self.Parent.LeftEdge)/self.Parent.dds)
        self.start_index = rf*(ParentLeftIndex + self.Parent.get_global_startindex()).astype('int64')
        self.LeftEdge = self.Parent.LeftEdge + self.Parent.dds * ParentLeftIndex
        self.RightEdge = self.LeftEdge + self.ActiveDimensions*self.dds
        self.index.grid_left_edge[my_ind,:] = self.LeftEdge
        self.index.grid_right_edge[my_ind,:] = self.RightEdge
        self._child_mask = None
        self._child_index_mask = None
        self._child_indices = None
        self._setup_dx()

    def set_filename(self, filename):
        """
        Intelligently set the filename.
        """
        if filename is None:
            self.filename = filename
            return
        if self.index._strip_path:
            self.filename = os.path.join(self.index.directory,
                                         os.path.basename(filename))
        elif filename[0] == os.path.sep:
            self.filename = filename
        else:
            self.filename = os.path.join(self.index.directory, filename)
        return

    def __repr__(self):
        return "EnzoGrid_%04i" % (self.id)

    @property
    def Parent(self):
        if self._parent_id == -1: return None
        return self.index.grids[self._parent_id - self._id_offset]

    @property
    def Children(self):
        return [self.index.grids[cid - self._id_offset]
                for cid in self._children_ids]

    @property
    def NumberOfActiveParticles(self):
        if not hasattr(self.index, "grid_active_particle_count"): return {}
        id = self.id - self._id_offset
        nap = dict((ptype, self.index.grid_active_particle_count[ptype][id]) \
                   for ptype in self.index.grid_active_particle_count)
        return nap

class EnzoGridInMemory(EnzoGrid):
    __slots__ = ['proc_num']
    def set_filename(self, filename):
        pass

class EnzoGridGZ(EnzoGrid):

    __slots__ = ()

    def retrieve_ghost_zones(self, n_zones, fields, all_levels=False,
                             smoothed=False):
        NGZ = self.ds.parameters.get("NumberOfGhostZones", 3)
        if n_zones > NGZ:
            return EnzoGrid.retrieve_ghost_zones(
                self, n_zones, fields, all_levels, smoothed)

        # ----- Below is mostly the original code, except we remove the field
        # ----- access section
        # We will attempt this by creating a datacube that is exactly bigger
        # than the grid by nZones*dx in each direction
        nl = self.get_global_startindex() - n_zones
        nr = nl + self.ActiveDimensions + 2*n_zones
        new_left_edge = nl * self.dds + self.ds.domain_left_edge
        new_right_edge = nr * self.dds + self.ds.domain_left_edge
        # Something different needs to be done for the root grid, though
        level = self.Level
        args = (level, new_left_edge, new_right_edge)
        kwargs = {'dims': self.ActiveDimensions + 2*n_zones,
                  'num_ghost_zones':n_zones,
                  'use_pbar':False}
        # This should update the arguments to set the field parameters to be
        # those of this grid.
        kwargs.update(self.field_parameters)
        if smoothed:
            #cube = self.index.smoothed_covering_grid(
            #    level, new_left_edge, new_right_edge, **kwargs)
            cube = self.index.smoothed_covering_grid(
                level, new_left_edge, **kwargs)
        else:
            cube = self.index.covering_grid(
                level, new_left_edge, **kwargs)
        # ----- This is EnzoGrid.get_data, duplicated here mostly for
        # ----  efficiency's sake.
        start_zone = NGZ - n_zones
        if start_zone == 0:
            end_zone = None
        else:
            end_zone = -(NGZ - n_zones)
        sl = [slice(start_zone, end_zone) for i in range(3)]
        if fields is None: return cube
        for field in ensure_list(fields):
            if field in self.field_list:
                conv_factor = 1.0
                if self.ds.field_info.has_key(field):
                    conv_factor = self.ds.field_info[field]._convert_function(self)
                if self.ds.field_info[field].particle_type: continue
                temp = self.index.io._read_raw_data_set(self, field)
                temp = temp.swapaxes(0, 2)
                cube.field_data[field] = np.multiply(temp, conv_factor, temp)[sl]
        return cube

class EnzoHierarchy(GridIndex):

    _strip_path = False
    grid = EnzoGrid
    _preload_implemented = True

    def __init__(self, ds, dataset_type):

        self.dataset_type = dataset_type
        if ds.file_style != None:
            self._bn = ds.file_style
        else:
            self._bn = "%s.cpu%%04i"
        self.index_filename = os.path.abspath(
            "%s.hierarchy" % (ds.parameter_filename))
        if os.path.getsize(self.index_filename) == 0:
            raise IOError(-1,"File empty", self.index_filename)
        self.directory = os.path.dirname(self.index_filename)

        # For some reason, r8 seems to want Float64
        if ds.has_key("CompilerPrecision") \
            and ds["CompilerPrecision"] == "r4":
            self.float_type = 'float32'
        else:
            self.float_type = 'float64'

        GridIndex.__init__(self, ds, dataset_type)
        # sync it back
        self.dataset.dataset_type = self.dataset_type

    def _count_grids(self):
        self.num_grids = None
        test_grid = test_grid_id = None
        self.num_stars = 0
        for line in rlines(open(self.index_filename, "rb")):
            if line.startswith("BaryonFileName") or \
               line.startswith("ParticleFileName") or \
               line.startswith("FileName "):
                test_grid = line.split("=")[-1].strip().rstrip()
            if line.startswith("NumberOfStarParticles"):
                self.num_stars = int(line.split("=")[-1])
            if line.startswith("Grid "):
                if self.num_grids is None:
                    self.num_grids = int(line.split("=")[-1])
                test_grid_id = int(line.split("=")[-1])
                if test_grid is not None:
                    break
        self._guess_dataset_type(self.ds.dimensionality, test_grid, test_grid_id)

    def _guess_dataset_type(self, rank, test_grid, test_grid_id):
        if test_grid[0] != os.path.sep:
            test_grid = os.path.join(self.directory, test_grid)
        if not os.path.exists(test_grid):
            test_grid = os.path.join(self.directory,
                                    os.path.basename(test_grid))
            mylog.debug("Your data uses the annoying hardcoded path.")
            self._strip_path = True
        if self.dataset_type is not None: return
        if rank == 3:
            mylog.debug("Detected packed HDF5")
            if self.parameters.get("WriteGhostZones", 0) == 1:
                self.dataset_type= "enzo_packed_3d_gz"
                self.grid = EnzoGridGZ
            else:
                self.dataset_type = 'enzo_packed_3d'
        elif rank == 2:
            mylog.debug("Detect packed 2D")
            self.dataset_type = 'enzo_packed_2d'
        elif rank == 1:
            mylog.debug("Detect packed 1D")
            self.dataset_type = 'enzo_packed_1d'
        else:
            raise NotImplementedError

    # Sets are sorted, so that won't work!
    def _parse_index(self):
        def _next_token_line(token, f):
            for line in f:
                if line.startswith(token):
                    return line.split()[2:]
        t1 = time.time()
        pattern = r"Pointer: Grid\[(\d*)\]->NextGrid(Next|This)Level = (\d*)\s+$"
        patt = re.compile(pattern)
<<<<<<< HEAD
        f = open(self.hierarchy_filename, "rb")
=======
        f = open(self.index_filename, "rt")
>>>>>>> 3a31dcaf
        self.grids = [self.grid(1, self)]
        self.grids[0].Level = 0
        si, ei, LE, RE, fn, npart = [], [], [], [], [], []
        all = [si, ei, LE, RE, fn]
        pbar = get_pbar("Parsing Hierarchy ", self.num_grids)
        version = self.dataset.parameters.get("VersionNumber", None)
        params = self.dataset.parameters
        if version is None and "Internal" in params:
            version = float(params["Internal"]["Provenance"]["VersionNumber"])
        if version >= 3.0:
            active_particles = True
            nap = dict((ap_type, []) for ap_type in 
                params["Physics"]["ActiveParticles"]["ActiveParticlesEnabled"])
        elif version > 2.0:
            active_particles = True
            nap = {}
            for type in self.parameters.get("AppendActiveParticleType", []):
                nap[type] = []
        else:
            active_particles = False
            nap = None
        for grid_id in xrange(self.num_grids):
            pbar.update(grid_id)
            # We will unroll this list
            si.append(_next_token_line("GridStartIndex", f))
            ei.append(_next_token_line("GridEndIndex", f))
            LE.append(_next_token_line("GridLeftEdge", f))
            RE.append(_next_token_line("GridRightEdge", f))
            nb = int(_next_token_line("NumberOfBaryonFields", f)[0])
            fn.append([None])
            if nb > 0: fn[-1] = _next_token_line("BaryonFileName", f)
            npart.append(int(_next_token_line("NumberOfParticles", f)[0]))
            # Below we find out what active particles exist in this grid,
            # and add their counts individually.
            if active_particles:
                ptypes = _next_token_line("PresentParticleTypes", f)
                counts = [int(c) for c in _next_token_line("ParticleTypeCounts", f)]
                for ptype in self.parameters.get("AppendActiveParticleType", []):
                    if ptype in ptypes:
                        nap[ptype].append(counts[ptypes.index(ptype)])
                    else:
                        nap[ptype].append(0)
            if nb == 0 and npart[-1] > 0: fn[-1] = _next_token_line("ParticleFileName", f)
            for line in f:
                if len(line) < 2: break
                if line.startswith("Pointer:"):
                    vv = patt.findall(line)[0]
                    self.__pointer_handler(vv)
        pbar.finish()
        self._fill_arrays(ei, si, LE, RE, npart, nap)
        temp_grids = np.empty(self.num_grids, dtype='object')
        temp_grids[:] = self.grids
        self.grids = temp_grids
        self.filenames = fn
        t2 = time.time()

    def _initialize_grid_arrays(self):
        super(EnzoHierarchy, self)._initialize_grid_arrays()
        if "AppendActiveParticleType" in self.parameters.keys() and \
                len(self.parameters["AppendActiveParticleType"]):
            gac = dict((ptype, np.zeros(self.num_grids, dtype='i4')) \
                       for ptype in self.parameters["AppendActiveParticleType"])
            self.grid_active_particle_count = gac

    def _fill_arrays(self, ei, si, LE, RE, npart, nap):
        self.grid_dimensions.flat[:] = ei
        self.grid_dimensions -= np.array(si, self.float_type)
        self.grid_dimensions += 1
        self.grid_left_edge.flat[:] = LE
        self.grid_right_edge.flat[:] = RE
        self.grid_particle_count.flat[:] = npart
        if nap is not None:
            for ptype in nap:
                self.grid_active_particle_count[ptype].flat[:] = nap[ptype]

    def __pointer_handler(self, m):
        sgi = int(m[2])-1
        if sgi == -1: return # if it's 0, then we're done with that lineage
        # Okay, so, we have a pointer.  We make a new grid, with an id of the length+1
        # (recall, Enzo grids are 1-indexed)
        self.grids.append(self.grid(len(self.grids)+1, self))
        # We'll just go ahead and make a weakref to cache
        second_grid = self.grids[sgi] # zero-indexed already
        first_grid = self.grids[int(m[0])-1]
        if m[1] == "Next":
            first_grid._children_ids.append(second_grid.id)
            second_grid._parent_id = first_grid.id
            second_grid.Level = first_grid.Level + 1
        elif m[1] == "This":
            if first_grid.Parent is not None:
                first_grid.Parent._children_ids.append(second_grid.id)
                second_grid._parent_id = first_grid._parent_id
            second_grid.Level = first_grid.Level
        self.grid_levels[sgi] = second_grid.Level

    def _rebuild_top_grids(self, level = 0):
        #for level in xrange(self.max_level+1):
        mylog.info("Rebuilding grids on level %s", level)
        cmask = (self.grid_levels.flat == (level + 1))
        cmsum = cmask.sum()
        mask = np.zeros(self.num_grids, dtype='bool')
        for grid in self.select_grids(level):
            mask[:] = 0
            LE = self.grid_left_edge[grid.id - grid._id_offset]
            RE = self.grid_right_edge[grid.id - grid._id_offset]
            grids, grid_i = self.get_box_grids(LE, RE)
            mask[grid_i] = 1
            grid._children_ids = []
            cgrids = self.grids[ ( mask * cmask).astype('bool') ]
            mylog.info("%s: %s / %s", grid, len(cgrids), cmsum)
            for cgrid in cgrids:
                grid._children_ids.append(cgrid.id)
                cgrid._parent_id = grid.id
        mylog.info("Finished rebuilding")

    def _populate_grid_objects(self):
        reconstruct = ytcfg.getboolean("yt","reconstruct_index")
        for g,f in izip(self.grids, self.filenames):
            g._prepare_grid()
            g._setup_dx()
            g.set_filename(f[0])
            if reconstruct:
                if g.Parent is not None: g._guess_properties_from_parent()
        del self.filenames # No longer needed.
        self.max_level = self.grid_levels.max()

    def _detect_active_particle_fields(self):
        ap_list = self.dataset["AppendActiveParticleType"]
        _fields = dict((ap, []) for ap in ap_list)
        fields = []
        for ptype in self.dataset["AppendActiveParticleType"]:
            select_grids = self.grid_active_particle_count[ptype].flat
            if np.any(select_grids) == False:
                continue
            gs = self.grids[select_grids > 0]
            g = gs[0]
            handle = h5py.File(g.filename, "r")
            node = handle["/Grid%08i/Particles/" % g.id]
            for ptype in (str(p) for p in node):
                if ptype not in _fields: continue
                for field in (str(f) for f in node[ptype]):
                    _fields[ptype].append(field)
                fields += [(ptype, field) for field in _fields.pop(ptype)]
            handle.close()
        return set(fields)

    def _setup_derived_fields(self):
        super(EnzoHierarchy, self)._setup_derived_fields()
        aps = self.dataset.parameters.get(
            "AppendActiveParticleType", [])
        for fname, field in self.ds.field_info.items():
            if not field.particle_type: continue
            if isinstance(fname, tuple): continue
            if field._function is NullFunc: continue
            for apt in aps:
                dd = field._copy_def()
                dd.pop("name")
                self.ds.field_info.add_field((apt, fname), **dd)

    def _detect_output_fields(self):
        self.field_list = []
        # Do this only on the root processor to save disk work.
        if self.comm.rank in (0, None):
            mylog.info("Gathering a field list (this may take a moment.)")
            field_list = set()
            random_sample = self._generate_random_grids()
            for grid in random_sample:
                if not hasattr(grid, 'filename'): continue
                try:
                    gf = self.io._read_field_names(grid)
                except self.io._read_exception:
                    mylog.debug("Grid %s is a bit funky?", grid.id)
                    continue
                mylog.debug("Grid %s has: %s", grid.id, gf)
                field_list = field_list.union(gf)
            if "AppendActiveParticleType" in self.dataset.parameters:
                ap_fields = self._detect_active_particle_fields()
                field_list = list(set(field_list).union(ap_fields))
        else:
            field_list = None
<<<<<<< HEAD
        field_list = self.comm.mpi_bcast(field_list)
        self.save_data(list(field_list),"/","DataFields",passthrough=True)
        self.field_list = list(field_list)
=======
        self.field_list = list(self.comm.mpi_bcast(field_list))
>>>>>>> 3a31dcaf

    def _generate_random_grids(self):
        if self.num_grids > 40:
            starter = np.random.randint(0, 20)
            random_sample = np.mgrid[starter:len(self.grids)-1:20j].astype("int32")
            # We also add in a bit to make sure that some of the grids have
            # particles
            gwp = self.grid_particle_count > 0
            if np.any(gwp) and not np.any(gwp[(random_sample,)]):
                # We just add one grid.  This is not terribly efficient.
                first_grid = np.where(gwp)[0][0]
                random_sample.resize((21,))
                random_sample[-1] = first_grid
                mylog.debug("Added additional grid %s", first_grid)
            mylog.debug("Checking grids: %s", random_sample.tolist())
        else:
            random_sample = np.mgrid[0:max(len(self.grids),1)].astype("int32")
        return self.grids[(random_sample,)]

    def find_particles_by_type(self, ptype, max_num=None, additional_fields=None):
        """
        Returns a structure of arrays with all of the particles'
        positions, velocities, masses, types, IDs, and attributes for
        a particle type **ptype** for a maximum of **max_num**
        particles.  If non-default particle fields are used, provide
        them in **additional_fields**.
        """
        # Not sure whether this routine should be in the general HierarchyType.
        if self.grid_particle_count.sum() == 0:
            mylog.info("Data contains no particles.");
            return None
        if additional_fields is None:
            additional_fields = ['metallicity_fraction', 'creation_time',
                                 'dynamical_time']
        pfields = [f for f in self.field_list if f.startswith('particle_')]
        nattr = self.dataset['NumberOfParticleAttributes']
        if nattr > 0:
            pfields += additional_fields[:nattr]
        # Find where the particles reside and count them
        if max_num is None: max_num = 1e100
        total = 0
        pstore = []
        for level in range(self.max_level, -1, -1):
            for grid in self.select_grids(level):
                index = np.where(grid['particle_type'] == ptype)[0]
                total += len(index)
                pstore.append(index)
                if total >= max_num: break
            if total >= max_num: break
        result = None
        if total > 0:
            result = {}
            for p in pfields:
                result[p] = np.zeros(total, 'float64')
            # Now we retrieve data for each field
            ig = count = 0
            for level in range(self.max_level, -1, -1):
                for grid in self.select_grids(level):
                    nidx = len(pstore[ig])
                    if nidx > 0:
                        for p in pfields:
                            result[p][count:count+nidx] = grid[p][pstore[ig]]
                        count += nidx
                    ig += 1
                    if count >= total: break
                if count >= total: break
            # Crop data if retrieved more than max_num
            if count > max_num:
                for p in pfields:
                    result[p] = result[p][0:max_num]
        return result

class EnzoHierarchyInMemory(EnzoHierarchy):

    grid = EnzoGridInMemory
    _enzo = None

    @property
    def enzo(self):
        if self._enzo is None:
            import enzo
            self._enzo = enzo
        return self._enzo

    def __init__(self, ds, dataset_type = None):
        self.dataset_type = dataset_type
        self.float_type = 'float64'
        self.dataset = weakref.proxy(ds) # for _obtain_enzo
        self.float_type = self.enzo.hierarchy_information["GridLeftEdge"].dtype
        self.directory = os.getcwd()
        GridIndex.__init__(self, ds, dataset_type)

    def _initialize_data_storage(self):
        pass

    def _count_grids(self):
        self.num_grids = self.enzo.hierarchy_information["GridDimensions"].shape[0]

    def _parse_index(self):
        self._copy_index_structure()
        mylog.debug("Copying reverse tree")
        reverse_tree = self.enzo.hierarchy_information["GridParentIDs"].ravel().tolist()
        # Initial setup:
        mylog.debug("Reconstructing parent-child relationships")
        grids = []
        # We enumerate, so it's 0-indexed id and 1-indexed pid
        self.filenames = ["-1"] * self.num_grids
        for id,pid in enumerate(reverse_tree):
            grids.append(self.grid(id+1, self))
            grids[-1].Level = self.grid_levels[id, 0]
            if pid > 0:
                grids[-1]._parent_id = pid
                grids[pid-1]._children_ids.append(grids[-1].id)
        self.max_level = self.grid_levels.max()
        mylog.debug("Preparing grids")
        self.grids = np.empty(len(grids), dtype='object')
        for i, grid in enumerate(grids):
            if (i%1e4) == 0: mylog.debug("Prepared % 7i / % 7i grids", i, self.num_grids)
            grid.filename = "Inline_processor_%07i" % (self.grid_procs[i,0])
            grid._prepare_grid()
            grid.proc_num = self.grid_procs[i,0]
            self.grids[i] = grid
        mylog.debug("Prepared")

    def _initialize_grid_arrays(self):
        EnzoHierarchy._initialize_grid_arrays(self)
        self.grid_procs = np.zeros((self.num_grids,1),'int32')

    def _copy_index_structure(self):
        # Dimensions are important!
        self.grid_dimensions[:] = self.enzo.hierarchy_information["GridEndIndices"][:]
        self.grid_dimensions -= self.enzo.hierarchy_information["GridStartIndices"][:]
        self.grid_dimensions += 1
        self.grid_left_edge[:] = self.enzo.hierarchy_information["GridLeftEdge"][:]
        self.grid_right_edge[:] = self.enzo.hierarchy_information["GridRightEdge"][:]
        self.grid_levels[:] = self.enzo.hierarchy_information["GridLevels"][:]
        self.grid_procs = self.enzo.hierarchy_information["GridProcs"].copy()
        self.grid_particle_count[:] = self.enzo.hierarchy_information["GridNumberOfParticles"][:]

    def save_data(self, *args, **kwargs):
        pass

    _cached_field_list = None
    _cached_derived_field_list = None

    def _generate_random_grids(self):
        my_rank = self.comm.rank
        my_grids = self.grids[self.grid_procs.ravel() == my_rank]
        if len(my_grids) > 40:
            starter = np.random.randint(0, 20)
            random_sample = np.mgrid[starter:len(my_grids)-1:20j].astype("int32")
            mylog.debug("Checking grids: %s", random_sample.tolist())
        else:
            random_sample = np.mgrid[0:max(len(my_grids)-1,1)].astype("int32")
        return my_grids[(random_sample,)]

    def _chunk_io(self, dobj, cache = True, local_only = False):
        gfiles = defaultdict(list)
        gobjs = getattr(dobj._current_chunk, "objs", dobj._chunk_info)
        for g in gobjs:
            gfiles[g.filename].append(g)
        for fn in sorted(gfiles):
            if local_only:
                gobjs = [g for g in gfiles[fn] if g.proc_num == self.comm.rank]
                gfiles[fn] = gobjs
            gs = gfiles[fn]
            count = self._count_selection(dobj, gs)
            yield YTDataChunk(dobj, "io", gs, count, cache = cache)


class EnzoHierarchy1D(EnzoHierarchy):

    def _fill_arrays(self, ei, si, LE, RE, npart, nap):
        self.grid_dimensions[:,:1] = ei
        self.grid_dimensions[:,:1] -= np.array(si, self.float_type)
        self.grid_dimensions += 1
        self.grid_left_edge[:,:1] = LE
        self.grid_right_edge[:,:1] = RE
        self.grid_particle_count.flat[:] = npart
        self.grid_left_edge[:,1:] = 0.0
        self.grid_right_edge[:,1:] = 1.0
        self.grid_dimensions[:,1:] = 1
        if nap is not None:
            raise NotImplementedError

class EnzoHierarchy2D(EnzoHierarchy):

    def _fill_arrays(self, ei, si, LE, RE, npart, nap):
        self.grid_dimensions[:,:2] = ei
        self.grid_dimensions[:,:2] -= np.array(si, self.float_type)
        self.grid_dimensions += 1
        self.grid_left_edge[:,:2] = LE
        self.grid_right_edge[:,:2] = RE
        self.grid_particle_count.flat[:] = npart
        self.grid_left_edge[:,2] = 0.0
        self.grid_right_edge[:,2] = 1.0
        self.grid_dimensions[:,2] = 1
        if nap is not None:
            raise NotImplementedError

class EnzoDataset(Dataset):
    """
    Enzo-specific output, set at a fixed time.
    """
    _index_class = EnzoHierarchy
    _field_info_class = EnzoFieldInfo

    def __init__(self, filename, dataset_type=None,
                 file_style = None,
                 parameter_override = None,
                 conversion_override = None,
                 storage_filename = None):
        """
        This class is a stripped down class that simply reads and parses
        *filename* without looking at the index.  *dataset_type* gets passed
        to the index to pre-determine the style of data-output.  However,
        it is not strictly necessary.  Optionally you may specify a
        *parameter_override* dictionary that will override anything in the
        paarmeter file and a *conversion_override* dictionary that consists
        of {fieldname : conversion_to_cgs} that will override the #DataCGS.
        """
        self.fluid_types += ("enzo",)
        if filename.endswith(".hierarchy"): filename = filename[:-10]
        if parameter_override is None: parameter_override = {}
        self._parameter_override = parameter_override
        if conversion_override is None: conversion_override = {}
        self._conversion_override = conversion_override
        self.storage_filename = storage_filename

        Dataset.__init__(self, filename, dataset_type, file_style=file_style)

    def _setup_1d(self):
        self._index_class = EnzoHierarchy1D
        self.domain_left_edge = \
            np.concatenate([[self.domain_left_edge], [0.0, 0.0]])
        self.domain_right_edge = \
            np.concatenate([[self.domain_right_edge], [1.0, 1.0]])

    def _setup_2d(self):
        self._index_class = EnzoHierarchy2D
        self.domain_left_edge = \
            np.concatenate([self.domain_left_edge, [0.0]])
        self.domain_right_edge = \
            np.concatenate([self.domain_right_edge, [1.0]])

    def get_parameter(self,parameter,type=None):
        """
        Gets a parameter not in the parameterDict.
        """
        if self.parameters.has_key(parameter):
            return self.parameters[parameter]
        for line in open(self.parameter_filename):
            if line.find("#") >= 1: # Keep the commented lines
                line=line[:line.find("#")]
            line=line.strip().rstrip()
            if len(line) < 2:
                continue
            try:
                param, vals = map(string.strip,map(string.rstrip,
                                                   line.split("=")))
            except ValueError:
                mylog.error("ValueError: '%s'", line)
            if parameter == param:
                if type is None:
                    t = vals.split()
                else:
                    t = map(type, vals.split())
                if len(t) == 1:
                    self.parameters[param] = t[0]
                else:
                    self.parameters[param] = t
                if param.endswith("Units") and not param.startswith("Temperature"):
                    dataType = param[:-5]
                    self.conversion_factors[dataType] = self.parameters[param]
                return self.parameters[parameter]

        return ""

    def _parse_parameter_file(self):
        """
        Parses the parameter file and establishes the various
        dictionaries.
        """
        # Let's read the file
        self.unique_identifier = \
            int(os.stat(self.parameter_filename)[stat.ST_CTIME])
        with open(self.parameter_filename, "r") as f:
            line = f.readline().strip() 
            f.seek(0)
            if line == "Internal:":
                self._parse_enzo3_parameter_file(f)
            else:
                self._parse_enzo2_parameter_file(f)

    def _parse_enzo3_parameter_file(self, f):
        self.parameters = p = libconfig(f)
        sim = p["SimulationControl"]
        internal = p["Internal"]
        phys = p["Physics"]
        self.refine_by = sim["AMR"]["RefineBy"]
        self.periodicity = tuple(a == 3 for a in
                            sim["Domain"]["LeftFaceBoundaryCondition"])
        self.dimensionality = sim["Domain"]["TopGridRank"]
        self.domain_dimensions = np.array(sim["Domain"]["TopGridDimensions"],
                                          dtype="int64")
        self.domain_left_edge = np.array(sim["Domain"]["DomainLeftEdge"],
                                         dtype="float64")
        self.domain_right_edge = np.array(sim["Domain"]["DomainRightEdge"],
                                          dtype="float64")
        self.gamma = phys["Hydro"]["Gamma"]
        self.unique_identifier = internal["Provenance"]["CurrentTimeIdentifier"]
        self.current_time = internal["InitialTime"]
        self.cosmological_simulation = phys["Cosmology"]["ComovingCoordinates"]
        if self.cosmological_simulation == 1:
            cosmo = phys["Cosmology"]
            self.current_redshift = internal["CosmologyCurrentRedshift"]
            self.omega_lambda = cosmo["OmegaLambdaNow"]
            self.omega_matter = cosmo["OmegaMatterNow"]
            self.hubble_constant = cosmo["HubbleConstantNow"]
        else:
            self.current_redshift = self.omega_lambda = self.omega_matter = \
                self.hubble_constant = self.cosmological_simulation = 0.0
        self.particle_types = ["DarkMatter"] + \
            phys["ActiveParticles"]["ActiveParticlesEnabled"]
        self.particle_types = tuple(self.particle_types)
        self.particle_types_raw = self.particle_types
        if self.dimensionality == 1:
            self._setup_1d()
        elif self.dimensionality == 2:
            self._setup_2d()

    def _parse_enzo2_parameter_file(self, f):
        for line in (l.strip() for l in f):
            if len(line) < 2: continue
            param, vals = (i.strip() for i in line.split("=",1))
            # First we try to decipher what type of value it is.
            vals = vals.split()
            # Special case approaching.
            if "(do" in vals: vals = vals[:1]
            if len(vals) == 0:
                pcast = str # Assume NULL output
            else:
                v = vals[0]
                # Figure out if it's castable to floating point:
                try:
                    float(v)
                except ValueError:
                    pcast = str
                else:
                    if any("." in v or "e+" in v or "e-" in v for v in vals):
                        pcast = float
                    elif v == "inf":
                        pcast = str
                    else:
                        pcast = int
            # Now we figure out what to do with it.
            if len(vals) == 0:
                vals = ""
            elif len(vals) == 1:
                vals = pcast(vals[0])
            else:
                vals = np.array([pcast(i) for i in vals if i != "-99999"])
            if param.startswith("Append"):
                if param not in self.parameters:
                    self.parameters[param] = []
                self.parameters[param].append(vals)
            else:
                self.parameters[param] = vals
        self.refine_by = self.parameters["RefineBy"]
        self.periodicity = ensure_tuple(
            self.parameters["LeftFaceBoundaryCondition"] == 3)
        self.dimensionality = self.parameters["TopGridRank"]
        if self.dimensionality > 1:
            self.domain_dimensions = self.parameters["TopGridDimensions"]
            if len(self.domain_dimensions) < 3:
                tmp = self.domain_dimensions.tolist()
                tmp.append(1)
                self.domain_dimensions = np.array(tmp)
                self.periodicity += (False,)
            self.domain_left_edge = np.array(self.parameters["DomainLeftEdge"],
                                             "float64").copy()
            self.domain_right_edge = np.array(self.parameters["DomainRightEdge"],
                                             "float64").copy()
        else:
            self.domain_left_edge = np.array(self.parameters["DomainLeftEdge"],
                                             "float64")
            self.domain_right_edge = np.array(self.parameters["DomainRightEdge"],
                                             "float64")
            self.domain_dimensions = np.array([self.parameters["TopGridDimensions"],1,1])
            self.periodicity += (False, False)

        self.gamma = self.parameters["Gamma"]
        # To be enabled when we can break old pickles:
        #if "MetaDataSimulationUUID" in self.parameters:
        #    self.unique_identifier = self.parameters["MetaDataSimulationUUID"]
        self.unique_identifier = self.parameters.get("MetaDataDatasetUUID",
                self.parameters.get("CurrentTimeIdentifier", None))
        if self.parameters["ComovingCoordinates"]:
            self.cosmological_simulation = 1
            self.current_redshift = self.parameters["CosmologyCurrentRedshift"]
            self.omega_lambda = self.parameters["CosmologyOmegaLambdaNow"]
            self.omega_matter = self.parameters["CosmologyOmegaMatterNow"]
            self.hubble_constant = self.parameters["CosmologyHubbleConstantNow"]
        else:
            self.current_redshift = self.omega_lambda = self.omega_matter = \
                self.hubble_constant = self.cosmological_simulation = 0.0
        self.particle_types = []
        self.current_time = self.parameters["InitialTime"]
        if self.parameters["NumberOfParticles"] > 0 and \
            "AppendActiveParticleType" in self.parameters.keys():
            # If this is the case, then we know we should have a DarkMatter
            # particle type, and we don't need the "io" type.
            self.parameters["AppendActiveParticleType"].append("DarkMatter")
        else:
            # We do not have an "io" type for Enzo particles if the
            # ActiveParticle machinery is on, as we simply will ignore any of
            # the non-DarkMatter particles in that case.  However, for older
            # datasets, we call this particle type "io".
            self.particle_types = ["io"]
        for ptype in self.parameters.get("AppendActiveParticleType", []):
            self.particle_types.append(ptype)
        self.particle_types = tuple(self.particle_types)
        self.particle_types_raw = self.particle_types

        if self.dimensionality == 1:
            self._setup_1d()
        elif self.dimensionality == 2:
            self._setup_2d()

    def set_code_units(self):
        if self.cosmological_simulation:
            k = self.cosmology_get_units()
            # Now some CGS values
            box_size = self.parameters.get("CosmologyComovingBoxSize", None)
            if box_size is None:
                box_size = self.parameters["Physics"]["Cosmology"]\
                    ["CosmologyComovingBoxSize"]
            self.length_unit = self.quan(box_size, "Mpccm/h")
            self.mass_unit = \
                self.quan(k['urho'], 'g/cm**3') * (self.length_unit.in_cgs())**3
            self.time_unit = self.quan(k['utim'], 's')
            self.velocity_unit = self.quan(k['uvel'], 'cm/s')
        else:
            if "LengthUnits" in self.parameters:
                length_unit = self.parameters["LengthUnits"]
                mass_unit = self.parameters["DensityUnits"] * length_unit**3
                time_unit = self.parameters["TimeUnits"]
            elif "SimulationControl" in self.parameters:
                units = self.parameters["SimulationControl"]["Units"]
                length_unit = units["Length"]
                mass_unit = units["Density"] * length_unit**3
                time_unit = units["Time"]
            else:
                mylog.warning("Setting 1.0 in code units to be 1.0 cm")
                mylog.warning("Setting 1.0 in code units to be 1.0 s")
                length_unit = mass_unit = time_unit = 1.0

            self.length_unit = self.quan(length_unit, "cm")
            self.mass_unit = self.quan(mass_unit, "g")
            self.time_unit = self.quan(time_unit, "s")
            self.velocity_unit = self.length_unit / self.time_unit

        magnetic_unit = np.sqrt(4*np.pi * self.mass_unit /
                                (self.time_unit**2 * self.length_unit))
        magnetic_unit = np.float64(magnetic_unit.in_cgs())
        self.magnetic_unit = self.quan(magnetic_unit, "gauss")

        self.unit_registry.modify("code_magnetic", self.magnetic_unit)
        self.unit_registry.modify("code_length", self.length_unit)
        self.unit_registry.modify("code_mass", self.mass_unit)
        self.unit_registry.modify("code_time", self.time_unit)
        self.unit_registry.modify("code_velocity", self.velocity_unit)
        DW = self.arr(self.domain_right_edge - self.domain_left_edge, "code_length")
        self.unit_registry.add("unitary", float(DW.max() * DW.units.cgs_value),
                               DW.units.dimensions)

    def cosmology_get_units(self):
        """
        Return an Enzo-fortran style dictionary of units to feed into custom
        routines.  This is typically only necessary if you are interacting
        with fortran code.
        """
        k = {}
        k["utim"] = 2.52e17/np.sqrt(self.omega_matter)\
                       / self.hubble_constant \
                       / (1+self.parameters["CosmologyInitialRedshift"])**1.5
        k["urho"] = rho_crit_g_cm3_h2 * self.omega_matter \
                        * self.hubble_constant**2 \
                        * (1.0 + self.current_redshift)**3
        k["uxyz"] = cm_per_mpc * \
               self.parameters["CosmologyComovingBoxSize"] / \
               self.hubble_constant / \
               (1.0 + self.current_redshift)
        k["uaye"] = 1.0/(1.0 + self.parameters["CosmologyInitialRedshift"])
        k["uvel"] = 1.225e7*self.parameters["CosmologyComovingBoxSize"] \
                      *np.sqrt(self.omega_matter) \
                      *np.sqrt(1+ self.parameters["CosmologyInitialRedshift"])
        k["utem"] = 1.88e6 * (self.parameters["CosmologyComovingBoxSize"]**2) \
                      * self.omega_matter \
                      * (1.0 + self.parameters["CosmologyInitialRedshift"])
        k["aye"]  = (1.0 + self.parameters["CosmologyInitialRedshift"]) / \
               (1.0 + self.current_redshift)
        return k

    @classmethod
    def _is_valid(cls, *args, **kwargs):
        if ("%s" % (args[0])).endswith(".hierarchy"):
            return True
        return os.path.exists("%s.hierarchy" % args[0])

class EnzoDatasetInMemory(EnzoDataset):
    _index_class = EnzoHierarchyInMemory
    _dataset_type = 'enzo_inline'

    def __new__(cls, *args, **kwargs):
        obj = object.__new__(cls)
        obj.__init__(*args, **kwargs)
        return obj

    def __init__(self, parameter_override=None, conversion_override=None):
        self.fluid_types += ("enzo",)
        if parameter_override is None: parameter_override = {}
        self._parameter_override = parameter_override
        if conversion_override is None: conversion_override = {}
        self._conversion_override = conversion_override

        Dataset.__init__(self, "InMemoryParameterFile", self._dataset_type)

    def _parse_parameter_file(self):
        enzo = self._obtain_enzo()
        self.basename = "cycle%08i" % (
            enzo.yt_parameter_file["NumberOfPythonCalls"])
        self.parameters['CurrentTimeIdentifier'] = time.time()
        self.parameters.update(enzo.yt_parameter_file)
        self.conversion_factors.update(enzo.conversion_factors)
        for i in self.parameters:
            if isinstance(self.parameters[i], types.TupleType):
                self.parameters[i] = np.array(self.parameters[i])
            if i.endswith("Units") and not i.startswith("Temperature"):
                dataType = i[:-5]
                self.conversion_factors[dataType] = self.parameters[i]
        self.domain_left_edge = self.parameters["DomainLeftEdge"].copy()
        self.domain_right_edge = self.parameters["DomainRightEdge"].copy()
        for i in self.conversion_factors:
            if isinstance(self.conversion_factors[i], types.TupleType):
                self.conversion_factors[i] = np.array(self.conversion_factors[i])
        for p, v in self._parameter_override.items():
            self.parameters[p] = v
        for p, v in self._conversion_override.items():
            self.conversion_factors[p] = v
        self.refine_by = self.parameters["RefineBy"]
        self.periodicity = ensure_tuple(self.parameters["LeftFaceBoundaryCondition"] == 3)
        self.dimensionality = self.parameters["TopGridRank"]
        self.domain_dimensions = self.parameters["TopGridDimensions"]
        self.current_time = self.parameters["InitialTime"]
        if "CurrentTimeIdentifier" in self.parameters:
            self.unique_identifier = self.parameters["CurrentTimeIdentifier"]
        if self.parameters["ComovingCoordinates"]:
            self.cosmological_simulation = 1
            self.current_redshift = self.parameters["CosmologyCurrentRedshift"]
            self.omega_lambda = self.parameters["CosmologyOmegaLambdaNow"]
            self.omega_matter = self.parameters["CosmologyOmegaMatterNow"]
            self.hubble_constant = self.parameters["CosmologyHubbleConstantNow"]
        else:
            self.current_redshift = self.omega_lambda = self.omega_matter = \
                self.hubble_constant = self.cosmological_simulation = 0.0

    def _obtain_enzo(self):
        import enzo; return enzo

    @classmethod
    def _is_valid(cls, *args, **kwargs):
        return False

# These next two functions are taken from
# http://www.reddit.com/r/Python/comments/6hj75/reverse_file_iterator/c03vms4
# Credit goes to "Brian" on Reddit

def rblocks(f, blocksize=4096):
    """Read file as series of blocks from end of file to start.

    The data itself is in normal order, only the order of the blocks is reversed.
    ie. "hello world" -> ["ld","wor", "lo ", "hel"]
    Note that the file must be opened in binary mode.
    """
    if 'b' not in f.mode.lower():
        raise Exception("File must be opened using binary mode.")
    size = os.stat(f.name).st_size
    fullblocks, lastblock = divmod(size, blocksize)

    # The first(end of file) block will be short, since this leaves
    # the rest aligned on a blocksize boundary.  This may be more
    # efficient than having the last (first in file) block be short
    f.seek(-lastblock,2)
    yield f.read(lastblock)

    for i in range(fullblocks-1,-1, -1):
        f.seek(i * blocksize)
        yield f.read(blocksize)

def rlines(f, keepends=False):
    """Iterate through the lines of a file in reverse order.

    If keepends is true, line endings are kept as part of the line.
    """
    buf = ''
    for block in rblocks(f):
        buf = block + buf
        lines = buf.splitlines(keepends)
        # Return all lines except the first (since may be partial)
        if lines:
            lines.reverse()
            buf = lines.pop() # Last line becomes end of new first line.
            for line in lines:
                yield line
    yield buf  # First line.
<|MERGE_RESOLUTION|>--- conflicted
+++ resolved
@@ -272,11 +272,7 @@
         t1 = time.time()
         pattern = r"Pointer: Grid\[(\d*)\]->NextGrid(Next|This)Level = (\d*)\s+$"
         patt = re.compile(pattern)
-<<<<<<< HEAD
-        f = open(self.hierarchy_filename, "rb")
-=======
         f = open(self.index_filename, "rt")
->>>>>>> 3a31dcaf
         self.grids = [self.grid(1, self)]
         self.grids[0].Level = 0
         si, ei, LE, RE, fn, npart = [], [], [], [], [], []
@@ -457,13 +453,7 @@
                 field_list = list(set(field_list).union(ap_fields))
         else:
             field_list = None
-<<<<<<< HEAD
-        field_list = self.comm.mpi_bcast(field_list)
-        self.save_data(list(field_list),"/","DataFields",passthrough=True)
-        self.field_list = list(field_list)
-=======
         self.field_list = list(self.comm.mpi_bcast(field_list))
->>>>>>> 3a31dcaf
 
     def _generate_random_grids(self):
         if self.num_grids > 40:
@@ -1058,11 +1048,11 @@
     # the rest aligned on a blocksize boundary.  This may be more
     # efficient than having the last (first in file) block be short
     f.seek(-lastblock,2)
-    yield f.read(lastblock)
+    yield f.read(lastblock).decode('ascii')
 
     for i in range(fullblocks-1,-1, -1):
         f.seek(i * blocksize)
-        yield f.read(blocksize)
+        yield f.read(blocksize).decode('ascii')
 
 def rlines(f, keepends=False):
     """Iterate through the lines of a file in reverse order.
