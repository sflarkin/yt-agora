--- conflicted
+++ resolved
@@ -281,10 +281,7 @@
         self.grids[0].Level = 0
         si, ei, LE, RE, fn, npart = [], [], [], [], [], []
         all = [si, ei, LE, RE, fn]
-<<<<<<< HEAD
         pbar = get_pbar("Parsing Hierarchy ", self.num_grids)
-=======
-        pbar = get_pbar("Parsing Hierarchy", self.num_grids)
         if self.parameter_file.parameters["VersionNumber"] > 2.0:
             active_particles = True
             nap = {}
@@ -293,7 +290,6 @@
         else:
             active_particles = False
             nap = None
->>>>>>> b4dcaa4a
         for grid_id in xrange(self.num_grids):
             pbar.update(grid_id)
             # We will unroll this list
