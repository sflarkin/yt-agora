"""
Enzo frontend tests using moving7



"""

#-----------------------------------------------------------------------------
# Copyright (c) 2013, yt Development Team.
#
# Distributed under the terms of the Modified BSD License.
#
# The full license is in the file COPYING.txt, distributed with this software.
#-----------------------------------------------------------------------------

from yt.testing import *
from yt.utilities.answer_testing.framework import \
    requires_ds, \
    small_patch_amr, \
    big_patch_amr, \
    data_dir_load, \
    AnalyticHaloMassFunctionTest, \
    SimulatedHaloMassFunctionTest
from yt.frontends.enzo.api import EnzoDataset

_fields = ("temperature", "density", "velocity_magnitude",
           "velocity_divergence")

def check_color_conservation(ds):
    species_names = ds.field_info.species_names
    dd = ds.all_data()
    dens_yt = dd["density"].copy()
    # Enumerate our species here
    for s in sorted(species_names):
        if s == "El": continue
        dens_yt -= dd["%s_density" % s]
    dens_yt -= dd["metal_density"]
    delta_yt = np.abs(dens_yt / dd["density"])

    # Now we compare color conservation to Enzo's color conservation
    dd = ds.all_data()
    dens_enzo = dd["Density"].copy()
    for f in sorted(ds.field_list):
        if not f[1].endswith("_Density") or \
               f[1].startswith("Dark_Matter_")  or \
               f[1].startswith("Electron_") or \
               f[1].startswith("SFR_") or \
               f[1].startswith("Forming_Stellar_") or \
               f[1].startswith("Star_Particle_"):
            continue
        dens_enzo -= dd[f]
    delta_enzo = np.abs(dens_enzo / dd["Density"])
    return assert_almost_equal, delta_yt, delta_enzo

m7 = "DD0010/moving7_0010"
@requires_ds(m7)
def test_moving7():
    ds = data_dir_load(m7)
    yield assert_equal, str(ds), "moving7_0010"
    for test in small_patch_amr(m7, _fields):
        test_moving7.__name__ = test.description
        yield test

g30 = "IsolatedGalaxy/galaxy0030/galaxy0030"
@requires_ds(g30, big_data=True)
def test_galaxy0030():
    ds = data_dir_load(g30)
    yield check_color_conservation(ds)
    yield assert_equal, str(ds), "galaxy0030"
    for test in big_patch_amr(g30, _fields):
        test_galaxy0030.__name__ = test.description
<<<<<<< HEAD
        yield test
=======
        yield test

enzotiny = "enzo_tiny_cosmology/DD0046/DD0046"
@requires_ds(enzotiny)
def test_simulated_halo_mass_function():
    ds = data_dir_load(enzotiny)
    for finder in ["fof", "hop"]:
        yield SimulatedHaloMassFunctionTest(ds, finder)

@requires_ds(enzotiny)
def test_analytic_halo_mass_function():
    ds = data_dir_load(enzotiny)
    for fit in range(1, 6):
        yield AnalyticHaloMassFunctionTest(ds, fit)

ecp = "enzo_cosmology_plus/DD0046/DD0046"
@requires_ds(ecp, big_data=True)
def test_ecp():
    ds = data_dir_load(ecp)
    # Now we test our species fields
    yield check_color_conservation(ds)
>>>>>>> e25207e4
<|MERGE_RESOLUTION|>--- conflicted
+++ resolved
@@ -69,9 +69,6 @@
     yield assert_equal, str(ds), "galaxy0030"
     for test in big_patch_amr(g30, _fields):
         test_galaxy0030.__name__ = test.description
-<<<<<<< HEAD
-        yield test
-=======
         yield test
 
 enzotiny = "enzo_tiny_cosmology/DD0046/DD0046"
@@ -92,5 +89,4 @@
 def test_ecp():
     ds = data_dir_load(ecp)
     # Now we test our species fields
-    yield check_color_conservation(ds)
->>>>>>> e25207e4
+    yield check_color_conservation(ds)