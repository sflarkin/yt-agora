--- conflicted
+++ resolved
@@ -50,11 +50,6 @@
       add_enzo_2d_field
 
 from .io import \
-<<<<<<< HEAD
-      IOHandlerEnzoHDF4, \
-      IOHandlerEnzoHDF5, \
-=======
->>>>>>> 9b267c9a
       IOHandlerPackedHDF5, \
       IOHandlerInMemory, \
       IOHandlerPacked2D, \
