"""
Data structures for MOAB Hex8.



"""

#-----------------------------------------------------------------------------
# Copyright (c) 2013, yt Development Team.
#
# Distributed under the terms of the Modified BSD License.
#
# The full license is in the file COPYING.txt, distributed with this software.
#-----------------------------------------------------------------------------

import h5py
import os
import numpy as np
import weakref
from yt.funcs import mylog
from yt.data_objects.unstructured_mesh import \
           SemiStructuredMesh
from yt.geometry.unstructured_mesh_handler import \
           UnstructuredMeshIndex
from yt.data_objects.dataset import \
           Dataset
from yt.utilities.io_handler import \
    io_registry
from yt.utilities.definitions import \
    mpc_conversion, sec_conversion

from .fields import MoabFieldInfo, PyneFieldInfo

class MoabHex8Mesh(SemiStructuredMesh):
    _connectivity_length = 8
    _index_offset = 1

class MoabHex8Hierarchy(UnstructuredMeshIndex):

    def __init__(self, pf, dataset_type='h5m'):
        self.parameter_file = weakref.proxy(pf)
        self.dataset_type = dataset_type
        # for now, the hierarchy file is the parameter file!
        self.hierarchy_filename = self.parameter_file.parameter_filename
        self.directory = os.path.dirname(self.hierarchy_filename)
        self._fhandle = h5py.File(self.hierarchy_filename,'r')

        UnstructuredMeshIndex.__init__(self, pf, dataset_type)

        self._fhandle.close()

    def _initialize_mesh(self):
        con = self._fhandle["/tstt/elements/Hex8/connectivity"][:]
        con = np.asarray(con, dtype="int64")
        coords = self._fhandle["/tstt/nodes/coordinates"][:]
        coords = np.asarray(coords, dtype="float64")
        self.meshes = [MoabHex8Mesh(0, self.hierarchy_filename, con,
                                    coords, self)]

    def _detect_output_fields(self):
        self.field_list = [("moab", f) for f in 
            self._fhandle['/tstt/elements/Hex8/tags'].keys()]

    def _count_grids(self):
        self.num_grids = 1

<<<<<<< HEAD
class MoabHex8Dataset(Dataset):
    _index_class = MoabHex8Hierarchy
    _fieldinfo_fallback = MoabFieldInfo
    _fieldinfo_known = KnownMoabFields
=======
class MoabHex8StaticOutput(StaticOutput):
    _hierarchy_class = MoabHex8Hierarchy
    _field_info_class = MoabFieldInfo
>>>>>>> 4921837b
    periodicity = (False, False, False)

    def __init__(self, filename, dataset_type='moab_hex8',
                 storage_filename = None):
<<<<<<< HEAD
        Dataset.__init__(self, filename, dataset_type)
=======
        self.fluid_types += ("moab",)
        StaticOutput.__init__(self, filename, data_style)
>>>>>>> 4921837b
        self.storage_filename = storage_filename
        self.filename = filename
        self._handle = h5py.File(self.parameter_filename, "r")

    def _set_code_unit_attributes(self):
        # Almost everything is regarded as dimensionless in MOAB, so these will
        # not be used very much or at all.
        self.length_unit = self.quan(1.0, "cm")
        self.time_unit = self.quan(1.0, "s")
        self.mass_unit = self.quan(1.0, "g")

    def _parse_parameter_file(self):
        self._handle = f = h5py.File(self.parameter_filename, "r")
        coords = self._handle["/tstt/nodes/coordinates"]
        self.domain_left_edge = coords[0]
        self.domain_right_edge = coords[-1]
        self.domain_dimensions = self.domain_right_edge - self.domain_left_edge
        self.refine_by = 2
        self.dimensionality = len(self.domain_dimensions)
        self.current_time = 0.0
        self.unique_identifier = self.parameter_filename
        self.cosmological_simulation = False
        self.num_ghost_zones = 0
        self.current_redshift = self.omega_lambda = self.omega_matter \
                              = self.hubble_constant \
                              = self.cosmological_simulation = 0.0

    @classmethod
    def _is_valid(self, *args, **kwargs):
        fname = args[0]
        return fname.endswith('.h5m')

    def __repr__(self):
        return self.basename.rsplit(".", 1)[0]

class PyneHex8Mesh(SemiStructuredMesh):
    _connectivity_length = 8
    _index_offset = 0

class PyneMeshHex8Hierarchy(UnstructuredMeshIndex):

    def __init__(self, pf, dataset_type='moab_hex8_pyne'):
        self.parameter_file = weakref.proxy(pf)
        self.dataset_type = dataset_type
        # for now, the hierarchy file is the parameter file!
        self.hierarchy_filename = self.parameter_file.parameter_filename
        self.directory = os.getcwd()
        self.pyne_mesh = pf.pyne_mesh

        super(PyneMeshHex8Hierarchy, self).__init__(pf, dataset_type)

    def _initialize_mesh(self):
        from itaps import iBase, iMesh
        ents = self.pyne_mesh.mesh.rootSet.getEntities(iBase.Type.vertex)
        coords = self.pyne_mesh.mesh.getVtxCoords(ents).astype("float64")
        vind = self.pyne_mesh.mesh.rootSet.getAdjEntIndices(
            iBase.Type.region, iMesh.Topology.hexahedron,
            iBase.Type.vertex)[1].indices.data.astype("int64")
        # Divide by float so it throws an error if it's not 8
        vind.shape = (vind.shape[0] / 8.0, 8)
        self.meshes = [PyneHex8Mesh(0, self.hierarchy_filename,
                                    vind, coords, self)]

    def _detect_output_fields(self):
        self.field_list = [("pyne", f) for f in self.pyne_mesh.tags.keys()]

    def _count_grids(self):
        self.num_grids = 1

<<<<<<< HEAD
    def _setup_data_io(self):
        self.io = io_registry[self.dataset_type](self.parameter_file)

class PyneMoabHex8Dataset(Dataset):
    _index_class = PyneMeshHex8Hierarchy
=======
class PyneMoabHex8StaticOutput(StaticOutput):
    _hierarchy_class = PyneMeshHex8Hierarchy
>>>>>>> 4921837b
    _fieldinfo_fallback = MoabFieldInfo
    _field_info_class = PyneFieldInfo
    periodicity = (False, False, False)

    def __init__(self, pyne_mesh, dataset_type='moab_hex8_pyne',
                 storage_filename = None):
        self.fluid_types += ("pyne",)
        filename = "pyne_mesh_" + str(id(pyne_mesh))
        self.pyne_mesh = pyne_mesh
        Dataset.__init__(self, str(filename), dataset_type)
        self.storage_filename = storage_filename
        self.filename = filename

    def _set_code_unit_attributes(self):
        # Almost everything is regarded as dimensionless in MOAB, so these will
        # not be used very much or at all.
        self.length_unit = self.quan(1.0, "cm")
        self.time_unit = self.quan(1.0, "s")
        self.mass_unit = self.quan(1.0, "g")

    def _parse_parameter_file(self):
        from itaps import iBase
        ents = self.pyne_mesh.mesh.rootSet.getEntities(iBase.Type.vertex)
        coords = self.pyne_mesh.mesh.getVtxCoords(ents)
        self.domain_left_edge = coords[0]
        self.domain_right_edge = coords[-1]
        self.domain_dimensions = self.domain_right_edge - self.domain_left_edge
        self.refine_by = 2
        self.dimensionality = len(self.domain_dimensions)
        self.current_time = 0.0
        self.unique_identifier = self.parameter_filename
        self.cosmological_simulation = False
        self.num_ghost_zones = 0
        self.current_redshift = self.omega_lambda = self.omega_matter \
                              = self.hubble_constant \
                              = self.cosmological_simulation = 0.0

    @classmethod
    def _is_valid(self, *args, **kwargs):
        return False

    def __repr__(self):
        return self.basename.rsplit(".", 1)[0]
<|MERGE_RESOLUTION|>--- conflicted
+++ resolved
@@ -21,9 +21,9 @@
 from yt.data_objects.unstructured_mesh import \
            SemiStructuredMesh
 from yt.geometry.unstructured_mesh_handler import \
-           UnstructuredMeshIndex
-from yt.data_objects.dataset import \
-           Dataset
+           UnstructuredGeometryHandler
+from yt.data_objects.static_output import \
+           StaticOutput
 from yt.utilities.io_handler import \
     io_registry
 from yt.utilities.definitions import \
@@ -35,17 +35,17 @@
     _connectivity_length = 8
     _index_offset = 1
 
-class MoabHex8Hierarchy(UnstructuredMeshIndex):
+class MoabHex8Hierarchy(UnstructuredGeometryHandler):
 
-    def __init__(self, pf, dataset_type='h5m'):
+    def __init__(self, pf, data_style='h5m'):
         self.parameter_file = weakref.proxy(pf)
-        self.dataset_type = dataset_type
+        self.data_style = data_style
         # for now, the hierarchy file is the parameter file!
         self.hierarchy_filename = self.parameter_file.parameter_filename
         self.directory = os.path.dirname(self.hierarchy_filename)
         self._fhandle = h5py.File(self.hierarchy_filename,'r')
 
-        UnstructuredMeshIndex.__init__(self, pf, dataset_type)
+        UnstructuredGeometryHandler.__init__(self, pf, data_style)
 
         self._fhandle.close()
 
@@ -64,26 +64,15 @@
     def _count_grids(self):
         self.num_grids = 1
 
-<<<<<<< HEAD
-class MoabHex8Dataset(Dataset):
-    _index_class = MoabHex8Hierarchy
-    _fieldinfo_fallback = MoabFieldInfo
-    _fieldinfo_known = KnownMoabFields
-=======
 class MoabHex8StaticOutput(StaticOutput):
     _hierarchy_class = MoabHex8Hierarchy
     _field_info_class = MoabFieldInfo
->>>>>>> 4921837b
     periodicity = (False, False, False)
 
-    def __init__(self, filename, dataset_type='moab_hex8',
+    def __init__(self, filename, data_style='moab_hex8',
                  storage_filename = None):
-<<<<<<< HEAD
-        Dataset.__init__(self, filename, dataset_type)
-=======
         self.fluid_types += ("moab",)
         StaticOutput.__init__(self, filename, data_style)
->>>>>>> 4921837b
         self.storage_filename = storage_filename
         self.filename = filename
         self._handle = h5py.File(self.parameter_filename, "r")
@@ -123,17 +112,17 @@
     _connectivity_length = 8
     _index_offset = 0
 
-class PyneMeshHex8Hierarchy(UnstructuredMeshIndex):
+class PyneMeshHex8Hierarchy(UnstructuredGeometryHandler):
 
-    def __init__(self, pf, dataset_type='moab_hex8_pyne'):
+    def __init__(self, pf, data_style='moab_hex8_pyne'):
         self.parameter_file = weakref.proxy(pf)
-        self.dataset_type = dataset_type
+        self.data_style = data_style
         # for now, the hierarchy file is the parameter file!
         self.hierarchy_filename = self.parameter_file.parameter_filename
         self.directory = os.getcwd()
         self.pyne_mesh = pf.pyne_mesh
 
-        super(PyneMeshHex8Hierarchy, self).__init__(pf, dataset_type)
+        super(PyneMeshHex8Hierarchy, self).__init__(pf, data_style)
 
     def _initialize_mesh(self):
         from itaps import iBase, iMesh
@@ -153,26 +142,18 @@
     def _count_grids(self):
         self.num_grids = 1
 
-<<<<<<< HEAD
-    def _setup_data_io(self):
-        self.io = io_registry[self.dataset_type](self.parameter_file)
-
-class PyneMoabHex8Dataset(Dataset):
-    _index_class = PyneMeshHex8Hierarchy
-=======
 class PyneMoabHex8StaticOutput(StaticOutput):
     _hierarchy_class = PyneMeshHex8Hierarchy
->>>>>>> 4921837b
     _fieldinfo_fallback = MoabFieldInfo
     _field_info_class = PyneFieldInfo
     periodicity = (False, False, False)
 
-    def __init__(self, pyne_mesh, dataset_type='moab_hex8_pyne',
+    def __init__(self, pyne_mesh, data_style='moab_hex8_pyne',
                  storage_filename = None):
         self.fluid_types += ("pyne",)
         filename = "pyne_mesh_" + str(id(pyne_mesh))
         self.pyne_mesh = pyne_mesh
-        Dataset.__init__(self, str(filename), dataset_type)
+        StaticOutput.__init__(self, str(filename), data_style)
         self.storage_filename = storage_filename
         self.filename = filename
 
