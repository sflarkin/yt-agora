"""
Data structures for Streaming, in-memory datasets



"""

#-----------------------------------------------------------------------------
# Copyright (c) 2013, yt Development Team.
#
# Distributed under the terms of the Modified BSD License.
#
# The full license is in the file COPYING.txt, distributed with this software.
#-----------------------------------------------------------------------------

import weakref
import numpy as np
import uuid
from itertools import chain, product

from yt.utilities.io_handler import io_registry
from yt.funcs import *
from yt.config import ytcfg
from yt.data_objects.data_containers import \
    YTFieldData, \
    YTDataContainer, \
    YTSelectionContainer
from yt.data_objects.grid_patch import \
    AMRGridPatch
from yt.geometry.geometry_handler import \
    YTDataChunk
from yt.geometry.grid_geometry_handler import \
<<<<<<< HEAD
    GridIndex
from yt.geometry.particle_geometry_handler import \
    ParticleIndex
=======
    GridGeometryHandler
from yt.data_objects.octree_subset import \
    OctreeSubset
from yt.geometry.oct_geometry_handler import \
    OctreeGeometryHandler
from yt.geometry.particle_geometry_handler import \
    ParticleGeometryHandler
from yt.fields.particle_fields import \
    particle_vector_functions, \
    particle_deposition_functions, \
    standard_particle_fields
from yt.geometry.oct_container import \
    OctreeContainer
>>>>>>> f64bd2e7
from yt.geometry.unstructured_mesh_handler import \
           UnstructuredMeshIndex
from yt.data_objects.dataset import \
    Dataset
from yt.utilities.logger import ytLogger as mylog
from yt.data_objects.field_info_container import \
    FieldInfoContainer, NullFunc
from yt.utilities.lib import \
    get_box_grids_level
from yt.utilities.decompose import \
    decompose_array, get_psize
from yt.utilities.definitions import \
    mpc_conversion, sec_conversion
from yt.utilities.flagging_methods import \
    FlaggingGrid
from yt.frontends.sph.data_structures import \
    ParticleFile
from yt.data_objects.unstructured_mesh import \
           SemiStructuredMesh

from .fields import \
    StreamFieldInfo, \
    add_stream_field, \
    KnownStreamFields

class StreamGrid(AMRGridPatch):
    """
    Class representing a single In-memory Grid instance.
    """

    __slots__ = ['proc_num']
    _id_offset = 0
    def __init__(self, id, hierarchy):
        """
        Returns an instance of StreamGrid with *id*, associated with *filename*
        and *hierarchy*.
        """
        #All of the field parameters will be passed to us as needed.
        AMRGridPatch.__init__(self, id, filename = None, hierarchy = hierarchy)
        self._children_ids = []
        self._parent_id = -1
        self.Level = -1

    def _guess_properties_from_parent(self):
        rf = self.pf.refine_by
        my_ind = self.id - self._id_offset
        le = self.LeftEdge
        self.dds = self.Parent.dds/rf
        ParentLeftIndex = np.rint((self.LeftEdge-self.Parent.LeftEdge)/self.Parent.dds)
        self.start_index = rf*(ParentLeftIndex + self.Parent.get_global_startindex()).astype('int64')
        self.LeftEdge = self.Parent.LeftEdge + self.Parent.dds * ParentLeftIndex
        self.RightEdge = self.LeftEdge + self.ActiveDimensions*self.dds
        self.hierarchy.grid_left_edge[my_ind,:] = self.LeftEdge
        self.hierarchy.grid_right_edge[my_ind,:] = self.RightEdge
        self._child_mask = None
        self._child_index_mask = None
        self._child_indices = None
        self._setup_dx()

    def set_filename(self, filename):
        pass

    def __repr__(self):
        return "StreamGrid_%04i" % (self.id)

    @property
    def Parent(self):
        if self._parent_id == -1: return None
        return self.hierarchy.grids[self._parent_id - self._id_offset]

    @property
    def Children(self):
        return [self.hierarchy.grids[cid - self._id_offset]
                for cid in self._children_ids]

class StreamHandler(object):
    def __init__(self, left_edges, right_edges, dimensions,
                 levels, parent_ids, particle_count, processor_ids,
                 fields, io = None, particle_types = None, 
                 periodicity = (True, True, True)):
        if particle_types is None: particle_types = {}
        self.left_edges = left_edges
        self.right_edges = right_edges
        self.dimensions = dimensions
        self.levels = levels
        self.parent_ids = parent_ids
        self.particle_count = particle_count
        self.processor_ids = processor_ids
        self.num_grids = self.levels.size
        self.fields = fields
        self.io = io
        self.particle_types = particle_types
        self.periodicity = periodicity
            
    def get_fields(self):
        return self.fields.all_fields

    def get_particle_type(self, field) :

        if self.particle_types.has_key(field) :
            return self.particle_types[field]
        else :
            return False
        
class StreamHierarchy(GridIndex):

    grid = StreamGrid

    def __init__(self, pf, dataset_type = None):
        self.dataset_type = dataset_type
        self.float_type = 'float64'
        self.parameter_file = weakref.proxy(pf) # for _obtain_enzo
        self.stream_handler = pf.stream_handler
        self.float_type = "float64"
        self.directory = os.getcwd()
        GridIndex.__init__(self, pf, dataset_type)

    def _count_grids(self):
        self.num_grids = self.stream_handler.num_grids

    def _parse_hierarchy(self):
        self.grid_dimensions = self.stream_handler.dimensions
        self.grid_left_edge[:] = self.stream_handler.left_edges
        self.grid_right_edge[:] = self.stream_handler.right_edges
        self.grid_levels[:] = self.stream_handler.levels
        self.grid_procs = self.stream_handler.processor_ids
        self.grid_particle_count[:] = self.stream_handler.particle_count
        mylog.debug("Copying reverse tree")
        self.grids = []
        # We enumerate, so it's 0-indexed id and 1-indexed pid
        for id in xrange(self.num_grids):
            self.grids.append(self.grid(id, self))
            self.grids[id].Level = self.grid_levels[id, 0]
        parent_ids = self.stream_handler.parent_ids
        if parent_ids is not None:
            reverse_tree = self.stream_handler.parent_ids.tolist()
            # Initial setup:
            for gid,pid in enumerate(reverse_tree):
                if pid >= 0:
                    self.grids[id]._parent_id = pid
                    self.grids[pid]._children_ids.append(self.grids[gid].id)
        else:
            mylog.debug("Reconstructing parent-child relationships")
            self._reconstruct_parent_child()
        self.max_level = self.grid_levels.max()
        mylog.debug("Preparing grids")
        temp_grids = np.empty(self.num_grids, dtype='object')
        for i, grid in enumerate(self.grids):
            if (i%1e4) == 0: mylog.debug("Prepared % 7i / % 7i grids", i, self.num_grids)
            grid.filename = None
            grid._prepare_grid()
            grid.proc_num = self.grid_procs[i]
            temp_grids[i] = grid
        self.grids = temp_grids
        mylog.debug("Prepared")

    def _reconstruct_parent_child(self):
        mask = np.empty(len(self.grids), dtype='int32')
        mylog.debug("First pass; identifying child grids")
        for i, grid in enumerate(self.grids):
            get_box_grids_level(self.grid_left_edge[i,:],
                                self.grid_right_edge[i,:],
                                self.grid_levels[i] + 1,
                                self.grid_left_edge, self.grid_right_edge,
                                self.grid_levels, mask)
            ids = np.where(mask.astype("bool"))
            grid._children_ids = ids[0] # where is a tuple
        mylog.debug("Second pass; identifying parents")
        for i, grid in enumerate(self.grids): # Second pass
            for child in grid.Children:
                child._parent_id = i

    def _initialize_grid_arrays(self):
        GridIndex._initialize_grid_arrays(self)
        self.grid_procs = np.zeros((self.num_grids,1),'int32')

    def _detect_fields(self):
        self.field_list = list(set(self.stream_handler.get_fields()))

    def _populate_grid_objects(self):
        for g in self.grids:
            g._setup_dx()
        self.max_level = self.grid_levels.max()

    def _setup_data_io(self):
        if self.stream_handler.io is not None:
            self.io = self.stream_handler.io
        else:
<<<<<<< HEAD
            self.io = io_registry[self.dataset_type](self.stream_handler)
=======
            self.io = io_registry[self.data_style](self.pf)
>>>>>>> f64bd2e7

    def update_data(self, data) :

        """
        Update the stream data with a new data dict. If fields already exist,
        they will be replaced, but if they do not, they will be added. Fields
        already in the stream but not part of the data dict will be left
        alone. 
        """
        
        particle_types = set_particle_types(data[0])
        ftype = "all"

        for key in data[0].keys() :
            if key is "number_of_particles": continue
            self.stream_handler.particle_types[key] = particle_types[key]
            if key not in self.field_list:
                self.field_list.append(key)
                
        for i, grid in enumerate(self.grids) :
            if data[i].has_key("number_of_particles") :
                grid.NumberOfParticles = data[i].pop("number_of_particles")
            for fname in data[i]:
                if fname in grid.field_data:
                    grid.field_data.pop(fname, None)
                elif (ftype, fname) in grid.field_data:
                    grid.field_data.pop( ("all", fname) )
                self.stream_handler.fields[grid.id][fname] = data[i][fname]
            
        self._detect_fields()
        self._setup_unknown_fields()
                
class StreamDataset(Dataset):
    _index_class = StreamHierarchy
    _fieldinfo_fallback = StreamFieldInfo
    _fieldinfo_known = KnownStreamFields
    _dataset_type = 'stream'

    def __init__(self, stream_handler, storage_filename = None):
        #if parameter_override is None: parameter_override = {}
        #self._parameter_override = parameter_override
        #if conversion_override is None: conversion_override = {}
        #self._conversion_override = conversion_override

        self.stream_handler = stream_handler
        name = "InMemoryParameterFile_%s" % (uuid.uuid4().hex)
        from yt.data_objects.dataset import _cached_pfs
        _cached_pfs[name] = self
        Dataset.__init__(self, name, self._dataset_type)

        self.units = {}
        self.time_units = {}

    def _parse_parameter_file(self):
        self.basename = self.stream_handler.name
        self.parameters['CurrentTimeIdentifier'] = time.time()
        self.unique_identifier = self.parameters["CurrentTimeIdentifier"]
        self.domain_left_edge = self.stream_handler.domain_left_edge[:]
        self.domain_right_edge = self.stream_handler.domain_right_edge[:]
        self.refine_by = self.stream_handler.refine_by
        self.dimensionality = self.stream_handler.dimensionality
        self.periodicity = self.stream_handler.periodicity
        self.domain_dimensions = self.stream_handler.domain_dimensions
        self.current_time = self.stream_handler.simulation_time
        self.parameters['Gamma'] = 5/3
        self.parameters['EOSType'] = -1
        if self.stream_handler.cosmology_simulation:
            self.cosmological_simulation = 1
            self.current_redshift = self.stream_handler.current_redshift
            self.omega_lambda = self.stream_handler.omega_lambda
            self.omega_matter = self.stream_handler.omega_matter
            self.hubble_constant = self.stream_handler.hubble_constant
        else:
            self.current_redshift = self.omega_lambda = self.omega_matter = \
                self.hubble_constant = self.cosmological_simulation = 0.0

    def _set_units(self):
        pass

    @classmethod
    def _is_valid(cls, *args, **kwargs):
        return False

    @property
    def _skip_cache(self):
        return True

class StreamDictFieldHandler(dict):

    @property
    def all_fields(self): return self[0].keys()

def set_particle_types(data) :

    particle_types = {}
    
    for key in data.keys() :

        if key is "number_of_particles": continue
        
        if len(data[key].shape) == 1:
            particle_types[key] = True
        else :
            particle_types[key] = False
    
    return particle_types

def assign_particle_data(pf, pdata) :

    """
    Assign particle data to the grids using find_points. This
    will overwrite any existing particle data, so be careful!
    """
    
    if pf.h.num_grids > 1 :

        try:
            x, y, z = (pdata["all","particle_position_%s" % ax] for ax in 'xyz')
        except KeyError:
            raise KeyError("Cannot decompose particle data without position fields!")
        
        particle_grids, particle_grid_inds = pf.h.find_points(x,y,z)
        idxs = np.argsort(particle_grid_inds)
        particle_grid_count = np.bincount(particle_grid_inds,
                                          minlength=pf.h.num_grids)
        particle_indices = np.zeros(pf.h.num_grids + 1, dtype='int64')
        if pf.h.num_grids > 1 :
            np.add.accumulate(particle_grid_count.squeeze(),
                              out=particle_indices[1:])
        else :
            particle_indices[1] = particle_grid_count.squeeze()
    
        pdata.pop("number_of_particles")    
        grid_pdata = []
        
        for i, pcount in enumerate(particle_grid_count) :
            grid = {}
            grid["number_of_particles"] = pcount
            start = particle_indices[i]
            end = particle_indices[i+1]
            for key in pdata.keys() :
                grid[key] = pdata[key][idxs][start:end]
            grid_pdata.append(grid)

    else :

        grid_pdata = [pdata]
        
    pf.h.update_data(grid_pdata)
                                        
def load_uniform_grid(data, domain_dimensions, sim_unit_to_cm, bbox=None,
                      nprocs=1, sim_time=0.0, periodicity=(True, True, True)):
    r"""Load a uniform grid of data into yt as a
    :class:`~yt.frontends.stream.data_structures.StreamHandler`.

    This should allow a uniform grid of data to be loaded directly into yt and
    analyzed as would any others.  This comes with several caveats:
        * Units will be incorrect unless the data has already been converted to
          cgs.
        * Some functions may behave oddly, and parallelism will be
          disappointing or non-existent in most cases.
        * Particles may be difficult to integrate.

    Particle fields are detected as one-dimensional fields. The number of particles
    is set by the "number_of_particles" key in data.
    
    Parameters
    ----------
    data : dict
        This is a dict of numpy arrays, where the keys are the field names.
    domain_dimensions : array_like
        This is the domain dimensions of the grid
    sim_unit_to_cm : float
        Conversion factor from simulation units to centimeters
    bbox : array_like (xdim:zdim, LE:RE), optional
        Size of computational domain in units sim_unit_to_cm
    nprocs: integer, optional
        If greater than 1, will create this number of subarrays out of data
    sim_time : float, optional
        The simulation time in seconds
    periodicity : tuple of booleans
        Determines whether the data will be treated as periodic along
        each axis

    Examples
    --------

    >>> arr = np.random.random((128, 128, 129))
    >>> data = dict(Density = arr)
    >>> bbox = np.array([[0., 1.0], [-1.5, 1.5], [1.0, 2.5]])
    >>> pf = load_uniform_grid(data, arr.shape, 3.08e24, bbox=bbox, nprocs=12)

    """

    domain_dimensions = np.array(domain_dimensions)
    if bbox is None:
        bbox = np.array([[0.0, 1.0], [0.0, 1.0], [0.0, 1.0]], 'float64')
    domain_left_edge = np.array(bbox[:, 0], 'float64')
    domain_right_edge = np.array(bbox[:, 1], 'float64')
    grid_levels = np.zeros(nprocs, dtype='int32').reshape((nprocs,1))

    sfh = StreamDictFieldHandler()
    
    if data.has_key("number_of_particles") :
        number_of_particles = data.pop("number_of_particles")
    else :
        number_of_particles = int(0)
    
    if number_of_particles > 0 :
        particle_types = set_particle_types(data)
        pdata = {}
        pdata["number_of_particles"] = number_of_particles
        for key in data.keys() :
            if len(data[key].shape) == 1 :
                pdata[key] = data.pop(key)
    else :
        particle_types = {}
    
    if nprocs > 1:
        temp = {}
        new_data = {}
        for key in data.keys():
            psize = get_psize(np.array(data[key].shape), nprocs)
            grid_left_edges, grid_right_edges, temp[key] = \
                             decompose_array(data[key], psize, bbox)
            grid_dimensions = np.array([grid.shape for grid in temp[key]],
                                       dtype="int32")
        for gid in range(nprocs):
            new_data[gid] = {}
            for key in temp.keys():
                new_data[gid].update({key:temp[key][gid]})
        sfh.update(new_data)
        del new_data, temp
    else:
        sfh.update({0:data})
        grid_left_edges = domain_left_edge
        grid_right_edges = domain_right_edge
        grid_dimensions = domain_dimensions.reshape(nprocs,3).astype("int32")

    handler = StreamHandler(
        grid_left_edges,
        grid_right_edges,
        grid_dimensions,
        grid_levels,
        -np.ones(nprocs, dtype='int64'),
        np.zeros(nprocs, dtype='int64').reshape(nprocs,1), # Temporary
        np.zeros(nprocs).reshape((nprocs,1)),
        sfh,
        particle_types=particle_types,
        periodicity=periodicity
    )

    handler.name = "UniformGridData"
    handler.domain_left_edge = domain_left_edge
    handler.domain_right_edge = domain_right_edge
    handler.refine_by = 2
    handler.dimensionality = 3
    handler.domain_dimensions = domain_dimensions
    handler.simulation_time = sim_time
    handler.cosmology_simulation = 0

    spf = StreamDataset(handler)
    spf.units["cm"] = sim_unit_to_cm
    spf.units['1'] = 1.0
    spf.units["unitary"] = 1.0
    box_in_mpc = sim_unit_to_cm / mpc_conversion['cm']
    for unit in mpc_conversion.keys():
        spf.units[unit] = mpc_conversion[unit] * box_in_mpc

    # Now figure out where the particles go

    if number_of_particles > 0 :
        if ("all", "particle_position_x") not in pdata:
            pdata_ftype = {}
            for f in [k for k in sorted(pdata)]:
                if not hasattr(pdata[f], "shape"): continue
                mylog.debug("Reassigning '%s' to ('all','%s')", f, f)
                pdata_ftype["all",f] = pdata.pop(f)
            pdata_ftype.update(pdata)
            pdata = pdata_ftype
        assign_particle_data(spf, pdata)
    
    return spf

def load_amr_grids(grid_data, domain_dimensions, sim_unit_to_cm, bbox=None,
                   sim_time=0.0):
    r"""Load a set of grids of data into yt as a
    :class:`~yt.frontends.stream.data_structures.StreamHandler`.

    This should allow a sequence of grids of varying resolution of data to be
    loaded directly into yt and analyzed as would any others.  This comes with
    several caveats:
        * Units will be incorrect unless the data has already been converted to
          cgs.
        * Some functions may behave oddly, and parallelism will be
          disappointing or non-existent in most cases.
        * Particles may be difficult to integrate.
        * No consistency checks are performed on the hierarchy

    Parameters
    ----------
    grid_data : list of dicts
        This is a list of dicts.  Each dict must have entries "left_edge",
        "right_edge", "dimensions", "level", and then any remaining entries are
        assumed to be fields.  They also may include a particle count, otherwise
        assumed to be zero. This will be modified in place and can't be
        assumed to be static.
    domain_dimensions : array_like
        This is the domain dimensions of the grid
    sim_unit_to_cm : float
        Conversion factor from simulation units to centimeters
    bbox : array_like (xdim:zdim, LE:RE), optional
        Size of computational domain in units sim_unit_to_cm
    sim_time : float, optional
        The simulation time in seconds

    Examples
    --------

    >>> grid_data = [
    ...     dict(left_edge = [0.0, 0.0, 0.0],
    ...          right_edge = [1.0, 1.0, 1.],
    ...          level = 0,
    ...          dimensions = [32, 32, 32],
    ...          number_of_particles = 0)
    ...     dict(left_edge = [0.25, 0.25, 0.25],
    ...          right_edge = [0.75, 0.75, 0.75],
    ...          level = 1,
    ...          dimensions = [32, 32, 32],
    ...          number_of_particles = 0)
    ... ]
    ... 
    >>> for g in grid_data:
    ...     g["Density"] = np.random.random(g["dimensions"]) * 2**g["level"]
    ...
    >>> pf = load_amr_grids(grid_data, [32, 32, 32], 1.0)
    """

    domain_dimensions = np.array(domain_dimensions)
    ngrids = len(grid_data)
    if bbox is None:
        bbox = np.array([[0.0, 1.0], [0.0, 1.0], [0.0, 1.0]], 'float64')
    domain_left_edge = np.array(bbox[:, 0], 'float64')
    domain_right_edge = np.array(bbox[:, 1], 'float64')
    grid_levels = np.zeros((ngrids, 1), dtype='int32')
    grid_left_edges = np.zeros((ngrids, 3), dtype="float32")
    grid_right_edges = np.zeros((ngrids, 3), dtype="float32")
    grid_dimensions = np.zeros((ngrids, 3), dtype="int32")
    number_of_particles = np.zeros((ngrids,1), dtype='int64')
    sfh = StreamDictFieldHandler()
    for i, g in enumerate(grid_data):
        grid_left_edges[i,:] = g.pop("left_edge")
        grid_right_edges[i,:] = g.pop("right_edge")
        grid_dimensions[i,:] = g.pop("dimensions")
        grid_levels[i,:] = g.pop("level")
        if g.has_key("number_of_particles") :
            number_of_particles[i,:] = g.pop("number_of_particles")  
        sfh[i] = g
            
    handler = StreamHandler(
        grid_left_edges,
        grid_right_edges,
        grid_dimensions,
        grid_levels,
        None, # parent_ids is none
        number_of_particles,
        np.zeros(ngrids).reshape((ngrids,1)),
        sfh,
        particle_types=set_particle_types(grid_data[0])
    )

    handler.name = "AMRGridData"
    handler.domain_left_edge = domain_left_edge
    handler.domain_right_edge = domain_right_edge
    handler.refine_by = 2
    handler.dimensionality = 3
    handler.domain_dimensions = domain_dimensions
    handler.simulation_time = sim_time
    handler.cosmology_simulation = 0

    spf = StreamDataset(handler)
    spf.units["cm"] = sim_unit_to_cm
    spf.units['1'] = 1.0
    spf.units["unitary"] = 1.0
    box_in_mpc = sim_unit_to_cm / mpc_conversion['cm']
    for unit in mpc_conversion.keys():
        spf.units[unit] = mpc_conversion[unit] * box_in_mpc
    return spf

def refine_amr(base_pf, refinement_criteria, fluid_operators, max_level,
               callback = None):
    r"""Given a base parameter file, repeatedly apply refinement criteria and
    fluid operators until a maximum level is reached.

    Parameters
    ----------
    base_pf : Dataset
        This is any static output.  It can also be a stream static output, for
        instance as returned by load_uniform_data.
    refinement_critera : list of :class:`~yt.utilities.flagging_methods.FlaggingMethod`
        These criteria will be applied in sequence to identify cells that need
        to be refined.
    fluid_operators : list of :class:`~yt.utilities.initial_conditions.FluidOperator`
        These fluid operators will be applied in sequence to all resulting
        grids.
    max_level : int
        The maximum level to which the data will be refined
    callback : function, optional
        A function that will be called at the beginning of each refinement
        cycle, with the current parameter file.

    Examples
    --------
    >>> domain_dims = (32, 32, 32)
    >>> data = np.zeros(domain_dims) + 0.25
    >>> fo = [ic.CoredSphere(0.05, 0.3, [0.7,0.4,0.75], {"Density": (0.25, 100.0)})]
    >>> rc = [fm.flagging_method_registry["overdensity"](8.0)]
    >>> ug = load_uniform_grid({'Density': data}, domain_dims, 1.0)
    >>> pf = refine_amr(ug, rc, fo, 5)
    """

    # If we have particle data, set it aside for now

    number_of_particles = np.sum([grid.NumberOfParticles
                                  for grid in base_pf.h.grids])

    if number_of_particles > 0 :
        pdata = {}
        for field in base_pf.h.field_list :
            if base_pf.field_info[field].particle_type :
                pdata[field] = np.concatenate([grid[field]
                                               for grid in base_pf.h.grids])
        pdata["number_of_particles"] = number_of_particles
        
    last_gc = base_pf.h.num_grids
    cur_gc = -1
    pf = base_pf    
    bbox = np.array( [ (pf.domain_left_edge[i], pf.domain_right_edge[i])
                       for i in range(3) ])
    while pf.h.max_level < max_level and last_gc != cur_gc:
        mylog.info("Refining another level.  Current max level: %s",
                  pf.h.max_level)
        last_gc = pf.h.grids.size
        for m in fluid_operators: m.apply(pf)
        if callback is not None: callback(pf)
        grid_data = []
        for g in pf.h.grids:
            gd = dict( left_edge = g.LeftEdge,
                       right_edge = g.RightEdge,
                       level = g.Level,
                       dimensions = g.ActiveDimensions )
            for field in pf.h.field_list:
                if not pf.field_info[field].particle_type :
                    gd[field] = g[field]
            grid_data.append(gd)
            if g.Level < pf.h.max_level: continue
            fg = FlaggingGrid(g, refinement_criteria)
            nsg = fg.find_subgrids()
            for sg in nsg:
                LE = sg.left_index * g.dds + pf.domain_left_edge
                dims = sg.dimensions * pf.refine_by
                grid = pf.h.smoothed_covering_grid(g.Level + 1, LE, dims)
                gd = dict(left_edge = LE, right_edge = grid.right_edge,
                          level = g.Level + 1, dimensions = dims)
                for field in pf.h.field_list:
                    if not pf.field_info[field].particle_type :
                        gd[field] = grid[field]
                grid_data.append(gd)
        
        pf = load_amr_grids(grid_data, pf.domain_dimensions, 1.0,
                            bbox = bbox)
        cur_gc = pf.h.num_grids

    # Now reassign particle data to grids

    if number_of_particles > 0:
        if ("all", "particle_position_x") not in pdata:
            pdata_ftype = {}
            for f in [k for k in sorted(pdata)]:
                if not hasattr(pdata[f], "shape"): continue
                mylog.debug("Reassigning '%s' to ('all','%s')", f, f)
                pdata_ftype["all",f] = pdata.pop(f)
            pdata_ftype.update(pdata)
            pdata = pdata_ftype
        assign_particle_data(pf, pdata)
    
    return pf

class StreamParticleIndex(ParticleIndex):

    
    def __init__(self, pf, dataset_type = None):
        self.stream_handler = pf.stream_handler
        super(StreamParticleIndex, self).__init__(pf, dataset_type)

    def _setup_data_io(self):
        if self.stream_handler.io is not None:
            self.io = self.stream_handler.io
        else:
<<<<<<< HEAD
            self.io = io_registry[self.dataset_type](self.stream_handler)
=======
            self.io = io_registry[self.data_style](self.pf)
>>>>>>> f64bd2e7

class StreamParticleFile(ParticleFile):
    pass

class StreamParticlesDataset(StreamDataset):
    _index_class = StreamParticleIndex
    _file_class = StreamParticleFile
    _fieldinfo_fallback = StreamFieldInfo
    _fieldinfo_known = KnownStreamFields
    _dataset_type = "stream_particles"
    file_count = 1
    filename_template = "stream_file"
    n_ref = 64
    over_refine_factor = 1

    def _setup_particle_type(self, ptype):
        orig = set(self.field_info.items())
        particle_vector_functions(ptype,
            ["particle_position_%s" % ax for ax in 'xyz'],
            ["particle_velocity_%s" % ax for ax in 'xyz'],
            self.field_info)
        particle_deposition_functions(ptype,
            "Coordinates", "particle_mass", self.field_info)
        standard_particle_fields(self.field_info, ptype)
        return [n for n, v in set(self.field_info.items()).difference(orig)]

def load_particles(data, sim_unit_to_cm, bbox=None,
                      sim_time=0.0, periodicity=(True, True, True),
                      n_ref = 64, over_refine_factor = 1):
    r"""Load a set of particles into yt as a
    :class:`~yt.frontends.stream.data_structures.StreamParticleHandler`.

    This should allow a collection of particle data to be loaded directly into
    yt and analyzed as would any others.  This comes with several caveats:
        * Units will be incorrect unless the data has already been converted to
          cgs.
        * Some functions may behave oddly, and parallelism will be
          disappointing or non-existent in most cases.

    This will initialize an Octree of data.  Note that fluid fields will not
    work yet, or possibly ever.
    
    Parameters
    ----------
    data : dict
        This is a dict of numpy arrays, where the keys are the field names.
        Particles positions must be named "particle_position_x",
        "particle_position_y", "particle_position_z".
    sim_unit_to_cm : float
        Conversion factor from simulation units to centimeters
    bbox : array_like (xdim:zdim, LE:RE), optional
        Size of computational domain in units sim_unit_to_cm
    sim_time : float, optional
        The simulation time in seconds
    periodicity : tuple of booleans
        Determines whether the data will be treated as periodic along
        each axis
    n_ref : int
        The number of particles that result in refining an oct used for
        indexing the particles.

    Examples
    --------

    >>> pos = [np.random.random(128*128*128) for i in range(3)]
    >>> data = dict(particle_position_x = pos[0],
    ...             particle_position_y = pos[1],
    ...             particle_position_z = pos[2])
    >>> bbox = np.array([[0., 1.0], [0.0, 1.0], [0.0, 1.0]])
    >>> pf = load_particles(data, 3.08e24, bbox=bbox)

    """

    domain_dimensions = np.ones(3, "int32") * 2
    nprocs = 1
    if bbox is None:
        bbox = np.array([[0.0, 1.0], [0.0, 1.0], [0.0, 1.0]], 'float64')
    domain_left_edge = np.array(bbox[:, 0], 'float64')
    domain_right_edge = np.array(bbox[:, 1], 'float64')
    grid_levels = np.zeros(nprocs, dtype='int32').reshape((nprocs,1))

    sfh = StreamDictFieldHandler()
    
    particle_types = set_particle_types(data)
    
    sfh.update({'stream_file':data})
    grid_left_edges = domain_left_edge
    grid_right_edges = domain_right_edge
    grid_dimensions = domain_dimensions.reshape(nprocs,3).astype("int32")

    # I'm not sure we need any of this.
    handler = StreamHandler(
        grid_left_edges,
        grid_right_edges,
        grid_dimensions,
        grid_levels,
        -np.ones(nprocs, dtype='int64'),
        np.zeros(nprocs, dtype='int64').reshape(nprocs,1), # Temporary
        np.zeros(nprocs).reshape((nprocs,1)),
        sfh,
        particle_types=particle_types,
        periodicity=periodicity
    )

    handler.name = "ParticleData"
    handler.domain_left_edge = domain_left_edge
    handler.domain_right_edge = domain_right_edge
    handler.refine_by = 2
    handler.dimensionality = 3
    handler.domain_dimensions = domain_dimensions
    handler.simulation_time = sim_time
    handler.cosmology_simulation = 0

    spf = StreamParticlesDataset(handler)
    spf.n_ref = n_ref
    spf.over_refine_factor = over_refine_factor
    spf.units["cm"] = sim_unit_to_cm
    spf.units['1'] = 1.0
    spf.units["unitary"] = 1.0
    box_in_mpc = sim_unit_to_cm / mpc_conversion['cm']
    for unit in mpc_conversion.keys():
        spf.units[unit] = mpc_conversion[unit] * box_in_mpc

    return spf

class StreamOctreeSubset(OctreeSubset):
    domain_id = 1
    _domain_offset = 1

    def __init__(self, base_region, pf, oct_handler, over_refine_factor = 1):
        self._num_zones = 1 << (over_refine_factor)
        self.field_data = YTFieldData()
        self.field_parameters = {}
        self.pf = pf
        self.hierarchy = self.pf.hierarchy
        self.oct_handler = oct_handler
        self._last_mask = None
        self._last_selector_id = None
        self._current_particle_type = 'all'
        self._current_fluid_type = self.pf.default_fluid_type
        self.base_region = base_region
        self.base_selector = base_region.selector

    def fill(self, content, dest, selector, offset):
        # Here we get a copy of the file, which we skip through and read the
        # bits we want.
        oct_handler = self.oct_handler
        cell_count = selector.count_oct_cells(self.oct_handler, self.domain_id)
        levels, cell_inds, file_inds = self.oct_handler.file_index_octs(
            selector, self.domain_id, cell_count)
        levels[:] = 0
        dest.update((field, np.empty(cell_count, dtype="float64"))
                    for field in content)
        # Make references ...
        count = oct_handler.fill_level(0, levels, cell_inds, file_inds, 
                                       dest, content, offset)
        return count

class StreamOctreeHandler(OctreeGeometryHandler):

    def __init__(self, pf, data_style = None):
        self.stream_handler = pf.stream_handler
        self.data_style = data_style
        super(StreamOctreeHandler, self).__init__(pf, data_style)

    def _setup_data_io(self):
        if self.stream_handler.io is not None:
            self.io = self.stream_handler.io
        else:
            self.io = io_registry[self.data_style](self.pf)

    def _initialize_oct_handler(self):
        header = dict(dims = [1, 1, 1],
                      left_edge = self.pf.domain_left_edge,
                      right_edge = self.pf.domain_right_edge,
                      octree = self.pf.octree_mask,
                      over_refine = self.pf.over_refine_factor,
                      partial_coverage = self.pf.partial_coverage)
        self.oct_handler = OctreeContainer.load_octree(header)

    def _identify_base_chunk(self, dobj):
        if getattr(dobj, "_chunk_info", None) is None:
            base_region = getattr(dobj, "base_region", dobj)
            subset = [StreamOctreeSubset(base_region, self.parameter_file,
                                         self.oct_handler,
                                         self.pf.over_refine_factor)]
            dobj._chunk_info = subset
        dobj._current_chunk = list(self._chunk_all(dobj))[0]

    def _chunk_all(self, dobj):
        oobjs = getattr(dobj._current_chunk, "objs", dobj._chunk_info)
        yield YTDataChunk(dobj, "all", oobjs, None)

    def _chunk_spatial(self, dobj, ngz, sort = None, preload_fields = None):
        sobjs = getattr(dobj._current_chunk, "objs", dobj._chunk_info)
        # We actually do not really use the data files except as input to the
        # ParticleOctreeSubset.
        # This is where we will perform cutting of the Octree and
        # load-balancing.  That may require a specialized selector object to
        # cut based on some space-filling curve index.
        for i,og in enumerate(sobjs):
            if ngz > 0:
                g = og.retrieve_ghost_zones(ngz, [], smoothed=True)
            else:
                g = og
            yield YTDataChunk(dobj, "spatial", [g])

    def _chunk_io(self, dobj, cache = True):
        oobjs = getattr(dobj._current_chunk, "objs", dobj._chunk_info)
        for subset in oobjs:
            yield YTDataChunk(dobj, "io", [subset], None, cache = cache)

    def _setup_classes(self):
        dd = self._get_data_reader_dict()
        super(StreamOctreeHandler, self)._setup_classes(dd)

    def _detect_fields(self):
        self.field_list = list(set(self.stream_handler.get_fields()))

class StreamOctreeStaticOutput(StreamStaticOutput):
    _hierarchy_class = StreamOctreeHandler
    _fieldinfo_fallback = StreamFieldInfo
    _fieldinfo_known = KnownStreamFields
    _data_style = "stream_octree"

def load_octree(octree_mask, data, sim_unit_to_cm,
                bbox=None, sim_time=0.0, periodicity=(True, True, True),
                over_refine_factor = 1, partial_coverage = 1):
    r"""Load an octree mask into yt.

    Octrees can be saved out by calling save_octree on an OctreeContainer.
    This enables them to be loaded back in.

    This will initialize an Octree of data.  Note that fluid fields will not
    work yet, or possibly ever.
    
    Parameters
    ----------
    octree_mask : np.ndarray[uint8_t]
        This is a depth-first refinement mask for an Octree.  It should be of
        size n_octs * 8, where each item is 1 for an oct-cell being refined and
        0 for it not being refined.  Note that for over_refine_factors != 1,
        the children count will still be 8, so this is always 8.
    data : dict
        A dictionary of 1D arrays.  Note that these must of the size of the
        number of "False" values in the ``octree_mask``.
    sim_unit_to_cm : float
        Conversion factor from simulation units to centimeters
    bbox : array_like (xdim:zdim, LE:RE), optional
        Size of computational domain in units sim_unit_to_cm
    sim_time : float, optional
        The simulation time in seconds
    periodicity : tuple of booleans
        Determines whether the data will be treated as periodic along
        each axis
    partial_coverage : boolean
        Whether or not an oct can be refined cell-by-cell, or whether all 8 get
        refined.

    """

    nz = (1 << (over_refine_factor))
    domain_dimensions = np.array([nz, nz, nz])
    nprocs = 1
    if bbox is None:
        bbox = np.array([[0.0, 1.0], [0.0, 1.0], [0.0, 1.0]], 'float64')
    domain_left_edge = np.array(bbox[:, 0], 'float64')
    domain_right_edge = np.array(bbox[:, 1], 'float64')
    grid_levels = np.zeros(nprocs, dtype='int32').reshape((nprocs,1))

    sfh = StreamDictFieldHandler()
    
    particle_types = set_particle_types(data)
    
    sfh.update({0:data})
    grid_left_edges = domain_left_edge
    grid_right_edges = domain_right_edge
    grid_dimensions = domain_dimensions.reshape(nprocs,3).astype("int32")

    # I'm not sure we need any of this.
    handler = StreamHandler(
        grid_left_edges,
        grid_right_edges,
        grid_dimensions,
        grid_levels,
        -np.ones(nprocs, dtype='int64'),
        np.zeros(nprocs, dtype='int64').reshape(nprocs,1), # Temporary
        np.zeros(nprocs).reshape((nprocs,1)),
        sfh,
        particle_types=particle_types,
        periodicity=periodicity
    )

    handler.name = "OctreeData"
    handler.domain_left_edge = domain_left_edge
    handler.domain_right_edge = domain_right_edge
    handler.refine_by = 2
    handler.dimensionality = 3
    handler.domain_dimensions = domain_dimensions
    handler.simulation_time = sim_time
    handler.cosmology_simulation = 0

    spf = StreamOctreeStaticOutput(handler)
    spf.octree_mask = octree_mask
    spf.partial_coverage = partial_coverage
    spf.units["cm"] = sim_unit_to_cm
    spf.units['1'] = 1.0
    spf.units["unitary"] = 1.0
    box_in_mpc = sim_unit_to_cm / mpc_conversion['cm']
    spf.over_refine_factor = over_refine_factor
    for unit in mpc_conversion.keys():
        spf.units[unit] = mpc_conversion[unit] * box_in_mpc

    return spf

_cis = np.fromiter(chain.from_iterable(product([0,1], [0,1], [0,1])),
                dtype=np.int64, count = 8*3)
_cis.shape = (8, 3)

def hexahedral_connectivity(xgrid, ygrid, zgrid):
    nx = len(xgrid)
    ny = len(ygrid)
    nz = len(zgrid)
    coords = np.zeros((nx, ny, nz, 3), dtype="float64", order="C")
    coords[:,:,:,0] = xgrid[:,None,None]
    coords[:,:,:,1] = ygrid[None,:,None]
    coords[:,:,:,2] = zgrid[None,None,:]
    coords.shape = (nx * ny * nz, 3)
    cycle = np.rollaxis(np.indices((nx-1,ny-1,nz-1)), 0, 4)
    cycle.shape = ((nx-1)*(ny-1)*(nz-1), 3)
    off = _cis + cycle[:, np.newaxis]
    connectivity = ((off[:,:,0] * ny) + off[:,:,1]) * nz + off[:,:,2]
    return coords, connectivity

class StreamHexahedralMesh(SemiStructuredMesh):
    _connectivity_length = 8
    _index_offset = 0

class StreamHexahedralIndex(UnstructuredMeshIndex):

    def __init__(self, pf, dataset_type = None):
        self.stream_handler = pf.stream_handler
        super(StreamHexahedralIndex, self).__init__(pf, dataset_type)

    def _initialize_mesh(self):
        coords = self.stream_handler.fields.pop('coordinates')
        connec = self.stream_handler.fields.pop('connectivity')
        self.meshes = [StreamHexahedralMesh(0,
          self.hierarchy_filename, connec, coords, self)]

    def _setup_data_io(self):
        if self.stream_handler.io is not None:
            self.io = self.stream_handler.io
        else:
<<<<<<< HEAD
            self.io = io_registry[self.dataset_type](self.stream_handler)
=======
            self.io = io_registry[self.data_style](self.pf)
>>>>>>> f64bd2e7

    def _detect_fields(self):
        self.field_list = list(set(self.stream_handler.get_fields()))

class StreamHexahedralDataset(StreamDataset):
    _index_class = StreamHexahedralIndex
    _fieldinfo_fallback = StreamFieldInfo
    _fieldinfo_known = KnownStreamFields
    _dataset_type = "stream_hexahedral"

def load_hexahedral_mesh(data, connectivity, coordinates,
                         sim_unit_to_cm, bbox=None,
                         sim_time=0.0, periodicity=(True, True, True)):
    r"""Load a hexahedral mesh of data into yt as a
    :class:`~yt.frontends.stream.data_structures.StreamHandler`.

    This should allow a semistructured grid of data to be loaded directly into
    yt and analyzed as would any others.  This comes with several caveats:
        * Units will be incorrect unless the data has already been converted to
          cgs.
        * Some functions may behave oddly, and parallelism will be
          disappointing or non-existent in most cases.
        * Particles may be difficult to integrate.

    Particle fields are detected as one-dimensional fields. The number of particles
    is set by the "number_of_particles" key in data.
    
    Parameters
    ----------
    data : dict
        This is a dict of numpy arrays, where the keys are the field names.
        There must only be one.
    connectivity : array_like
        This should be of size (N,8) where N is the number of zones.
    coordinates : array_like
        This should be of size (M,3) where M is the number of vertices
        indicated in the connectivity matrix.
    sim_unit_to_cm : float
        Conversion factor from simulation units to centimeters
    bbox : array_like (xdim:zdim, LE:RE), optional
        Size of computational domain in units sim_unit_to_cm
    sim_time : float, optional
        The simulation time in seconds
    periodicity : tuple of booleans
        Determines whether the data will be treated as periodic along
        each axis

    """

    domain_dimensions = np.ones(3, "int32") * 2
    nprocs = 1
    if bbox is None:
        bbox = np.array([[0.0, 1.0], [0.0, 1.0], [0.0, 1.0]], 'float64')
    domain_left_edge = np.array(bbox[:, 0], 'float64')
    domain_right_edge = np.array(bbox[:, 1], 'float64')
    grid_levels = np.zeros(nprocs, dtype='int32').reshape((nprocs,1))

    sfh = StreamDictFieldHandler()
    
    particle_types = set_particle_types(data)
    
    sfh.update({'connectivity': connectivity,
                'coordinates': coordinates,
                0: data})
    grid_left_edges = domain_left_edge
    grid_right_edges = domain_right_edge
    grid_dimensions = domain_dimensions.reshape(nprocs,3).astype("int32")

    # I'm not sure we need any of this.
    handler = StreamHandler(
        grid_left_edges,
        grid_right_edges,
        grid_dimensions,
        grid_levels,
        -np.ones(nprocs, dtype='int64'),
        np.zeros(nprocs, dtype='int64').reshape(nprocs,1), # Temporary
        np.zeros(nprocs).reshape((nprocs,1)),
        sfh,
        particle_types=particle_types,
        periodicity=periodicity
    )

    handler.name = "HexahedralMeshData"
    handler.domain_left_edge = domain_left_edge
    handler.domain_right_edge = domain_right_edge
    handler.refine_by = 2
    handler.dimensionality = 3
    handler.domain_dimensions = domain_dimensions
    handler.simulation_time = sim_time
    handler.cosmology_simulation = 0

    spf = StreamHexahedralDataset(handler)
    spf.units["cm"] = sim_unit_to_cm
    spf.units['1'] = 1.0
    spf.units["unitary"] = 1.0
    box_in_mpc = sim_unit_to_cm / mpc_conversion['cm']
    for unit in mpc_conversion.keys():
        spf.units[unit] = mpc_conversion[unit] * box_in_mpc

    return spf
<|MERGE_RESOLUTION|>--- conflicted
+++ resolved
@@ -30,25 +30,19 @@
 from yt.geometry.geometry_handler import \
     YTDataChunk
 from yt.geometry.grid_geometry_handler import \
-<<<<<<< HEAD
     GridIndex
-from yt.geometry.particle_geometry_handler import \
-    ParticleIndex
-=======
-    GridGeometryHandler
 from yt.data_objects.octree_subset import \
     OctreeSubset
 from yt.geometry.oct_geometry_handler import \
-    OctreeGeometryHandler
+    OctreeIndex
 from yt.geometry.particle_geometry_handler import \
-    ParticleGeometryHandler
+    ParticleIndex
 from yt.fields.particle_fields import \
     particle_vector_functions, \
     particle_deposition_functions, \
     standard_particle_fields
 from yt.geometry.oct_container import \
     OctreeContainer
->>>>>>> f64bd2e7
 from yt.geometry.unstructured_mesh_handler import \
            UnstructuredMeshIndex
 from yt.data_objects.dataset import \
@@ -237,11 +231,7 @@
         if self.stream_handler.io is not None:
             self.io = self.stream_handler.io
         else:
-<<<<<<< HEAD
-            self.io = io_registry[self.dataset_type](self.stream_handler)
-=======
             self.io = io_registry[self.data_style](self.pf)
->>>>>>> f64bd2e7
 
     def update_data(self, data) :
 
@@ -741,11 +731,7 @@
         if self.stream_handler.io is not None:
             self.io = self.stream_handler.io
         else:
-<<<<<<< HEAD
-            self.io = io_registry[self.dataset_type](self.stream_handler)
-=======
             self.io = io_registry[self.data_style](self.pf)
->>>>>>> f64bd2e7
 
 class StreamParticleFile(ParticleFile):
     pass
@@ -904,7 +890,7 @@
                                        dest, content, offset)
         return count
 
-class StreamOctreeHandler(OctreeGeometryHandler):
+class StreamOctreeHandler(OctreeIndex):
 
     def __init__(self, pf, data_style = None):
         self.stream_handler = pf.stream_handler
@@ -966,7 +952,7 @@
         self.field_list = list(set(self.stream_handler.get_fields()))
 
 class StreamOctreeStaticOutput(StreamStaticOutput):
-    _hierarchy_class = StreamOctreeHandler
+    _index_class = StreamOctreeHandler
     _fieldinfo_fallback = StreamFieldInfo
     _fieldinfo_known = KnownStreamFields
     _data_style = "stream_octree"
@@ -1100,11 +1086,7 @@
         if self.stream_handler.io is not None:
             self.io = self.stream_handler.io
         else:
-<<<<<<< HEAD
-            self.io = io_registry[self.dataset_type](self.stream_handler)
-=======
             self.io = io_registry[self.data_style](self.pf)
->>>>>>> f64bd2e7
 
     def _detect_fields(self):
         self.field_list = list(set(self.stream_handler.get_fields()))
