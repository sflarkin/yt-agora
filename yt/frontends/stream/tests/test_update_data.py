--- conflicted
+++ resolved
@@ -7,11 +7,7 @@
     ds.index
     dims = (32,32,32)
     grid_data = [{"temperature":uniform(size=dims)}
-<<<<<<< HEAD
-                 for i in xrange(ds.index.num_grids)]
-=======
                  for i in range(ds.index.num_grids)]
->>>>>>> 5e4ba527
     ds.index.update_data(grid_data, {('gas', 'temperature'):'K'})
     prj = ds.proj("temperature", 2)
     prj["temperature"]
