--- conflicted
+++ resolved
@@ -5,7 +5,6 @@
 
 """
 
-<<<<<<< HEAD
 #-----------------------------------------------------------------------------
 # Copyright (c) 2013, yt Development Team.
 #
@@ -13,9 +12,8 @@
 #
 # The full license is in the file COPYING.txt, distributed with this software.
 #-----------------------------------------------------------------------------
-=======
+
 import os
->>>>>>> 78d51a02
 
 from yt.data_objects.field_info_container import \
     FieldInfoContainer, \
@@ -36,13 +34,10 @@
     mass_hydrogen_cgs, \
     mass_sun_cgs, \
     mh
-<<<<<<< HEAD
-=======
 from yt.utilities.linear_interpolators import \
     BilinearFieldInterpolator
 import yt.utilities.fortran_utils as fpu
 from yt.funcs import mylog
->>>>>>> 78d51a02
 import numpy as np
 
 RAMSESFieldInfo = FieldInfoContainer.create_with_fallback(FieldInfo, "RFI")
@@ -152,13 +147,6 @@
     ef = (1.0 + data.pf.current_redshift)**3.0
     return data[sp] / ef
 
-<<<<<<< HEAD
-def _SpeciesFraction(field, data):
-    sp = field.name.split("_")[0] + "_Density"
-    return data[sp] / data["Density"]
-
-=======
->>>>>>> 78d51a02
 def _SpeciesMass(field, data):
     sp = field.name.split("_")[0] + "_Density"
     return data[sp] * data["CellVolume"]
@@ -168,38 +156,22 @@
     sp = field.name.split("_")[0] + "_Density"
     return data[sp] / _speciesMass[species]
 
-<<<<<<< HEAD
-=======
 def _SpeciesDensity(field, data):
     species = field.name.split("_")[0]
     sp = field.name.split("_")[0] + "_Fraction"
     return data[sp] * data["Density"]
 
->>>>>>> 78d51a02
 def _convertCellMassMsun(data):
     return 1.0/mass_sun_cgs # g^-1
 def _ConvertNumberDensity(data):
     return 1.0/mh
 
 for species in _speciesList:
-<<<<<<< HEAD
-    add_ramses_field("%s_Density" % species,
-             function = NullFunc,
-             display_name = "%s\/Density" % species,
-             convert_function = _convertDensity,
-             units = r"\rm{g}/\rm{cm}^3",
-             projected_units = r"\rm{g}/\rm{cm}^2")
-    add_field("%s_Fraction" % species,
-             function=_SpeciesFraction,
-             validators=ValidateDataField("%s_Density" % species),
-             display_name="%s\/Fraction" % species)
-=======
     add_field("%s_Density" % species,
              function = _SpeciesDensity,
              display_name = "%s\/Density" % species,
              units = r"\rm{g}/\rm{cm}^3",
              projected_units = r"\rm{g}/\rm{cm}^2")
->>>>>>> 78d51a02
     add_field("Comoving_%s_Density" % species,
              function=_SpeciesComovingDensity,
              validators=ValidateDataField("%s_Density" % species),
@@ -224,9 +196,6 @@
                                  ["particle_velocity_%s" % ax for ax in 'xyz'],
                           RAMSESFieldInfo)
 particle_deposition_functions("all", "Coordinates", "particle_mass",
-<<<<<<< HEAD
-                               RAMSESFieldInfo)
-=======
                                RAMSESFieldInfo)
 _cool_axes = ("lognH", "logT", "logTeq")
 _cool_arrs = ("metal", "cool", "heat", "metal_prime", "cool_prime",
@@ -266,5 +235,4 @@
         interp = BilinearFieldInterpolator(tvals[n],
                     (avals["lognH"], avals["logT"]),
                     ["lognH", "logT"], truncate = True)
-        _create_field(n, interp)
->>>>>>> 78d51a02
+        _create_field(n, interp)