"""
RAMSES-specific fields



"""

<<<<<<< HEAD
#-----------------------------------------------------------------------------
# Copyright (c) 2013, yt Development Team.
#
# Distributed under the terms of the Modified BSD License.
#
# The full license is in the file COPYING.txt, distributed with this software.
#-----------------------------------------------------------------------------
=======
import os
>>>>>>> fb60537a

from yt.data_objects.field_info_container import \
    FieldInfoContainer, \
    NullFunc, \
    TranslationFunc, \
    FieldInfo, \
    ValidateParameter, \
    ValidateDataField, \
    ValidateProperty, \
    ValidateSpatial, \
    ValidateGridType
import yt.data_objects.universal_fields
from yt.data_objects.particle_fields import \
    particle_deposition_functions, \
    particle_vector_functions
from yt.utilities.physical_constants import \
    boltzmann_constant_cgs, \
    mass_hydrogen_cgs, \
    mass_sun_cgs, \
    mh
from yt.utilities.linear_interpolators import \
    BilinearFieldInterpolator
import yt.utilities.fortran_utils as fpu
from yt.funcs import mylog
import numpy as np

RAMSESFieldInfo = FieldInfoContainer.create_with_fallback(FieldInfo, "RFI")
add_field = RAMSESFieldInfo.add_field

KnownRAMSESFields = FieldInfoContainer()
add_ramses_field = KnownRAMSESFields.add_field

known_ramses_fields = [
    "Density",
    "x-velocity",
    "y-velocity",
    "z-velocity",
    "Pressure",
    "Metallicity",
]

for f in known_ramses_fields:
    if f not in KnownRAMSESFields:
        add_ramses_field(f, function=NullFunc, take_log=True,
                  validators = [ValidateDataField(f)])

def dx(field, data):
    return data.fwidth[:,0]
add_field("dx", function=dx)

def dy(field, data):
    return data.fwidth[:,1]
add_field("dy", function=dy)

def dz(field, data):
    return data.fwidth[:,2]
add_field("dz", function=dz)

def _convertDensity(data):
    return data.convert("Density")
KnownRAMSESFields["Density"]._units = r"\rm{g}/\rm{cm}^3"
KnownRAMSESFields["Density"]._projected_units = r"\rm{g}/\rm{cm}^2"
KnownRAMSESFields["Density"]._convert_function=_convertDensity

def _convertPressure(data):
    return data.convert("Pressure")
KnownRAMSESFields["Pressure"]._units=r"\rm{dyne}/\rm{cm}^{2}/\mu"
KnownRAMSESFields["Pressure"]._convert_function=_convertPressure

def _convertVelocity(data):
    return data.convert("x-velocity")
for ax in ['x','y','z']:
    f = KnownRAMSESFields["%s-velocity" % ax]
    f._units = r"\rm{cm}/\rm{s}"
    f._convert_function = _convertVelocity
    f.take_log = False

known_ramses_particle_fields = [
    "particle_position_x",
    "particle_position_y",
    "particle_position_z",
    "particle_velocity_x",
    "particle_velocity_y",
    "particle_velocity_z",
    "particle_mass",
    "particle_identifier",
    "particle_refinement_level",
    "particle_age",
    "particle_metallicity",
]

for f in known_ramses_particle_fields:
    add_ramses_field(("all", f), function=NullFunc, take_log=True,
              particle_type = True)

for ax in 'xyz':
    KnownRAMSESFields["all", "particle_velocity_%s" % ax]._convert_function = \
        _convertVelocity

def _convertParticleMass(data):
    return data.convert("mass")

KnownRAMSESFields["all", "particle_mass"]._convert_function = \
        _convertParticleMass
KnownRAMSESFields["all", "particle_mass"]._units = r"\mathrm{g}"

def _Temperature(field, data):
    rv = data["Pressure"]/data["Density"]
    rv *= mass_hydrogen_cgs/boltzmann_constant_cgs
    return rv
add_field("Temperature", function=_Temperature, units=r"\rm{K}")

# We'll add a bunch of species fields here.  In the not too distant future,
# we'll be moving all of these to a unified field location, so they can be
# shared between various frontends.

# NOTE: No Electron here because I don't know how RAMSES handles them, and if
# they are handled differently than Enzo does (where they are scaled to mh)

_speciesList = ["HI", "HII",
                "HeI", "HeII", "HeIII",
                "H2I", "H2II", "HM",
                "DI", "DII", "HDI"]
_speciesMass = {"HI": 1.0, "HII": 1.0,
                "HeI": 4.0, "HeII": 4.0, "HeIII": 4.0,
                "H2I": 2.0, "H2II": 2.0, "HM": 1.0,
                "DI": 2.0, "DII": 2.0, "HDI": 3.0}

def _SpeciesComovingDensity(field, data):
    sp = field.name.split("_")[0] + "_Density"
    ef = (1.0 + data.pf.current_redshift)**3.0
    return data[sp] / ef

def _SpeciesMass(field, data):
    sp = field.name.split("_")[0] + "_Density"
    return data[sp] * data["CellVolume"]

def _SpeciesNumberDensity(field, data):
    species = field.name.split("_")[0]
    sp = field.name.split("_")[0] + "_Density"
    return data[sp] / _speciesMass[species]

def _SpeciesDensity(field, data):
    species = field.name.split("_")[0]
    sp = field.name.split("_")[0] + "_Fraction"
    return data[sp] * data["Density"]

def _convertCellMassMsun(data):
    return 1.0/mass_sun_cgs # g^-1
def _ConvertNumberDensity(data):
    return 1.0/mh

for species in _speciesList:
    add_field("%s_Density" % species,
             function = _SpeciesDensity,
             display_name = "%s\/Density" % species,
             units = r"\rm{g}/\rm{cm}^3",
             projected_units = r"\rm{g}/\rm{cm}^2")
    add_field("Comoving_%s_Density" % species,
             function=_SpeciesComovingDensity,
             validators=ValidateDataField("%s_Density" % species),
             display_name="Comoving\/%s\/Density" % species)
    add_field("%s_Mass" % species, units=r"\rm{g}", 
              function=_SpeciesMass, 
              validators=ValidateDataField("%s_Density" % species),
              display_name="%s\/Mass" % species)
    add_field("%s_MassMsun" % species, units=r"M_{\odot}", 
              function=_SpeciesMass, 
              convert_function=_convertCellMassMsun,
              validators=ValidateDataField("%s_Density" % species),
              display_name="%s\/Mass" % species)
    if _speciesMass.has_key(species):
        add_field("%s_NumberDensity" % species,
                  function=_SpeciesNumberDensity,
                  convert_function=_ConvertNumberDensity,
                  validators=ValidateDataField("%s_Density" % species))

# PARTICLE FIELDS
particle_vector_functions("all", ["particle_position_%s" % ax for ax in 'xyz'],
                                 ["particle_velocity_%s" % ax for ax in 'xyz'],
                          RAMSESFieldInfo)
particle_deposition_functions("all", "Coordinates", "particle_mass",
                               RAMSESFieldInfo)
_cool_axes = ("lognH", "logT", "logTeq")
_cool_arrs = ("metal", "cool", "heat", "metal_prime", "cool_prime",
              "heat_prime", "mu", "abundances")
_cool_species = ("Electron_Fraction", "HI_Fraction", "HII_Fraction",
                 "HeI_Fraction", "HeII_Fraction", "HeIII_Fraction")

def create_cooling_fields(filename, field_info):
    if not os.path.exists(filename): return
    def _create_field(name, interp_object):
        def _func(field, data):
            shape = data["Temperature"].shape
            d = {'lognH': np.log10(data["Density"]/mh).ravel(),
                 'logT' : np.log10(data["Temperature"]).ravel()}
            rv = 10**interp_object(d).reshape(shape)
            return rv
        field_info.add_field(name = name, function=_func,
                             units = r"\rm{g}/\rm{cm}^3",
                             projected_units = r"\rm{g}/\rm{cm}^2")
    avals = {}
    tvals = {}
    with open(filename, "rb") as f:
        n1, n2 = fpu.read_vector(f, 'i')
        n = n1 * n2
        for ax in _cool_axes:
            avals[ax] = fpu.read_vector(f, 'd')
        for tname in _cool_arrs:
            var = fpu.read_vector(f, 'd')
            if var.size == n1*n2:
                tvals[tname] = var.reshape((n1, n2), order='F')
            else:
                var = var.reshape((n1, n2, var.size / (n1*n2)), order='F')
                for i in range(var.shape[-1]):
                    tvals[_cool_species[i]] = var[:,:,i]
    
    for n in tvals:
        interp = BilinearFieldInterpolator(tvals[n],
                    (avals["lognH"], avals["logT"]),
                    ["lognH", "logT"], truncate = True)
        _create_field(n, interp)<|MERGE_RESOLUTION|>--- conflicted
+++ resolved
@@ -5,7 +5,6 @@
 
 """
 
-<<<<<<< HEAD
 #-----------------------------------------------------------------------------
 # Copyright (c) 2013, yt Development Team.
 #
@@ -13,9 +12,8 @@
 #
 # The full license is in the file COPYING.txt, distributed with this software.
 #-----------------------------------------------------------------------------
-=======
+
 import os
->>>>>>> fb60537a
 
 from yt.data_objects.field_info_container import \
     FieldInfoContainer, \
