"""
RAMSES-specific data structures



"""

#-----------------------------------------------------------------------------
# Copyright (c) 2013, yt Development Team.
#
# Distributed under the terms of the Modified BSD License.
#
# The full license is in the file COPYING.txt, distributed with this software.
#-----------------------------------------------------------------------------

import numpy as np
import stat
import weakref
import cStringIO

from yt.funcs import *
from yt.geometry.oct_geometry_handler import \
    OctreeGeometryHandler
from yt.geometry.geometry_handler import \
    GeometryHandler, YTDataChunk
from yt.data_objects.static_output import \
    StaticOutput
from yt.data_objects.octree_subset import \
    OctreeSubset

from .definitions import ramses_header
from yt.utilities.definitions import \
    mpc_conversion, sec_conversion
from yt.utilities.lib import \
    get_box_grids_level
from yt.utilities.io_handler import \
    io_registry
from yt.data_objects.field_info_container import \
    FieldInfoContainer, NullFunc
import yt.utilities.fortran_utils as fpu
from yt.geometry.oct_container import \
    RAMSESOctreeContainer
<<<<<<< HEAD
from .fields import RAMSESFieldInfo, KnownRAMSESFields

class RAMSESDomainFile(object):
    _last_mask = None
    _last_selector_id = None

    def __init__(self, pf, domain_id, nvar):
        self.nvar = nvar
        self.pf = pf
        self.domain_id = domain_id
        num = os.path.basename(pf.parameter_filename).split("."
                )[0].split("_")[1]
        basename = "%s/%%s_%s.out%05i" % (
            os.path.abspath(
              os.path.dirname(pf.parameter_filename)),
            num, domain_id)
        for t in ['grav', 'hydro', 'part', 'amr']:
            setattr(self, "%s_fn" % t, basename % t)
        self._read_amr_header()
        self._read_particle_header()
        self._read_amr()

    _hydro_offset = None
    _level_count = None

    def __repr__(self):
        return "RAMSESDomainFile: %i" % self.domain_id

    @property
    def level_count(self):
        if self._level_count is not None: return self._level_count
        self.hydro_offset
        return self._level_count

    @property
    def hydro_offset(self):
        if self._hydro_offset is not None: return self._hydro_offset
        # We now have to open the file and calculate it
        f = open(self.hydro_fn, "rb")
        fpu.skip(f, 6)
        # It goes: level, CPU, 8-variable
        min_level = self.pf.min_level
        n_levels = self.amr_header['nlevelmax'] - min_level
        hydro_offset = np.zeros(n_levels, dtype='int64')
        hydro_offset -= 1
        level_count = np.zeros(n_levels, dtype='int64')
        skipped = []
        for level in range(self.amr_header['nlevelmax']):
            for cpu in range(self.amr_header['nboundary'] +
                             self.amr_header['ncpu']):
                header = ( ('file_ilevel', 1, 'I'),
                           ('file_ncache', 1, 'I') )
                try:
                    hvals = fpu.read_attrs(f, header, "=")
                except AssertionError:
                    print "You are running with the wrong number of fields."
                    print "Please specify these in the load command."
                    print "We are looking for %s fields." % self.nvar
                    print "The last set of field sizes was: %s" % skipped
                    raise
                if hvals['file_ncache'] == 0: continue
                assert(hvals['file_ilevel'] == level+1)
                if cpu + 1 == self.domain_id and level >= min_level:
                    hydro_offset[level - min_level] = f.tell()
                    level_count[level - min_level] = hvals['file_ncache']
                skipped = fpu.skip(f, 8 * self.nvar)
        self._hydro_offset = hydro_offset
        self._level_count = level_count
        return self._hydro_offset

    def _read_particle_header(self):
        if not os.path.exists(self.part_fn):
            self.local_particle_count = 0
            self.particle_field_offsets = {}
            return
        f = open(self.part_fn, "rb")
        f.seek(0, os.SEEK_END)
        flen = f.tell()
        f.seek(0)
        hvals = {}
        attrs = ( ('ncpu', 1, 'I'),
                  ('ndim', 1, 'I'),
                  ('npart', 1, 'I') )
        hvals.update(fpu.read_attrs(f, attrs))
        fpu.read_vector(f, 'I')

=======
from .fields import \
    RAMSESFieldInfo, \
    KnownRAMSESFields, \
    create_cooling_fields

class RAMSESDomainFile(object):
    _last_mask = None
    _last_selector_id = None

    def __init__(self, pf, domain_id, nvar):
        self.nvar = nvar
        self.pf = pf
        self.domain_id = domain_id
        num = os.path.basename(pf.parameter_filename).split("."
                )[0].split("_")[1]
        basename = "%s/%%s_%s.out%05i" % (
            os.path.dirname(pf.parameter_filename),
            num, domain_id)
        for t in ['grav', 'hydro', 'part', 'amr']:
            setattr(self, "%s_fn" % t, basename % t)
        self._read_amr_header()
        self._read_particle_header()
        self._read_amr()

    _hydro_offset = None
    _level_count = None

    def __repr__(self):
        return "RAMSESDomainFile: %i" % self.domain_id

    @property
    def level_count(self):
        if self._level_count is not None: return self._level_count
        self.hydro_offset
        return self._level_count

    @property
    def hydro_offset(self):
        if self._hydro_offset is not None: return self._hydro_offset
        # We now have to open the file and calculate it
        f = open(self.hydro_fn, "rb")
        fpu.skip(f, 6)
        # It goes: level, CPU, 8-variable
        min_level = self.pf.min_level
        n_levels = self.amr_header['nlevelmax'] - min_level
        hydro_offset = np.zeros(n_levels, dtype='int64')
        hydro_offset -= 1
        level_count = np.zeros(n_levels, dtype='int64')
        skipped = []
        for level in range(self.amr_header['nlevelmax']):
            for cpu in range(self.amr_header['nboundary'] +
                             self.amr_header['ncpu']):
                header = ( ('file_ilevel', 1, 'I'),
                           ('file_ncache', 1, 'I') )
                try:
                    hvals = fpu.read_attrs(f, header, "=")
                except AssertionError:
                    print "You are running with the wrong number of fields."
                    print "Please specify these in the load command."
                    print "We are looking for %s fields." % self.nvar
                    print "The last set of field sizes was: %s" % skipped
                    raise
                if hvals['file_ncache'] == 0: continue
                assert(hvals['file_ilevel'] == level+1)
                if cpu + 1 == self.domain_id and level >= min_level:
                    hydro_offset[level - min_level] = f.tell()
                    level_count[level - min_level] = hvals['file_ncache']
                skipped = fpu.skip(f, 8 * self.nvar)
        self._hydro_offset = hydro_offset
        self._level_count = level_count
        return self._hydro_offset

    def _read_particle_header(self):
        if not os.path.exists(self.part_fn):
            self.local_particle_count = 0
            self.particle_field_offsets = {}
            return
        f = open(self.part_fn, "rb")
        f.seek(0, os.SEEK_END)
        flen = f.tell()
        f.seek(0)
        hvals = {}
        attrs = ( ('ncpu', 1, 'I'),
                  ('ndim', 1, 'I'),
                  ('npart', 1, 'I') )
        hvals.update(fpu.read_attrs(f, attrs))
        fpu.read_vector(f, 'I')

>>>>>>> 78d51a02
        attrs = ( ('nstar_tot', 1, 'I'),
                  ('mstar_tot', 1, 'd'),
                  ('mstar_lost', 1, 'd'),
                  ('nsink', 1, 'I') )
        hvals.update(fpu.read_attrs(f, attrs))
        self.particle_header = hvals
        self.local_particle_count = hvals['npart']
        particle_fields = [
                ("particle_position_x", "d"),
                ("particle_position_y", "d"),
                ("particle_position_z", "d"),
                ("particle_velocity_x", "d"),
                ("particle_velocity_y", "d"),
                ("particle_velocity_z", "d"),
                ("particle_mass", "d"),
                ("particle_identifier", "I"),
                ("particle_refinement_level", "I")]
        if hvals["nstar_tot"] > 0:
            particle_fields += [("particle_age", "d"),
                                ("particle_metallicity", "d")]
        field_offsets = {}
        _pfields = {}
        for field, vtype in particle_fields:
            if f.tell() >= flen: break
            field_offsets["all", field] = f.tell()
            _pfields["all", field] = vtype
            fpu.skip(f, 1)
        self.particle_field_offsets = field_offsets
        self.particle_field_types = _pfields

    def _read_amr_header(self):
        hvals = {}
        f = open(self.amr_fn, "rb")
        for header in ramses_header(hvals):
            hvals.update(fpu.read_attrs(f, header))
        # That's the header, now we skip a few.
        hvals['numbl'] = np.array(hvals['numbl']).reshape(
            (hvals['nlevelmax'], hvals['ncpu']))
        fpu.skip(f)
        if hvals['nboundary'] > 0:
            fpu.skip(f, 2)
            self.ngridbound = fpu.read_vector(f, 'i').astype("int64")
        else:
            self.ngridbound = np.zeros(hvals['nlevelmax'], dtype='int64')
        free_mem = fpu.read_attrs(f, (('free_mem', 5, 'i'), ) )
        ordering = fpu.read_vector(f, 'c')
        fpu.skip(f, 4)
        # Now we're at the tree itself
        # Now we iterate over each level and each CPU.
        self.amr_header = hvals
        self.amr_offset = f.tell()
        self.local_oct_count = hvals['numbl'][self.pf.min_level:, self.domain_id - 1].sum()
        self.total_oct_count = hvals['numbl'][self.pf.min_level:,:].sum(axis=0)

    def _read_amr(self):
        """Open the oct file, read in octs level-by-level.
           For each oct, only the position, index, level and domain 
           are needed - its position in the octree is found automatically.
           The most important is finding all the information to feed
           oct_handler.add
        """
        self.oct_handler = RAMSESOctreeContainer(self.pf.domain_dimensions/2,
                self.pf.domain_left_edge, self.pf.domain_right_edge)
        root_nodes = self.amr_header['numbl'][self.pf.min_level,:].sum()
        self.oct_handler.allocate_domains(self.total_oct_count, root_nodes)
        fb = open(self.amr_fn, "rb")
        fb.seek(self.amr_offset)
        f = cStringIO.StringIO()
        f.write(fb.read())
        f.seek(0)
        mylog.debug("Reading domain AMR % 4i (%0.3e, %0.3e)",
            self.domain_id, self.total_oct_count.sum(), self.ngridbound.sum())
        def _ng(c, l):
            if c < self.amr_header['ncpu']:
                ng = self.amr_header['numbl'][l, c]
            else:
                ng = self.ngridbound[c - self.amr_header['ncpu'] +
                                self.amr_header['nboundary']*l]
            return ng
        min_level = self.pf.min_level
<<<<<<< HEAD
        max_level = min_level
=======
>>>>>>> 78d51a02
        nx, ny, nz = (((i-1.0)/2.0) for i in self.amr_header['nx'])
        for level in range(self.amr_header['nlevelmax']):
            # Easier if do this 1-indexed
            for cpu in range(self.amr_header['nboundary'] + self.amr_header['ncpu']):
                #ng is the number of octs on this level on this domain
                ng = _ng(cpu, level)
                if ng == 0: continue
                ind = fpu.read_vector(f, "I").astype("int64")
                fpu.skip(f, 2)
                pos = np.empty((ng, 3), dtype='float64')
                pos[:,0] = fpu.read_vector(f, "d") - nx
                pos[:,1] = fpu.read_vector(f, "d") - ny
                pos[:,2] = fpu.read_vector(f, "d") - nz
                #pos *= self.pf.domain_width
                #pos += self.parameter_file.domain_left_edge
                fpu.skip(f, 31)
                #parents = fpu.read_vector(f, "I")
                #fpu.skip(f, 6)
                #children = np.empty((ng, 8), dtype='int64')
                #for i in range(8):
                #    children[:,i] = fpu.read_vector(f, "I")
                #cpu_map = np.empty((ng, 8), dtype="int64")
                #for i in range(8):
                #    cpu_map[:,i] = fpu.read_vector(f, "I")
                #rmap = np.empty((ng, 8), dtype="int64")
                #for i in range(8):
                #    rmap[:,i] = fpu.read_vector(f, "I")
                # We don't want duplicate grids.
                # Note that we're adding *grids*, not individual cells.
                if level >= min_level:
                    assert(pos.shape[0] == ng)
                    n = self.oct_handler.add(cpu + 1, level - min_level, pos)
                    assert(n == ng)
<<<<<<< HEAD
                    if n > 0: max_level = max(level - min_level, max_level)
        self.max_level = max_level
=======
>>>>>>> 78d51a02
        self.oct_handler.finalize()

    def included(self, selector):
        if getattr(selector, "domain_id", None) is not None:
            return selector.domain_id == self.domain_id
        domain_ids = self.oct_handler.domain_identify(selector)
        return self.domain_id in domain_ids

class RAMSESDomainSubset(OctreeSubset):

    _domain_offset = 1

    def fill(self, content, fields, selector):
        # Here we get a copy of the file, which we skip through and read the
        # bits we want.
        oct_handler = self.oct_handler
        all_fields = self.domain.pf.h.fluid_field_list
        fields = [f for ft, f in fields]
        tr = {}
        cell_count = selector.count_oct_cells(self.oct_handler, self.domain_id)
        levels, cell_inds, file_inds = self.oct_handler.file_index_octs(
            selector, self.domain_id, cell_count)
        for field in fields:
            tr[field] = np.zeros(cell_count, 'float64')
        for level, offset in enumerate(self.domain.hydro_offset):
            if offset == -1: continue
            content.seek(offset)
            nc = self.domain.level_count[level]
            temp = {}
            for field in all_fields:
                temp[field] = np.empty((nc, 8), dtype="float64")
            for i in range(8):
                for field in all_fields:
                    if field not in fields:
                        fpu.skip(content)
                    else:
                        temp[field][:,i] = fpu.read_vector(content, 'd') # cell 1
            oct_handler.fill_level(level, levels, cell_inds, file_inds, tr, temp)
        return tr

class RAMSESGeometryHandler(OctreeGeometryHandler):

    def __init__(self, pf, data_style='ramses'):
        self.fluid_field_list = pf._fields_in_file
        self.data_style = data_style
        self.parameter_file = weakref.proxy(pf)
        # for now, the hierarchy file is the parameter file!
        self.hierarchy_filename = self.parameter_file.parameter_filename
        self.directory = os.path.dirname(self.hierarchy_filename)
<<<<<<< HEAD
        self.max_level = None
=======
        self.max_level = pf.max_level
>>>>>>> 78d51a02

        self.float_type = np.float64
        super(RAMSESGeometryHandler, self).__init__(pf, data_style)

    def _initialize_oct_handler(self):
        nv = len(self.fluid_field_list)
        self.domains = [RAMSESDomainFile(self.parameter_file, i + 1, nv)
                        for i in range(self.parameter_file['ncpu'])]
        total_octs = sum(dom.local_oct_count #+ dom.ngridbound.sum()
                         for dom in self.domains)
<<<<<<< HEAD
        self.max_level = max(dom.max_level for dom in self.domains)
=======
>>>>>>> 78d51a02
        self.num_grids = total_octs

    def _detect_fields(self):
        # TODO: Add additional fields
        pfl = set([])
        for domain in self.domains:
            pfl.update(set(domain.particle_field_offsets.keys()))
        self.particle_field_list = list(pfl)
        self.field_list = self.fluid_field_list + self.particle_field_list
<<<<<<< HEAD
=======

    def _setup_derived_fields(self):
        self._parse_cooling()
        super(RAMSESGeometryHandler, self)._setup_derived_fields()
>>>>>>> 78d51a02
    
    def _setup_classes(self):
        dd = self._get_data_reader_dict()
        super(RAMSESGeometryHandler, self)._setup_classes(dd)
        self.object_types.sort()

    def _identify_base_chunk(self, dobj):
        if getattr(dobj, "_chunk_info", None) is None:
            domains = [dom for dom in self.domains if
                       dom.included(dobj.selector)]
            base_region = getattr(dobj, "base_region", dobj)
            if len(domains) > 1:
                mylog.debug("Identified %s intersecting domains", len(domains))
            subsets = [RAMSESDomainSubset(base_region, domain, self.parameter_file)
                       for domain in domains]
            dobj._chunk_info = subsets
        dobj._current_chunk = list(self._chunk_all(dobj))[0]

    def _chunk_all(self, dobj):
        oobjs = getattr(dobj._current_chunk, "objs", dobj._chunk_info)
        yield YTDataChunk(dobj, "all", oobjs, None)

<<<<<<< HEAD
    def _chunk_spatial(self, dobj, ngz, sort = None, preload_fields = None):
=======
    def _chunk_spatial(self, dobj, ngz, sort = None):
>>>>>>> 78d51a02
        sobjs = getattr(dobj._current_chunk, "objs", dobj._chunk_info)
        for i,og in enumerate(sobjs):
            if ngz > 0:
                g = og.retrieve_ghost_zones(ngz, [], smoothed=True)
            else:
                g = og
            yield YTDataChunk(dobj, "spatial", [g], None)

    def _chunk_io(self, dobj, cache = True):
        oobjs = getattr(dobj._current_chunk, "objs", dobj._chunk_info)
        for subset in oobjs:
            yield YTDataChunk(dobj, "io", [subset], None, cache = cache)
<<<<<<< HEAD
=======

    def _parse_cooling(self):
        pf = self.parameter_file
        num = os.path.basename(pf.parameter_filename).split("."
                )[0].split("_")[1]
        basename = "%s/cooling_%05i.out" % (
            os.path.dirname(pf.parameter_filename), int(num))
        create_cooling_fields(basename, pf.field_info)
>>>>>>> 78d51a02

class RAMSESStaticOutput(StaticOutput):
    _hierarchy_class = RAMSESGeometryHandler
    _fieldinfo_fallback = RAMSESFieldInfo
    _fieldinfo_known = KnownRAMSESFields
    _particle_mass_name = "ParticleMass"
    _particle_coordinates_name = "Coordinates"
    
    def __init__(self, filename, data_style='ramses',
                 fields = None,
                 storage_filename = None):
        # Here we want to initiate a traceback, if the reader is not built.
        if fields is None:
            fields = ["Density", "x-velocity", "y-velocity",
	                  "z-velocity", "Pressure", "Metallicity"]
        self._fields_in_file = fields
        StaticOutput.__init__(self, filename, data_style)
        self.storage_filename = storage_filename

    def __repr__(self):
        return self.basename.rsplit(".", 1)[0]
        
    def _set_units(self):
        """
        Generates the conversion to various physical _units based on the parameter file
        """
        self.units = {}
        self.time_units = {}
        if len(self.parameters) == 0:
            self._parse_parameter_file()
        self._setup_nounits_units()
        self.conversion_factors = defaultdict(lambda: 1.0)
        self.time_units['1'] = 1
        self.units['1'] = 1.0
        self.units['unitary'] = 1.0 / (self.domain_right_edge - self.domain_left_edge).max()
        rho_u = self.parameters['unit_d']
        self.conversion_factors["Density"] = rho_u
        vel_u = self.parameters['unit_l'] / self.parameters['unit_t']
        self.conversion_factors["Pressure"] = rho_u*vel_u**2
        self.conversion_factors["x-velocity"] = vel_u
        self.conversion_factors["y-velocity"] = vel_u
        self.conversion_factors["z-velocity"] = vel_u
        # Necessary to get the length units in, which are needed for Mass
        # We also have to multiply by the boxlength here to scale into our
        # domain.
        self.conversion_factors['mass'] = rho_u * self.parameters['unit_l']**3

    def _setup_nounits_units(self):
        # Note that unit_l *already* converts to proper!
        # Also note that unit_l must be multiplied by the boxlen parameter to
        # ensure we are correctly set up for the current domain.
        unit_l = self.parameters['unit_l'] * self.parameters['boxlen']
        for unit in mpc_conversion.keys():
            self.units[unit] = unit_l * mpc_conversion[unit] / mpc_conversion["cm"]
            self.units['%sh' % unit] = self.units[unit] * self.hubble_constant
<<<<<<< HEAD
            self.units['%scm' % unit] = (self.units[unit] *
                                          (1 + self.current_redshift))
            self.units['%shcm' % unit] = (self.units['%sh' % unit] *
=======
            self.units['%scm' % unit] = (self.units[unit] /
                                          (1 + self.current_redshift))
            self.units['%shcm' % unit] = (self.units['%sh' % unit] /
>>>>>>> 78d51a02
                                          (1 + self.current_redshift))
        for unit in sec_conversion.keys():
            self.time_units[unit] = self.parameters['unit_t'] / sec_conversion[unit]

    def _parse_parameter_file(self):
        # hardcoded for now
        # These should be explicitly obtained from the file, but for now that
        # will wait until a reorganization of the source tree and better
        # generalization.
        self.dimensionality = 3
        self.refine_by = 2
        self.parameters["HydroMethod"] = 'ramses'
        self.parameters["Time"] = 1. # default unit is 1...

        self.unique_identifier = \
            int(os.stat(self.parameter_filename)[stat.ST_CTIME])
        # We now execute the same logic Oliver's code does
        rheader = {}
        f = open(self.parameter_filename)
        def read_rhs(cast):
            line = f.readline()
            p, v = line.split("=")
            rheader[p.strip()] = cast(v)
        for i in range(6): read_rhs(int)
        f.readline()
        for i in range(11): read_rhs(float)
        f.readline()
        read_rhs(str)
        # This next line deserves some comment.  We specify a min_level that
        # corresponds to the minimum level in the RAMSES simulation.  RAMSES is
        # one-indexed, but it also does refer to the *oct* dimensions -- so
        # this means that a levelmin of 1 would have *1* oct in it.  So a
        # levelmin of 2 would have 8 octs at the root mesh level.
        self.min_level = rheader['levelmin'] - 1
        # Now we read the hilbert indices
        self.hilbert_indices = {}
        if rheader['ordering type'] == "hilbert":
            f.readline() # header
            for n in range(rheader['ncpu']):
                dom, mi, ma = f.readline().split()
                self.hilbert_indices[int(dom)] = (float(mi), float(ma))
        self.parameters.update(rheader)
        self.current_time = self.parameters['time'] * self.parameters['unit_t']
        self.domain_left_edge = np.zeros(3, dtype='float64')
        self.domain_dimensions = np.ones(3, dtype='int32') * \
                        2**(self.min_level+1)
        self.domain_right_edge = np.ones(3, dtype='float64')
        # This is likely not true, but I am not sure how to otherwise
        # distinguish them.
        mylog.warning("RAMSES frontend assumes all simulations are cosmological!")
        self.cosmological_simulation = 1
        self.periodicity = (True, True, True)
        self.current_redshift = (1.0 / rheader["aexp"]) - 1.0
        self.omega_lambda = rheader["omega_l"]
        self.omega_matter = rheader["omega_m"]
        self.hubble_constant = rheader["H0"] / 100.0 # This is H100
        self.max_level = rheader['levelmax'] - self.min_level

    @classmethod
    def _is_valid(self, *args, **kwargs):
        if not os.path.basename(args[0]).startswith("info_"): return False
        fn = args[0].replace("info_", "amr_").replace(".txt", ".out00001")
        return os.path.exists(fn)
<|MERGE_RESOLUTION|>--- conflicted
+++ resolved
@@ -40,8 +40,10 @@
 import yt.utilities.fortran_utils as fpu
 from yt.geometry.oct_container import \
     RAMSESOctreeContainer
-<<<<<<< HEAD
-from .fields import RAMSESFieldInfo, KnownRAMSESFields
+from .fields import \
+    RAMSESFieldInfo, \
+    KnownRAMSESFields, \
+    create_cooling_fields
 
 class RAMSESDomainFile(object):
     _last_mask = None
@@ -127,96 +129,6 @@
         hvals.update(fpu.read_attrs(f, attrs))
         fpu.read_vector(f, 'I')
 
-=======
-from .fields import \
-    RAMSESFieldInfo, \
-    KnownRAMSESFields, \
-    create_cooling_fields
-
-class RAMSESDomainFile(object):
-    _last_mask = None
-    _last_selector_id = None
-
-    def __init__(self, pf, domain_id, nvar):
-        self.nvar = nvar
-        self.pf = pf
-        self.domain_id = domain_id
-        num = os.path.basename(pf.parameter_filename).split("."
-                )[0].split("_")[1]
-        basename = "%s/%%s_%s.out%05i" % (
-            os.path.dirname(pf.parameter_filename),
-            num, domain_id)
-        for t in ['grav', 'hydro', 'part', 'amr']:
-            setattr(self, "%s_fn" % t, basename % t)
-        self._read_amr_header()
-        self._read_particle_header()
-        self._read_amr()
-
-    _hydro_offset = None
-    _level_count = None
-
-    def __repr__(self):
-        return "RAMSESDomainFile: %i" % self.domain_id
-
-    @property
-    def level_count(self):
-        if self._level_count is not None: return self._level_count
-        self.hydro_offset
-        return self._level_count
-
-    @property
-    def hydro_offset(self):
-        if self._hydro_offset is not None: return self._hydro_offset
-        # We now have to open the file and calculate it
-        f = open(self.hydro_fn, "rb")
-        fpu.skip(f, 6)
-        # It goes: level, CPU, 8-variable
-        min_level = self.pf.min_level
-        n_levels = self.amr_header['nlevelmax'] - min_level
-        hydro_offset = np.zeros(n_levels, dtype='int64')
-        hydro_offset -= 1
-        level_count = np.zeros(n_levels, dtype='int64')
-        skipped = []
-        for level in range(self.amr_header['nlevelmax']):
-            for cpu in range(self.amr_header['nboundary'] +
-                             self.amr_header['ncpu']):
-                header = ( ('file_ilevel', 1, 'I'),
-                           ('file_ncache', 1, 'I') )
-                try:
-                    hvals = fpu.read_attrs(f, header, "=")
-                except AssertionError:
-                    print "You are running with the wrong number of fields."
-                    print "Please specify these in the load command."
-                    print "We are looking for %s fields." % self.nvar
-                    print "The last set of field sizes was: %s" % skipped
-                    raise
-                if hvals['file_ncache'] == 0: continue
-                assert(hvals['file_ilevel'] == level+1)
-                if cpu + 1 == self.domain_id and level >= min_level:
-                    hydro_offset[level - min_level] = f.tell()
-                    level_count[level - min_level] = hvals['file_ncache']
-                skipped = fpu.skip(f, 8 * self.nvar)
-        self._hydro_offset = hydro_offset
-        self._level_count = level_count
-        return self._hydro_offset
-
-    def _read_particle_header(self):
-        if not os.path.exists(self.part_fn):
-            self.local_particle_count = 0
-            self.particle_field_offsets = {}
-            return
-        f = open(self.part_fn, "rb")
-        f.seek(0, os.SEEK_END)
-        flen = f.tell()
-        f.seek(0)
-        hvals = {}
-        attrs = ( ('ncpu', 1, 'I'),
-                  ('ndim', 1, 'I'),
-                  ('npart', 1, 'I') )
-        hvals.update(fpu.read_attrs(f, attrs))
-        fpu.read_vector(f, 'I')
-
->>>>>>> 78d51a02
         attrs = ( ('nstar_tot', 1, 'I'),
                   ('mstar_tot', 1, 'd'),
                   ('mstar_lost', 1, 'd'),
@@ -297,10 +209,7 @@
                                 self.amr_header['nboundary']*l]
             return ng
         min_level = self.pf.min_level
-<<<<<<< HEAD
         max_level = min_level
-=======
->>>>>>> 78d51a02
         nx, ny, nz = (((i-1.0)/2.0) for i in self.amr_header['nx'])
         for level in range(self.amr_header['nlevelmax']):
             # Easier if do this 1-indexed
@@ -334,11 +243,8 @@
                     assert(pos.shape[0] == ng)
                     n = self.oct_handler.add(cpu + 1, level - min_level, pos)
                     assert(n == ng)
-<<<<<<< HEAD
                     if n > 0: max_level = max(level - min_level, max_level)
         self.max_level = max_level
-=======
->>>>>>> 78d51a02
         self.oct_handler.finalize()
 
     def included(self, selector):
@@ -388,11 +294,7 @@
         # for now, the hierarchy file is the parameter file!
         self.hierarchy_filename = self.parameter_file.parameter_filename
         self.directory = os.path.dirname(self.hierarchy_filename)
-<<<<<<< HEAD
         self.max_level = None
-=======
-        self.max_level = pf.max_level
->>>>>>> 78d51a02
 
         self.float_type = np.float64
         super(RAMSESGeometryHandler, self).__init__(pf, data_style)
@@ -403,10 +305,7 @@
                         for i in range(self.parameter_file['ncpu'])]
         total_octs = sum(dom.local_oct_count #+ dom.ngridbound.sum()
                          for dom in self.domains)
-<<<<<<< HEAD
         self.max_level = max(dom.max_level for dom in self.domains)
-=======
->>>>>>> 78d51a02
         self.num_grids = total_octs
 
     def _detect_fields(self):
@@ -416,13 +315,10 @@
             pfl.update(set(domain.particle_field_offsets.keys()))
         self.particle_field_list = list(pfl)
         self.field_list = self.fluid_field_list + self.particle_field_list
-<<<<<<< HEAD
-=======
 
     def _setup_derived_fields(self):
         self._parse_cooling()
         super(RAMSESGeometryHandler, self)._setup_derived_fields()
->>>>>>> 78d51a02
     
     def _setup_classes(self):
         dd = self._get_data_reader_dict()
@@ -445,11 +341,7 @@
         oobjs = getattr(dobj._current_chunk, "objs", dobj._chunk_info)
         yield YTDataChunk(dobj, "all", oobjs, None)
 
-<<<<<<< HEAD
     def _chunk_spatial(self, dobj, ngz, sort = None, preload_fields = None):
-=======
-    def _chunk_spatial(self, dobj, ngz, sort = None):
->>>>>>> 78d51a02
         sobjs = getattr(dobj._current_chunk, "objs", dobj._chunk_info)
         for i,og in enumerate(sobjs):
             if ngz > 0:
@@ -462,8 +354,6 @@
         oobjs = getattr(dobj._current_chunk, "objs", dobj._chunk_info)
         for subset in oobjs:
             yield YTDataChunk(dobj, "io", [subset], None, cache = cache)
-<<<<<<< HEAD
-=======
 
     def _parse_cooling(self):
         pf = self.parameter_file
@@ -472,7 +362,6 @@
         basename = "%s/cooling_%05i.out" % (
             os.path.dirname(pf.parameter_filename), int(num))
         create_cooling_fields(basename, pf.field_info)
->>>>>>> 78d51a02
 
 class RAMSESStaticOutput(StaticOutput):
     _hierarchy_class = RAMSESGeometryHandler
@@ -528,15 +417,9 @@
         for unit in mpc_conversion.keys():
             self.units[unit] = unit_l * mpc_conversion[unit] / mpc_conversion["cm"]
             self.units['%sh' % unit] = self.units[unit] * self.hubble_constant
-<<<<<<< HEAD
             self.units['%scm' % unit] = (self.units[unit] *
                                           (1 + self.current_redshift))
             self.units['%shcm' % unit] = (self.units['%sh' % unit] *
-=======
-            self.units['%scm' % unit] = (self.units[unit] /
-                                          (1 + self.current_redshift))
-            self.units['%shcm' % unit] = (self.units['%sh' % unit] /
->>>>>>> 78d51a02
                                           (1 + self.current_redshift))
         for unit in sec_conversion.keys():
             self.time_units[unit] = self.parameters['unit_t'] / sec_conversion[unit]
