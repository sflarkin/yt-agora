--- conflicted
+++ resolved
@@ -35,48 +35,6 @@
 class IOHandlerRAMSES(BaseIOHandler):
     _data_style = "ramses"
 
-<<<<<<< HEAD
-    def __init__(self, ramses_tree, *args, **kwargs):
-        self.ramses_tree = ramses_tree
-        BaseIOHandler.__init__(self, *args, **kwargs)
-
-    def _read_data(self, grid, field):
-        tr = np.zeros(grid.ActiveDimensions, dtype='float64')
-        filled = np.zeros(grid.ActiveDimensions, dtype='int32')
-        to_fill = grid.ActiveDimensions.prod()
-        grids = [grid]
-        l_delta = 0
-        varindex = self.ramses_tree.field_ind[field]
-        while to_fill > 0 and len(grids) > 0:
-            next_grids = []
-            for g in grids:
-                to_fill -= self.ramses_tree.read_grid(varindex, field,
-                        grid.get_global_startindex(), grid.ActiveDimensions,
-                        tr, filled, g.Level, 2**l_delta, g.locations)
-                next_grids += g.Parent
-            grids = next_grids
-            l_delta += 1
-        return tr
-
-    def preload(self, grids, sets):
-        if len(grids) == 0: return
-        domain_keys = defaultdict(list)
-        pf_field_list = grids[0].pf.h.field_list
-        sets = [dset for dset in list(sets) if dset in pf_field_list]
-        exc = self._read_exception
-        for g in grids:
-            domain_keys[g.domain].append(g)
-        for domain, grids in domain_keys.items():
-            mylog.debug("Starting read of domain %s (%s)", domain, sets)
-            for field in sets:
-                for g in grids:
-                    self.queue[g.id][field] = self._read_data(g, field)
-                print "Clearing", field, domain
-                self.ramses_tree.clear_tree(field, domain - 1)
-        mylog.debug("Finished read of %s", sets)
-
-    def modify(self, data): return data
-=======
     def _read_fluid_selection(self, chunks, selector, fields, size):
         # Chunks in this case will have affiliated domain subset objects
         # Each domain subset will contain a hydro_offset array, which gives
@@ -131,4 +89,3 @@
                     f.seek(offset)
                     tr[field] = fpu.read_vector(f, 'd')[mask]
         return tr
->>>>>>> 9b267c9a
