"""
Data structures for Athena.



"""

#-----------------------------------------------------------------------------
# Copyright (c) 2013, yt Development Team.
#
# Distributed under the terms of the Modified BSD License.
#
# The full license is in the file COPYING.txt, distributed with this software.
#-----------------------------------------------------------------------------

import h5py
import numpy as np
import weakref
import glob #ST 9/12
from yt.funcs import *
from yt.data_objects.grid_patch import \
           AMRGridPatch
from yt.geometry.grid_geometry_handler import \
    GridIndex
from yt.data_objects.static_output import \
           Dataset
from yt.utilities.definitions import \
    mpc_conversion, sec_conversion
from yt.utilities.lib.misc_utilities import \
    get_box_grids_level

from .fields import AthenaFieldInfo
from yt.units.yt_array import YTQuantity

def _get_convert(fname):
    def _conv(data):
        return data.convert(fname)
    return _conv

class AthenaGrid(AMRGridPatch):
    _id_offset = 0
    def __init__(self, id, index, level, start, dimensions):
        df = index.parameter_file.filename[4:-4]
        gname = index.grid_filenames[id]
        AMRGridPatch.__init__(self, id, filename = gname,
                              index = index)
        self.filename = gname
        self.Parent = []
        self.Children = []
        self.Level = level
        self.start_index = start.copy()
        self.stop_index = self.start_index + dimensions
        self.ActiveDimensions = dimensions.copy()

    def _setup_dx(self):
        # So first we figure out what the index is.  We don't assume
        # that dx=dy=dz , at least here.  We probably do elsewhere.
        id = self.id - self._id_offset
        if len(self.Parent) > 0:
            self.dds = self.Parent[0].dds / self.pf.refine_by
        else:
            LE, RE = self.index.grid_left_edge[id,:], \
                     self.index.grid_right_edge[id,:]
            self.dds = self.pf.arr((RE-LE)/self.ActiveDimensions, "code_length")
        if self.pf.dimensionality < 2: self.dds[1] = 1.0
        if self.pf.dimensionality < 3: self.dds[2] = 1.0
        self.field_data['dx'], self.field_data['dy'], self.field_data['dz'] = self.dds

    def __repr__(self):
        return "AthenaGrid_%04i (%s)" % (self.id, self.ActiveDimensions)

def parse_line(line, grid):
    # grid is a dictionary
    splitup = line.strip().split()
    if "vtk" in splitup:
        grid['vtk_version'] = splitup[-1]
    elif "time=" in splitup:
        time_index = splitup.index("time=")
        grid['time'] = float(splitup[time_index+1].rstrip(','))
        grid['level'] = int(splitup[time_index+3].rstrip(','))
        grid['domain'] = int(splitup[time_index+5].rstrip(','))                        
    elif "DIMENSIONS" in splitup:
        grid['dimensions'] = np.array(splitup[-3:]).astype('int')
    elif "ORIGIN" in splitup:
        grid['left_edge'] = np.array(splitup[-3:]).astype('float64')
    elif "SPACING" in splitup:
        grid['dds'] = np.array(splitup[-3:]).astype('float64')
    elif "CELL_DATA" in splitup:
        grid["ncells"] = int(splitup[-1])
    elif "SCALARS" in splitup:
        field = splitup[1]
        grid['read_field'] = field
        grid['read_type'] = 'scalar'
    elif "VECTORS" in splitup:
        field = splitup[1]
        grid['read_field'] = field
        grid['read_type'] = 'vector'

class AthenaHierarchy(GridIndex):

    grid = AthenaGrid
    _dataset_type='athena'
    _data_file = None
    
    def __init__(self, pf, dataset_type='athena'):
        self.parameter_file = weakref.proxy(pf)
        self.directory = os.path.dirname(self.parameter_file.filename)
        self.dataset_type = dataset_type
        # for now, the index file is the parameter file!
        self.index_filename = self.parameter_file.filename
        #self.directory = os.path.dirname(self.index_filename)
        self._fhandle = file(self.index_filename,'rb')
        GridIndex.__init__(self, pf, dataset_type)

        self._fhandle.close()

    def _detect_output_fields(self):
        field_map = {}
        f = open(self.index_filename,'rb')
        def check_readline(fl):
            line = fl.readline()
            if "SCALARS" in line and not line.startswith("SCALARS"):
                line = line[line.find("SCALARS"):]
            if "VECTORS" in line and not line.startswith("VECTORS"):
                line = line[line.find("VECTORS"):]
            return line
        line = check_readline(f)
        while line != '':
            splitup = line.strip().split()
            if "DIMENSIONS" in splitup:
                grid_dims = np.array(splitup[-3:]).astype('int')
                line = check_readline(f)
            elif "CELL_DATA" in splitup:
                grid_ncells = int(splitup[-1])
                line = check_readline(f)
                if np.prod(grid_dims) != grid_ncells:
                    grid_dims -= 1
                    grid_dims[grid_dims==0]=1
                if np.prod(grid_dims) != grid_ncells:
                    mylog.error('product of dimensions %i not equal to number of cells %i' %
                          (np.prod(grid_dims), grid_ncells))
                    raise TypeError
                break
            else:
                line = check_readline(f)
        read_table = False
        read_table_offset = f.tell()
        while line != '':
            splitup = line.strip().split()
            if 'SCALARS' in line and 'SCALARS' not in splitup:
                splitup = line[line.find('SCALARS'):].strip().split()
            if 'VECTORS' in line and 'VECTORS' not in splitup:
                splitup = line[line.find('VECTORS'):].strip().split()
            if 'SCALARS' in splitup:
                field = ("athena", splitup[1])
                if not read_table:
                    line = check_readline(f) # Read the lookup table line
                    read_table = True
                field_map[field] = ('scalar', f.tell() - read_table_offset)
                read_table=False

            elif 'VECTORS' in splitup:
                field = splitup[1]
                for ax in 'xyz':
                    field_map[("athena","%s_%s" % (field, ax))] =\
                            ('vector', f.tell() - read_table_offset)
            line = check_readline(f)

        f.close()

        self.field_list = field_map.keys()
        self._field_map = field_map

    def _count_grids(self):
        self.num_grids = self.parameter_file.nvtk

    def _parse_index(self):
        f = open(self.index_filename,'rb')
        grid = {}
        grid['read_field'] = None
        grid['read_type'] = None
        table_read=False
        line = f.readline()
        while grid['read_field'] is None:
            parse_line(line, grid)
            if "SCALAR" in line.strip().split():
                break
            if "VECTOR" in line.strip().split():
                break
            if 'TABLE' in line.strip().split():
                break
            if len(line) == 0: break
            line = f.readline()
        f.close()

        # It seems some datasets have a mismatch between ncells and 
        # the actual grid dimensions.
        if np.prod(grid['dimensions']) != grid['ncells']:
            grid['dimensions'] -= 1
            grid['dimensions'][grid['dimensions']==0]=1
        if np.prod(grid['dimensions']) != grid['ncells']:
            mylog.error('product of dimensions %i not equal to number of cells %i' % 
                  (np.prod(grid['dimensions']), grid['ncells']))
            raise TypeError

        # Need to determine how many grids: self.num_grids
        dataset_dir = os.path.dirname(self.index_filename)
        dname = os.path.split(self.index_filename)[-1]
        if dataset_dir.endswith("id0"):
            dname = "id0/"+dname
            dataset_dir = dataset_dir[:-3]
                        
        gridlistread = glob.glob(os.path.join(dataset_dir, 'id*/%s-id*%s' % (dname[4:-9],dname[-9:])))
        gridlistread.insert(0,self.index_filename)
        if 'id0' in dname :
            gridlistread += glob.glob(os.path.join(dataset_dir, 'id*/lev*/%s*-lev*%s' % (dname[4:-9],dname[-9:])))
        else :
            gridlistread += glob.glob(os.path.join(dataset_dir, 'lev*/%s*-lev*%s' % (dname[:-9],dname[-9:])))
        ndots = dname.count(".")
        gridlistread = [fn for fn in gridlistread if os.path.basename(fn).count(".") == ndots]
        self.num_grids = len(gridlistread)
        dxs=[]
        self.grids = np.empty(self.num_grids, dtype='object')
        levels = np.zeros(self.num_grids, dtype='int32')
        glis = np.empty((self.num_grids,3), dtype='float64')
        gdds = np.empty((self.num_grids,3), dtype='float64')
        gdims = np.ones_like(glis)
        j = 0
        self.grid_filenames = gridlistread
        while j < (self.num_grids):
            f = open(gridlistread[j],'rb')
            gridread = {}
            gridread['read_field'] = None
            gridread['read_type'] = None
            table_read=False
            line = f.readline()
            while gridread['read_field'] is None:
                parse_line(line, gridread)
                if "SCALAR" in line.strip().split():
                    break
                if "VECTOR" in line.strip().split():
                    break 
                if 'TABLE' in line.strip().split():
                    break
                if len(line) == 0: break
                line = f.readline()
            f.close()
            levels[j] = gridread['level']
            glis[j,0] = gridread['left_edge'][0]
            glis[j,1] = gridread['left_edge'][1]
            glis[j,2] = gridread['left_edge'][2]
            # It seems some datasets have a mismatch between ncells and 
            # the actual grid dimensions.
            if np.prod(gridread['dimensions']) != gridread['ncells']:
                gridread['dimensions'] -= 1
                gridread['dimensions'][gridread['dimensions']==0]=1
            if np.prod(gridread['dimensions']) != gridread['ncells']:
                mylog.error('product of dimensions %i not equal to number of cells %i' % 
                      (np.prod(gridread['dimensions']), gridread['ncells']))
                raise TypeError
            gdims[j,0] = gridread['dimensions'][0]
            gdims[j,1] = gridread['dimensions'][1]
            gdims[j,2] = gridread['dimensions'][2]
            # Setting dds=1 for non-active dimensions in 1D/2D datasets
            gridread['dds'][gridread['dimensions']==1] = 1.
            gdds[j,:] = gridread['dds']
            
            j=j+1

        gres = glis + gdims*gdds
        # Now we convert the glis, which were left edges (floats), to indices 
        # from the domain left edge.  Then we do a bunch of fixing now that we
        # know the extent of all the grids. 
        glis = np.round((glis - self.parameter_file.domain_left_edge.ndarray_view())/gdds).astype('int')
        new_dre = np.max(gres,axis=0)
        self.parameter_file.domain_right_edge[:] = np.round(new_dre, decimals=12)[:]
        self.parameter_file.domain_width = \
                (self.parameter_file.domain_right_edge - 
                 self.parameter_file.domain_left_edge)
        self.parameter_file.domain_center = \
                0.5*(self.parameter_file.domain_left_edge + 
                     self.parameter_file.domain_right_edge)
        self.parameter_file.domain_dimensions = \
                np.round(self.parameter_file.domain_width/gdds[0]).astype('int')

        # Need to reset the units in the parameter file based on the correct
        # domain left/right/dimensions.
        self.parameter_file._set_code_unit_attributes()

        if self.parameter_file.dimensionality <= 2 :
            self.parameter_file.domain_dimensions[2] = np.int(1)
        if self.parameter_file.dimensionality == 1 :
            self.parameter_file.domain_dimensions[1] = np.int(1)
        for i in range(levels.shape[0]):
            self.grids[i] = self.grid(i,self,levels[i],
                                      glis[i],
                                      gdims[i])
            dx = (self.parameter_file.domain_right_edge-
                  self.parameter_file.domain_left_edge)/self.parameter_file.domain_dimensions
            dx = dx/self.parameter_file.refine_by**(levels[i])
            dxs.append(dx)

        dx = self.pf.arr(dxs, "code_length")
        dle = self.parameter_file.domain_left_edge
        dre = self.parameter_file.domain_right_edge
        self.grid_left_edge = self.pf.arr(np.round(dle + dx*glis, decimals=12), "code_length")
        self.grid_dimensions = gdims.astype("int32")
        self.grid_right_edge = self.pf.arr(np.round(self.grid_left_edge +
                                                    dx*self.grid_dimensions,
                                                    decimals=12),
                                            "code_length")
        
        if self.parameter_file.dimensionality <= 2:
            self.grid_right_edge[:,2] = dre[2]
        if self.parameter_file.dimensionality == 1:
            self.grid_right_edge[:,1:] = dre[1:]
        self.grid_particle_count = np.zeros([self.num_grids, 1], dtype='int64')

    def _populate_grid_objects(self):
        for g in self.grids:
            g._prepare_grid()
            g._setup_dx()
        self._reconstruct_parent_child()
        self.max_level = self.grid_levels.max()

    def _reconstruct_parent_child(self):
        mask = np.empty(len(self.grids), dtype='int32')
        mylog.debug("First pass; identifying child grids")
        for i, grid in enumerate(self.grids):
            get_box_grids_level(self.grid_left_edge[i,:],
                                self.grid_right_edge[i,:],
                                self.grid_levels[i] + 1,
                                self.grid_left_edge, self.grid_right_edge,
                                self.grid_levels, mask)
                #ids = np.where(mask.astype("bool")) # where is a tuple
                #mask[ids] = True
            grid.Children = [g for g in self.grids[mask.astype("bool")] if g.Level == grid.Level + 1]
        mylog.debug("Second pass; identifying parents")
        for i, grid in enumerate(self.grids): # Second pass
            for child in grid.Children:
                child.Parent.append(grid)

    def _get_grid_children(self, grid):
        mask = np.zeros(self.num_grids, dtype='bool')
        grids, grid_ind = self.get_box_grids(grid.LeftEdge, grid.RightEdge)
        mask[grid_ind] = True
        return [g for g in self.grids[mask] if g.Level == grid.Level + 1]

class AthenaDataset(Dataset):
    _index_class = AthenaHierarchy
    _field_info_class = AthenaFieldInfo
    _dataset_type = "athena"

    def __init__(self, filename, dataset_type='athena',
                 storage_filename=None, parameters=None):
        self.fluid_types += ("athena",)
        if parameters is None:
            parameters = {}
        self.specified_parameters = parameters
        Dataset.__init__(self, filename, dataset_type)
        self.filename = filename
        if storage_filename is None:
            storage_filename = '%s.yt' % filename.split('/')[-1]
        self.storage_filename = storage_filename
        # Unfortunately we now have to mandate that the index gets 
        # instantiated so that we can make sure we have the correct left 
        # and right domain edges.
        self.h

    def _set_code_unit_attributes(self):
        """
        Generates the conversion to various physical _units based on the parameter file
        """
<<<<<<< HEAD
        self.units = {}
        self.time_units = {}
        if len(self.parameters) == 0:
            self._parse_parameter_file()
        self.conversion_factors = defaultdict(lambda: 1.0)    
        if "EOSType" not in self.parameters:
            self.parameters["EOSType"] = -1
        if self.specified_parameters.has_key("LengthUnits") :
            self._setup_getunits_units()
        else :
            self._setup_nounits_units()
        self.parameters["Time"] = self.conversion_factors["Time"]
        self.time_units['1'] = 1
        self.units['1'] = 1.0
        self.units['unitary'] = 1.0 / (self.domain_right_edge - self.domain_left_edge).max()
        for unit in sec_conversion.keys():
            self.time_units[unit] = self.conversion_factors["Time"] / sec_conversion[unit]
                        
    def _setup_getunits_units(self) :
        box_proper = 3.24077e-25 * self.specified_parameters["LengthUnits"]
        self.units['aye']  = 1.0
        for unit in mpc_conversion.keys():
            self.units[unit] = mpc_conversion[unit] * box_proper
        if self.specified_parameters.has_key("TimeUnits"):
            self.conversion_factors["Time"] = self.specified_parameters["TimeUnits"]
        else :
            self.conversion_factors["Time"] = 1.0
        if self.specified_parameters.has_key("DensityUnits"):
            self.conversion_factors["Density"] = self.specified_parameters["DensityUnits"]
        else :
            self.conversion_factors["Density"] = 1.0
        self.conversion_factors["Mass"] = self.conversion_factors["Density"]*self.units["cm"]**3
        for a in 'xyz':
            self.conversion_factors["%s-velocity" % (a)] = self.units["cm"]/self.conversion_factors["Time"]
                                            
    def _setup_nounits_units(self):
        self.conversion_factors["Time"] = 1.0
        self.conversion_factors["Density"] = 1.0
        self.conversion_factors["Mass"] = 1.0
        for a in 'xyz':
            self.conversion_factors["%s-velocity" % (a)] = 1.0
        for unit in mpc_conversion.keys():
            self.units[unit] = mpc_conversion[unit] / mpc_conversion["cm"]
        
=======
        for unit, cgs in [("length", "cm"), ("time", "s"), ("mass", "g")]:
            val = self.specified_parameters.get("%s_unit" % unit, None)
            if val is None:
                mylog.warning("No %s conversion to cgs provided.  " +
                              "Assuming 1.0 = 1.0 %s", unit, cgs)
                val = 1.0
            if not isinstance(val, tuple):
                val = (val, cgs)
            setattr(self, "%s_unit" % unit, self.quan(val[0], val[1]))
        self.velocity_unit = self.length_unit/self.time_unit
        self.magnetic_unit = np.sqrt(4*np.pi * self.mass_unit /
                                  (self.time_unit**2 * self.length_unit))
        self.magnetic_unit.convert_to_units("gauss")

    def set_code_units(self):
        super(self, AthenaDataset).set_code_units()
        self.unit_registry.modify("code_magnetic", self.magnetic_unit)

>>>>>>> b83be13a
    def _parse_parameter_file(self):
        self._handle = open(self.parameter_filename, "rb")
        # Read the start of a grid to get simulation parameters.
        grid = {}
        grid['read_field'] = None
        line = self._handle.readline()
        while grid['read_field'] is None:
            parse_line(line, grid)
            if "SCALAR" in line.strip().split():
                break
            if "VECTOR" in line.strip().split():
                break
            if 'TABLE' in line.strip().split():
                break
            if len(line) == 0: break
            line = self._handle.readline()

        self.domain_left_edge = grid['left_edge']
        mylog.info("Temporarily setting domain_right_edge = -domain_left_edge."+
                  " This will be corrected automatically if it is not the case.")
        self.domain_right_edge = -self.domain_left_edge
        self.domain_width = self.domain_right_edge-self.domain_left_edge
        self.domain_dimensions = np.round(self.domain_width/grid['dds']).astype('int32')
        refine_by = None
        if refine_by is None: refine_by = 2
        self.refine_by = refine_by
        dimensionality = 3
        if grid['dimensions'][2] == 1 :
            dimensionality = 2
        if grid['dimensions'][1] == 1 :
            dimensionality = 1
        if dimensionality <= 2 : self.domain_dimensions[2] = np.int32(1)
        if dimensionality == 1 : self.domain_dimensions[1] = np.int32(1)
        self.dimensionality = dimensionality
        self.current_time = grid["time"]
        self.unique_identifier = self.parameter_filename.__hash__()
        self.cosmological_simulation = False
        self.num_ghost_zones = 0
        self.field_ordering = 'fortran'
        self.boundary_conditions = [1]*6
        if 'periodicity' in self.specified_parameters:
            self.periodicity = ensure_tuple(self.specified_parameters['periodicity'])
        else:
            self.periodicity = (True,True,True,)
        if 'gamma' in self.specified_parameters:
            self.gamma = float(self.specified_parameters['gamma'])
        else:
            self.gamma = 5./3.
        dataset_dir = os.path.dirname(self.parameter_filename)
        dname = os.path.split(self.parameter_filename)[-1]
        if dataset_dir.endswith("id0"):
            dname = "id0/"+dname
            dataset_dir = dataset_dir[:-3]
            
        gridlistread = glob.glob(os.path.join(dataset_dir, 'id*/%s-id*%s' % (dname[4:-9],dname[-9:])))
        if 'id0' in dname :
            gridlistread += glob.glob(os.path.join(dataset_dir, 'id*/lev*/%s*-lev*%s' % (dname[4:-9],dname[-9:])))
        else :
            gridlistread += glob.glob(os.path.join(dataset_dir, 'lev*/%s*-lev*%s' % (dname[:-9],dname[-9:])))
        ndots = dname.count(".")
        gridlistread = [fn for fn in gridlistread if os.path.basename(fn).count(".") == ndots]
        self.nvtk = len(gridlistread)+1 

        self.current_redshift = self.omega_lambda = self.omega_matter = \
            self.hubble_constant = self.cosmological_simulation = 0.0
        self.parameters['Time'] = self.current_time # Hardcode time conversion for now.
        self.parameters["HydroMethod"] = 0 # Hardcode for now until field staggering is supported.
        if self.specified_parameters.has_key("gamma") :
            self.parameters["Gamma"] = self.specified_parameters["gamma"]
        else :
            self.parameters["Gamma"] = 5./3. 
        self.geometry = self.specified_parameters.get("geometry", "cartesian")
        self._handle.close()


    @classmethod
    def _is_valid(self, *args, **kwargs):
        try:
            if 'vtk' in args[0]:
                return True
        except:
            pass
        return False

    @property
    def _skip_cache(self):
        return True

    def __repr__(self):
        return self.basename.rsplit(".", 1)[0]
<|MERGE_RESOLUTION|>--- conflicted
+++ resolved
@@ -371,52 +371,6 @@
         """
         Generates the conversion to various physical _units based on the parameter file
         """
-<<<<<<< HEAD
-        self.units = {}
-        self.time_units = {}
-        if len(self.parameters) == 0:
-            self._parse_parameter_file()
-        self.conversion_factors = defaultdict(lambda: 1.0)    
-        if "EOSType" not in self.parameters:
-            self.parameters["EOSType"] = -1
-        if self.specified_parameters.has_key("LengthUnits") :
-            self._setup_getunits_units()
-        else :
-            self._setup_nounits_units()
-        self.parameters["Time"] = self.conversion_factors["Time"]
-        self.time_units['1'] = 1
-        self.units['1'] = 1.0
-        self.units['unitary'] = 1.0 / (self.domain_right_edge - self.domain_left_edge).max()
-        for unit in sec_conversion.keys():
-            self.time_units[unit] = self.conversion_factors["Time"] / sec_conversion[unit]
-                        
-    def _setup_getunits_units(self) :
-        box_proper = 3.24077e-25 * self.specified_parameters["LengthUnits"]
-        self.units['aye']  = 1.0
-        for unit in mpc_conversion.keys():
-            self.units[unit] = mpc_conversion[unit] * box_proper
-        if self.specified_parameters.has_key("TimeUnits"):
-            self.conversion_factors["Time"] = self.specified_parameters["TimeUnits"]
-        else :
-            self.conversion_factors["Time"] = 1.0
-        if self.specified_parameters.has_key("DensityUnits"):
-            self.conversion_factors["Density"] = self.specified_parameters["DensityUnits"]
-        else :
-            self.conversion_factors["Density"] = 1.0
-        self.conversion_factors["Mass"] = self.conversion_factors["Density"]*self.units["cm"]**3
-        for a in 'xyz':
-            self.conversion_factors["%s-velocity" % (a)] = self.units["cm"]/self.conversion_factors["Time"]
-                                            
-    def _setup_nounits_units(self):
-        self.conversion_factors["Time"] = 1.0
-        self.conversion_factors["Density"] = 1.0
-        self.conversion_factors["Mass"] = 1.0
-        for a in 'xyz':
-            self.conversion_factors["%s-velocity" % (a)] = 1.0
-        for unit in mpc_conversion.keys():
-            self.units[unit] = mpc_conversion[unit] / mpc_conversion["cm"]
-        
-=======
         for unit, cgs in [("length", "cm"), ("time", "s"), ("mass", "g")]:
             val = self.specified_parameters.get("%s_unit" % unit, None)
             if val is None:
@@ -435,7 +389,6 @@
         super(self, AthenaDataset).set_code_units()
         self.unit_registry.modify("code_magnetic", self.magnetic_unit)
 
->>>>>>> b83be13a
     def _parse_parameter_file(self):
         self._handle = open(self.parameter_filename, "rb")
         # Read the start of a grid to get simulation parameters.
