--- conflicted
+++ resolved
@@ -21,9 +21,9 @@
 from yt.data_objects.grid_patch import \
            AMRGridPatch
 from yt.geometry.grid_geometry_handler import \
-    GridIndex
-from yt.data_objects.dataset import \
-           Dataset
+    GridGeometryHandler
+from yt.data_objects.static_output import \
+           StaticOutput
 from yt.utilities.definitions import \
     mpc_conversion, sec_conversion
 from yt.utilities.lib.misc_utilities import \
@@ -96,25 +96,21 @@
         grid['read_field'] = field
         grid['read_type'] = 'vector'
 
-class AthenaHierarchy(GridIndex):
+class AthenaHierarchy(GridGeometryHandler):
 
     grid = AthenaGrid
-    _dataset_type='athena'
+    _data_style='athena'
     _data_file = None
     
-    def __init__(self, pf, dataset_type='athena'):
+    def __init__(self, pf, data_style='athena'):
         self.parameter_file = weakref.proxy(pf)
         self.directory = os.path.dirname(self.parameter_file.filename)
-        self.dataset_type = dataset_type
+        self.data_style = data_style
         # for now, the hierarchy file is the parameter file!
         self.hierarchy_filename = self.parameter_file.filename
         #self.directory = os.path.dirname(self.hierarchy_filename)
         self._fhandle = file(self.hierarchy_filename,'rb')
-<<<<<<< HEAD
-        AMRHierarchy.__init__(self, pf, dataset_type)
-=======
         GridGeometryHandler.__init__(self, pf, data_style)
->>>>>>> 4921837b
 
         self._fhandle.close()
 
@@ -164,14 +160,11 @@
         self.field_list = field_map.keys()
         self._field_map = field_map
 
-<<<<<<< HEAD
-=======
     def _setup_classes(self):
         dd = self._get_data_reader_dict()
         GridGeometryHandler._setup_classes(self, dd)
         self.object_types.sort()
 
->>>>>>> 4921837b
     def _count_grids(self):
         self.num_grids = self.parameter_file.nvtk
 
@@ -345,26 +338,18 @@
         mask[grid_ind] = True
         return [g for g in self.grids[mask] if g.Level == grid.Level + 1]
 
-<<<<<<< HEAD
-class AthenaDataset(Dataset):
-    _index_class = AthenaHierarchy
-    _fieldinfo_fallback = AthenaFieldInfo
-    _fieldinfo_known = KnownAthenaFields
-    _dataset_type = "athena"
-=======
 class AthenaStaticOutput(StaticOutput):
     _hierarchy_class = AthenaHierarchy
     _field_info_class = AthenaFieldInfo
     _data_style = "athena"
->>>>>>> 4921837b
-
-    def __init__(self, filename, dataset_type='athena',
+
+    def __init__(self, filename, data_style='athena',
                  storage_filename=None, parameters=None):
         self.fluid_types += ("athena",)
         if parameters is None:
             parameters = {}
         self.specified_parameters = parameters
-        Dataset.__init__(self, filename, dataset_type)
+        StaticOutput.__init__(self, filename, data_style)
         self.filename = filename
         if storage_filename is None:
             storage_filename = '%s.yt' % filename.split('/')[-1]
