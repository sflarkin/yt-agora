--- conflicted
+++ resolved
@@ -265,11 +265,7 @@
         # know the extent of all the grids. 
         glis = np.round((glis - self.parameter_file.domain_left_edge.ndarray_view())/gdds).astype('int')
         new_dre = np.max(gres,axis=0)
-<<<<<<< HEAD
         self.parameter_file.domain_right_edge[:] = np.round(new_dre, decimals=12)[:]
-=======
-        self.parameter_file.domain_right_edge = np.round(new_dre, decimals=12)
->>>>>>> 4773e020
         self.parameter_file.domain_width = \
                 (self.parameter_file.domain_right_edge - 
                  self.parameter_file.domain_left_edge)
@@ -295,8 +291,7 @@
                   self.parameter_file.domain_left_edge)/self.parameter_file.domain_dimensions
             dx = dx/self.parameter_file.refine_by**(levels[i])
             dxs.append(dx)
-        
-<<<<<<< HEAD
+
         dx = self.pf.arr(dxs, "code_length")
         dle = self.parameter_file.domain_left_edge
         dre = self.parameter_file.domain_right_edge
@@ -307,12 +302,6 @@
                                                     decimals=12),
                                             "code_length")
         
-=======
-        dx = np.array(dxs)
-        self.grid_left_edge = np.round(self.parameter_file.domain_left_edge + dx*glis, decimals=12)
-        self.grid_dimensions = gdims.astype("int32")
-        self.grid_right_edge = np.round(self.grid_left_edge + dx*self.grid_dimensions, decimals=12)
->>>>>>> 4773e020
         if self.parameter_file.dimensionality <= 2:
             self.grid_right_edge[:,2] = dre[2]
         if self.parameter_file.dimensionality == 1:
