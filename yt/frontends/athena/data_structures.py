--- conflicted
+++ resolved
@@ -204,32 +204,20 @@
             raise TypeError
 
         # Need to determine how many grids: self.num_grids
-<<<<<<< HEAD
-        dataset_dir = os.path.dirname(self.hierarchy_filename)
-        dname = os.path.split(self.hierarchy_filename)[-1]
-=======
         dataset_dir = os.path.dirname(self.index_filename)
         dname = os.path.split(self.index_filename)[-1]
->>>>>>> e25207e4
         if dataset_dir.endswith("id0"):
             dname = "id0/"+dname
             dataset_dir = dataset_dir[:-3]
                         
         gridlistread = glob.glob(os.path.join(dataset_dir, 'id*/%s-id*%s' % (dname[4:-9],dname[-9:])))
-<<<<<<< HEAD
-        gridlistread.insert(0,self.hierarchy_filename)
-=======
         gridlistread.insert(0,self.index_filename)
->>>>>>> e25207e4
         if 'id0' in dname :
             gridlistread += glob.glob(os.path.join(dataset_dir, 'id*/lev*/%s*-lev*%s' % (dname[4:-9],dname[-9:])))
         else :
             gridlistread += glob.glob(os.path.join(dataset_dir, 'lev*/%s*-lev*%s' % (dname[:-9],dname[-9:])))
-<<<<<<< HEAD
-=======
         ndots = dname.count(".")
         gridlistread = [fn for fn in gridlistread if os.path.basename(fn).count(".") == ndots]
->>>>>>> e25207e4
         self.num_grids = len(gridlistread)
         dxs=[]
         self.grids = np.empty(self.num_grids, dtype='object')
@@ -285,19 +273,6 @@
         # know the extent of all the grids. 
         glis = np.round((glis - self.dataset.domain_left_edge.ndarray_view())/gdds).astype('int')
         new_dre = np.max(gres,axis=0)
-<<<<<<< HEAD
-        self.parameter_file.domain_right_edge = np.round(new_dre, decimals=12)
-        self.parameter_file.domain_width = \
-                (self.parameter_file.domain_right_edge - 
-                 self.parameter_file.domain_left_edge)
-        self.parameter_file.domain_center = \
-                0.5*(self.parameter_file.domain_left_edge + 
-                     self.parameter_file.domain_right_edge)
-        self.parameter_file.domain_dimensions = \
-                np.round(self.parameter_file.domain_width/gdds[0]).astype('int')
-
-        # Need to reset the units in the parameter file based on the correct
-=======
         self.dataset.domain_right_edge[:] = np.round(new_dre, decimals=12)[:]
         self.dataset.domain_width = \
                 (self.dataset.domain_right_edge - 
@@ -309,7 +284,6 @@
                 np.round(self.dataset.domain_width/gdds[0]).astype('int')
 
         # Need to reset the units in the dataset based on the correct
->>>>>>> e25207e4
         # domain left/right/dimensions.
         self.dataset._set_code_unit_attributes()
 
@@ -325,17 +299,6 @@
                   self.dataset.domain_left_edge)/self.dataset.domain_dimensions
             dx = dx/self.dataset.refine_by**(levels[i])
             dxs.append(dx)
-<<<<<<< HEAD
-        
-        dx = np.array(dxs)
-        self.grid_left_edge = np.round(self.parameter_file.domain_left_edge + dx*glis, decimals=12)
-        self.grid_dimensions = gdims.astype("int32")
-        self.grid_right_edge = np.round(self.grid_left_edge + dx*self.grid_dimensions, decimals=12)
-        if self.parameter_file.dimensionality <= 2:
-            self.grid_right_edge[:,2] = self.parameter_file.domain_right_edge[2]
-        if self.parameter_file.dimensionality == 1:
-            self.grid_right_edge[:,1:] = self.parameter_file.domain_right_edge[1:]
-=======
 
         dx = self.ds.arr(dxs, "code_length")
         dle = self.dataset.domain_left_edge
@@ -351,7 +314,6 @@
             self.grid_right_edge[:,2] = dre[2]
         if self.dataset.dimensionality == 1:
             self.grid_right_edge[:,1:] = dre[1:]
->>>>>>> e25207e4
         self.grid_particle_count = np.zeros([self.num_grids, 1], dtype='int64')
 
     def _populate_grid_objects(self):
@@ -389,14 +351,9 @@
     _field_info_class = AthenaFieldInfo
     _dataset_type = "athena"
 
-<<<<<<< HEAD
-    def __init__(self, filename, data_style='athena',
-                 storage_filename=None, parameters=None):
-=======
     def __init__(self, filename, dataset_type='athena',
                  storage_filename=None, parameters=None):
         self.fluid_types += ("athena",)
->>>>>>> e25207e4
         if parameters is None:
             parameters = {}
         self.specified_parameters = parameters
@@ -415,52 +372,6 @@
         """
         Generates the conversion to various physical _units based on the parameter file
         """
-<<<<<<< HEAD
-        self.units = {}
-        self.time_units = {}
-        if len(self.parameters) == 0:
-            self._parse_parameter_file()
-        self.conversion_factors = defaultdict(lambda: 1.0)    
-        if "EOSType" not in self.parameters:
-            self.parameters["EOSType"] = -1
-        if self.specified_parameters.has_key("LengthUnits") :
-            self._setup_getunits_units()
-        else :
-            self._setup_nounits_units()
-        self.parameters["Time"] = self.conversion_factors["Time"]
-        self.time_units['1'] = 1
-        self.units['1'] = 1.0
-        self.units['unitary'] = 1.0 / (self.domain_right_edge - self.domain_left_edge).max()
-        for unit in sec_conversion.keys():
-            self.time_units[unit] = self.conversion_factors["Time"] / sec_conversion[unit]
-                        
-    def _setup_getunits_units(self) :
-        box_proper = 3.24077e-25 * self.specified_parameters["LengthUnits"]
-        self.units['aye']  = 1.0
-        for unit in mpc_conversion.keys():
-            self.units[unit] = mpc_conversion[unit] * box_proper
-        if self.specified_parameters.has_key("TimeUnits"):
-            self.conversion_factors["Time"] = self.specified_parameters["TimeUnits"]
-        else :
-            self.conversion_factors["Time"] = 1.0
-        if self.specified_parameters.has_key("DensityUnits"):
-            self.conversion_factors["Density"] = self.specified_parameters["DensityUnits"]
-        else :
-            self.conversion_factors["Density"] = 1.0
-        self.conversion_factors["Mass"] = self.conversion_factors["Density"]*self.units["cm"]**3
-        for a in 'xyz':
-            self.conversion_factors["%s-velocity" % (a)] = self.units["cm"]/self.conversion_factors["Time"]
-                                            
-    def _setup_nounits_units(self):
-        self.conversion_factors["Time"] = 1.0
-        self.conversion_factors["Density"] = 1.0
-        self.conversion_factors["Mass"] = 1.0
-        for a in 'xyz':
-            self.conversion_factors["%s-velocity" % (a)] = 1.0
-        for unit in mpc_conversion.keys():
-            self.units[unit] = mpc_conversion[unit] / mpc_conversion["cm"]
-        
-=======
         for unit, cgs in [("length", "cm"), ("time", "s"), ("mass", "g")]:
             val = self.specified_parameters.get("%s_unit" % unit, None)
             if val is None:
@@ -480,7 +391,6 @@
         super(AthenaDataset, self).set_code_units()
         self.unit_registry.modify("code_magnetic", self.magnetic_unit)
 
->>>>>>> e25207e4
     def _parse_parameter_file(self):
         self._handle = open(self.parameter_filename, "rb")
         # Read the start of a grid to get simulation parameters.
@@ -524,16 +434,11 @@
         if 'periodicity' in self.specified_parameters:
             self.periodicity = ensure_tuple(self.specified_parameters['periodicity'])
         else:
-<<<<<<< HEAD
-            self.periodicity = (True,)*self.dimensionality
-
-=======
             self.periodicity = (True,True,True,)
         if 'gamma' in self.specified_parameters:
             self.gamma = float(self.specified_parameters['gamma'])
         else:
             self.gamma = 5./3.
->>>>>>> e25207e4
         dataset_dir = os.path.dirname(self.parameter_filename)
         dname = os.path.split(self.parameter_filename)[-1]
         if dataset_dir.endswith("id0"):
@@ -545,11 +450,8 @@
             gridlistread += glob.glob(os.path.join(dataset_dir, 'id*/lev*/%s*-lev*%s' % (dname[4:-9],dname[-9:])))
         else :
             gridlistread += glob.glob(os.path.join(dataset_dir, 'lev*/%s*-lev*%s' % (dname[:-9],dname[-9:])))
-<<<<<<< HEAD
-=======
         ndots = dname.count(".")
         gridlistread = [fn for fn in gridlistread if os.path.basename(fn).count(".") == ndots]
->>>>>>> e25207e4
         self.nvtk = len(gridlistread)+1 
 
         self.current_redshift = self.omega_lambda = self.omega_matter = \
