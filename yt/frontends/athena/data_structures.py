--- conflicted
+++ resolved
@@ -114,13 +114,7 @@
         grid['read_field'] = field
         grid['read_type'] = 'vector'
 
-<<<<<<< HEAD
-class AthenaHierarchy(AMRHierarchy):
-=======
-
-
 class AthenaHierarchy(GridGeometryHandler):
->>>>>>> 3df5b69b
 
     grid = AthenaGrid
     _data_style='athena'
