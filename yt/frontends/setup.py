--- conflicted
+++ resolved
@@ -14,11 +14,6 @@
     config.add_subpackage("flash")
     config.add_subpackage("nyx")
     config.add_subpackage("orion")
-<<<<<<< HEAD
-    config.add_subpackage("maestro")
-    config.add_subpackage("castro")
-=======
->>>>>>> 72325848
     config.add_subpackage("stream")
     config.add_subpackage("pluto")
     config.add_subpackage("flash/tests")
