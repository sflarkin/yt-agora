--- conflicted
+++ resolved
@@ -13,10 +13,6 @@
     config.add_subpackage("chombo")
     config.add_subpackage("enzo")
     config.add_subpackage("flash")
-<<<<<<< HEAD
-    config.add_subpackage("nyx")
-    config.add_subpackage("orion")
-=======
     config.add_subpackage("gdf")
     config.add_subpackage("moab")
     config.add_subpackage("moab/tests")
@@ -25,7 +21,6 @@
     config.add_subpackage("pluto")
     config.add_subpackage("ramses")
     config.add_subpackage("sph")
->>>>>>> b4dcaa4a
     config.add_subpackage("stream")
     config.add_subpackage("boxlib/tests")
     config.add_subpackage("flash/tests")
