cimport cython
import numpy as np
cimport numpy as np
import sys 

from yt.geometry.selection_routines cimport SelectorObject, AlwaysSelector
from yt.utilities.lib.fp_utils cimport imax
from yt.geometry.oct_container cimport \
    SparseOctreeContainer
from yt.geometry.oct_visitors cimport \
    OctVisitorData, oct_visitor_function, Oct, \
    fill_file_indices_oind, fill_file_indices_rind
from yt.geometry.particle_deposit cimport \
    ParticleDepositOperation
from libc.stdint cimport int32_t, int64_t
from libc.stdlib cimport malloc, free
from libc.string cimport memcpy
import data_structures  

cdef extern from "alloca.h":
    void *alloca(int)

cdef extern from "artio.h":
    ctypedef struct artio_fileset_handle "artio_fileset" :
        pass
    ctypedef struct artio_selection "artio_selection" :
        pass
    ctypedef struct artio_context :
        pass
    cdef extern artio_context *artio_context_global 

    # open modes
    cdef int ARTIO_OPEN_HEADER "ARTIO_OPEN_HEADER"
    cdef int ARTIO_OPEN_GRID "ARTIO_OPEN_GRID"
    cdef int ARTIO_OPEN_PARTICLES "ARTIO_OPEN_PARTICLES" 

    # parameter constants
    cdef int ARTIO_TYPE_STRING "ARTIO_TYPE_STRING"
    cdef int ARTIO_TYPE_CHAR "ARTIO_TYPE_CHAR"
    cdef int ARTIO_TYPE_INT "ARTIO_TYPE_INT"
    cdef int ARTIO_TYPE_FLOAT "ARTIO_TYPE_FLOAT"
    cdef int ARTIO_TYPE_DOUBLE "ARTIO_TYPE_DOUBLE"
    cdef int ARTIO_TYPE_LONG "ARTIO_TYPE_LONG"

    cdef int ARTIO_MAX_STRING_LENGTH "ARTIO_MAX_STRING_LENGTH"

    cdef int ARTIO_PARAMETER_EXHAUSTED "ARTIO_PARAMETER_EXHAUSTED"

    # grid read options
    cdef int ARTIO_READ_LEAFS "ARTIO_READ_LEAFS"
    cdef int ARTIO_READ_REFINED "ARTIO_READ_REFINED"
    cdef int ARTIO_READ_ALL "ARTIO_READ_ALL"
    cdef int ARTIO_READ_REFINED_NOT_ROOT "ARTIO_READ_REFINED_NOT_ROOT"
    cdef int ARTIO_RETURN_CELLS "ARTIO_RETURN_CELLS"
    cdef int ARTIO_RETURN_OCTS "ARTIO_RETURN_OCTS"

    # errors
    cdef int ARTIO_SUCCESS "ARTIO_SUCCESS"
    cdef int ARTIO_ERR_MEMORY_ALLOCATION "ARTIO_ERR_MEMORY_ALLOCATION"

    artio_fileset_handle *artio_fileset_open(char *file_prefix, int type, artio_context *context )
    int artio_fileset_close( artio_fileset_handle *handle )
    int artio_fileset_open_particle( artio_fileset_handle *handle )
    int artio_fileset_open_grid(artio_fileset_handle *handle) 
    int artio_fileset_close_grid(artio_fileset_handle *handle) 

    int artio_fileset_has_grid( artio_fileset_handle *handle )
    int artio_fileset_has_particles( artio_fileset_handle *handle )

    # selection functions
    artio_selection *artio_selection_allocate( artio_fileset_handle *handle )
    artio_selection *artio_select_all( artio_fileset_handle *handle )
    artio_selection *artio_select_volume( artio_fileset_handle *handle, double lpos[3], double rpos[3] )
    int artio_selection_add_root_cell( artio_selection *selection, int coords[3] )
    int artio_selection_destroy( artio_selection *selection )
    int artio_selection_iterator( artio_selection *selection,
            int64_t max_range_size, int64_t *start, int64_t *end )
    int64_t artio_selection_size( artio_selection *selection )
    void artio_selection_print( artio_selection *selection )

    # parameter functions
    int artio_parameter_iterate( artio_fileset_handle *handle, char *key, int *type, int *length )
    int artio_parameter_get_int_array(artio_fileset_handle *handle, char * key, int length, int32_t *values)
    int artio_parameter_get_float_array(artio_fileset_handle *handle, char * key, int length, float *values)
    int artio_parameter_get_long_array(artio_fileset_handle *handle, char * key, int length, int64_t *values)
    int artio_parameter_get_double_array(artio_fileset_handle *handle, char * key, int length, double *values)
    int artio_parameter_get_string_array(artio_fileset_handle *handle, char * key, int length, char **values )

    # grid functions
    int artio_grid_cache_sfc_range(artio_fileset_handle *handle, int64_t start, int64_t end)
    int artio_grid_clear_sfc_cache( artio_fileset_handle *handle ) 

    int artio_grid_read_root_cell_begin(artio_fileset_handle *handle, int64_t sfc, 
        double *pos, float *variables,
        int *num_tree_levels, int *num_octs_per_level)
    int artio_grid_read_root_cell_end(artio_fileset_handle *handle)

    int artio_grid_read_level_begin(artio_fileset_handle *handle, int level )
    int artio_grid_read_level_end(artio_fileset_handle *handle)

    int artio_grid_read_oct(artio_fileset_handle *handle, double *pos, 
            float *variables, int *refined)

    int artio_grid_count_octs_in_sfc_range(artio_fileset_handle *handle,
            int64_t start, int64_t end, int64_t *num_octs)

    #particle functions
    int artio_fileset_open_particles(artio_fileset_handle *handle)
    int artio_particle_read_root_cell_begin(artio_fileset_handle *handle, int64_t sfc,
                        int * num_particle_per_species)
    int artio_particle_read_root_cell_end(artio_fileset_handle *handle)
    int artio_particle_read_particle(artio_fileset_handle *handle, int64_t *pid, int *subspecies,
                        double *primary_variables, float *secondary_variables)
    int artio_particle_cache_sfc_range(artio_fileset_handle *handle, int64_t sfc_start, int64_t sfc_end)
    int artio_particle_clear_sfc_cache(artio_fileset_handle *handle)
    int artio_particle_read_species_begin(artio_fileset_handle *handle, int species)
    int artio_particle_read_species_end(artio_fileset_handle *handle) 
   
    
cdef extern from "artio_internal.h":
    np.int64_t artio_sfc_index( artio_fileset_handle *handle, int coords[3] ) nogil
    void artio_sfc_coords( artio_fileset_handle *handle, int64_t index, int coords[3] ) nogil

cdef void check_artio_status(int status, char *fname="[unknown]"):
    if status!=ARTIO_SUCCESS :
        callername = sys._getframe().f_code.co_name
        nline = sys._getframe().f_lineno
        raise RuntimeError('failure with status', status, 'in function',fname,'from caller', callername, nline)

cdef class artio_fileset :
    cdef public object parameters 
    cdef artio_fileset_handle *handle

    # common attributes
    cdef public int num_grid
    cdef int64_t num_root_cells
    cdef int64_t sfc_min, sfc_max

    # grid attributes
    cdef public int has_grid
    cdef public int min_level, max_level
    cdef public int num_grid_variables
    cdef int *num_octs_per_level
    cdef float *grid_variables

    # particle attributes
    cdef public int has_particles
    cdef public int num_species
    cdef int *particle_position_index
    cdef int *num_particles_per_species
    cdef double *primary_variables
    cdef float *secondary_variables
 
    def __init__(self, char *file_prefix) :
        cdef int artio_type = ARTIO_OPEN_HEADER
        cdef int64_t num_root

        self.handle = artio_fileset_open( file_prefix, artio_type, artio_context_global ) 
        if not self.handle :
            raise RuntimeError

        self.read_parameters()

        self.num_root_cells = self.parameters['num_root_cells'][0]
        self.num_grid = 1
        num_root = self.num_root_cells
        while num_root > 1 :
            self.num_grid <<= 1
            num_root >>= 3

        self.sfc_min = 0
        self.sfc_max = self.num_root_cells-1

        # grid detection
        self.min_level = 0
        self.max_level = self.parameters['grid_max_level'][0]
        self.num_grid_variables = self.parameters['num_grid_variables'][0]

        self.num_octs_per_level = <int *>malloc(self.max_level*sizeof(int))
        self.grid_variables = <float *>malloc(8*self.num_grid_variables*sizeof(float))
        if (not self.num_octs_per_level) or (not self.grid_variables) :
            raise MemoryError

        if artio_fileset_has_grid(self.handle):
            status = artio_fileset_open_grid(self.handle)
            check_artio_status(status)
            self.has_grid = 1
        else:
            self.has_grid = 0

        # particle detection
        if ( artio_fileset_has_particles(self.handle) ):
            status = artio_fileset_open_particles(self.handle)
            check_artio_status(status)
            self.has_particles = 1

            for v in ["num_particle_species","num_primary_variables","num_secondary_variables"]:
                if not self.parameters.has_key(v):
                    raise RuntimeError("Unable to locate particle header information in artio header: key=", v)

            self.num_species = self.parameters['num_particle_species'][0]
            self.particle_position_index = <int *>malloc(3*sizeof(int)*self.num_species)
            if not self.particle_position_index :
                raise MemoryError
            for ispec in range(self.num_species) :
                species_labels = "species_%02d_primary_variable_labels"% (ispec,)
                if not self.parameters.has_key(species_labels):
                    raise RuntimeError("Unable to locate variable labels for species",ispec)

                labels = self.parameters[species_labels]
                try :
                    self.particle_position_index[3*ispec+0] = labels.index('POSITION_X')
                    self.particle_position_index[3*ispec+1] = labels.index('POSITION_Y')
                    self.particle_position_index[3*ispec+2] = labels.index('POSITION_Z')
                except ValueError :
                    raise RuntimeError("Unable to locate position information for particle species", ispec)
    
            self.num_particles_per_species =  <int *>malloc(sizeof(int)*self.num_species) 
            self.primary_variables = <double *>malloc(sizeof(double)*max(self.parameters['num_primary_variables']))  
            self.secondary_variables = <float *>malloc(sizeof(float)*max(self.parameters['num_secondary_variables']))  
            if (not self.num_particles_per_species) or (not self.primary_variables) or (not self.secondary_variables) :
                raise MemoryError
        else:
            self.has_particles = 0

    def __dealloc__(self) :
        if self.num_octs_per_level : free(self.num_octs_per_level)
        if self.grid_variables : free(self.grid_variables)

        if self.particle_position_index : free(self.particle_position_index)
        if self.num_particles_per_species : free(self.num_particles_per_species)
        if self.primary_variables : free(self.primary_variables)
        if self.secondary_variables : free(self.secondary_variables)

        if self.handle : artio_fileset_close(self.handle)
  
    def read_parameters(self) :
        cdef char key[64]
        cdef int type
        cdef int length
        cdef char ** char_values
        cdef int32_t *int_values
        cdef int64_t *long_values
        cdef float *float_values
        cdef double *double_values

        self.parameters = {}

        while artio_parameter_iterate( self.handle, key, &type, &length ) == ARTIO_SUCCESS :
            if type == ARTIO_TYPE_STRING :
                char_values = <char **>malloc(length*sizeof(char *))
                for i in range(length) :
                    char_values[i] = <char *>malloc( ARTIO_MAX_STRING_LENGTH*sizeof(char) )
                artio_parameter_get_string_array( self.handle, key, length, char_values ) 
                parameter = [ char_values[i] for i in range(length) ]
                for i in range(length) :
                    free(char_values[i])
                free(char_values)
            elif type == ARTIO_TYPE_INT :
                int_values = <int32_t *>malloc(length*sizeof(int32_t))
                artio_parameter_get_int_array( self.handle, key, length, int_values )
                parameter = [ int_values[i] for i in range(length) ]
                free(int_values)
            elif type == ARTIO_TYPE_LONG :
                long_values = <int64_t *>malloc(length*sizeof(int64_t))
                artio_parameter_get_long_array( self.handle, key, length, long_values )
                parameter = [ long_values[i] for i in range(length) ]
                free(long_values)
            elif type == ARTIO_TYPE_FLOAT :
                float_values = <float *>malloc(length*sizeof(float))
                artio_parameter_get_float_array( self.handle, key, length, float_values )
                parameter = [ float_values[i] for i in range(length) ]
                free(float_values)
            elif type == ARTIO_TYPE_DOUBLE :
                double_values = <double *>malloc(length*sizeof(double))
                artio_parameter_get_double_array( self.handle, key, length, double_values )
                parameter = [ double_values[i] for i in range(length) ]
                free(double_values)
            else :
                raise RuntimeError("ARTIO file corruption detected: invalid type!")

            self.parameters[key] = parameter

#    @cython.boundscheck(False)
    @cython.wraparound(False)
    @cython.cdivision(True)
    def read_particle_chunk(self, SelectorObject selector, int64_t sfc_start, int64_t sfc_end, fields) :
        cdef int i
        cdef int status
        cdef int subspecies
        cdef int64_t pid

        cdef int num_fields = len(fields)
        cdef np.float64_t pos[3]

        data = {}
        accessed_species = np.zeros( self.num_species, dtype="int")
        selected_mass = [ None for i in range(self.num_species)]
        selected_pid = [ None for i in range(self.num_species)]
        selected_species = [ None for i in range(self.num_species)]
        selected_primary = [ [] for i in range(self.num_species)]
        selected_secondary = [ [] for i in range(self.num_species)]

        for species,field in fields :
            if species < 0 or species > self.num_species :
                raise RuntimeError("Invalid species provided to read_particle_chunk")
            accessed_species[species] = 1

            if self.parameters["num_primary_variables"][species] > 0 and \
                    field in self.parameters["species_%02u_primary_variable_labels"%(species,)] :
                selected_primary[species].append((self.parameters["species_%02u_primary_variable_labels"%(species,)].index(field),(species,field)))
                data[(species,field)] = np.empty(0,dtype="float64")
            elif self.parameters["num_secondary_variables"][species] > 0 and \
                    field in self.parameters["species_%02u_secondary_variable_labels"%(species,)] :
                selected_secondary[species].append((self.parameters["species_%02u_secondary_variable_labels"%(species,)].index(field),(species,field)))
                data[(species,field)] = np.empty(0,dtype="float64")
            elif field == "MASS" :
                selected_mass[species] = (species,field)
                data[(species,field)] = np.empty(0,dtype="float64")
            elif field == "PID" :
                selected_pid[species] = (species,field)
                data[(species,field)] = np.empty(0,dtype="int64")
            elif field == "SPECIES" :
                selected_species[species] = (species,field)
                data[(species,field)] = np.empty(0,dtype="int8")
            else :
                raise RuntimeError("invalid field name provided to read_particle_chunk")

        # cache the range
        status = artio_particle_cache_sfc_range( self.handle, self.sfc_min, self.sfc_max ) 
        check_artio_status(status)

        for sfc in range( sfc_start, sfc_end+1 ) :
            status = artio_particle_read_root_cell_begin( self.handle, sfc,
                    self.num_particles_per_species )
            check_artio_status(status)	

            for ispec in range(self.num_species) : 
                if accessed_species[ispec] :
                    status = artio_particle_read_species_begin(self.handle, ispec)
                    check_artio_status(status)
 
                    for particle in range( self.num_particles_per_species[ispec] ) :
                        status = artio_particle_read_particle(self.handle,
                                &pid, &subspecies, self.primary_variables,
                                self.secondary_variables)
                        check_artio_status(status)

                        for i in range(3) :
                            pos[i] = self.primary_variables[self.particle_position_index[3*ispec+i]]

                        if selector.select_point(pos) :
                            # loop over primary variables
                            for i,field in selected_primary[ispec] :
                                count = len(data[field])
                                data[field].resize(count+1)
                                data[field][count] = self.primary_variables[i]
                            
                            # loop over secondary variables
                            for i,field in selected_secondary[ispec] :
                                count = len(data[field])
                                data[field].resize(count+1)
                                data[field][count] = self.secondary_variables[i]

                            # add particle id
                            if selected_pid[ispec] :
                                count = len(data[selected_pid[ispec]])
                                data[selected_pid[ispec]].resize(count+1)
                                data[selected_pid[ispec]][count] = pid

                            # add mass if requested
                            if selected_mass[ispec] :
                                count = len(data[selected_mass[ispec]])
                                data[selected_mass[ispec]].resize(count+1)
                                data[selected_mass[ispec]][count] = self.parameters["particle_species_mass"][ispec]
                        
                    status = artio_particle_read_species_end( self.handle )
                    check_artio_status(status)
                    
            status = artio_particle_read_root_cell_end( self.handle )
            check_artio_status(status)
 
        return data

    #@cython.boundscheck(False)
    @cython.wraparound(False)
    @cython.cdivision(True)
    def read_grid_chunk(self, SelectorObject selector, int64_t sfc_start, int64_t sfc_end, fields ):
        cdef int i
        cdef int level
        cdef int num_oct_levels
        cdef int refined[8]
        cdef int status
        cdef int64_t count
        cdef int64_t max_octs
        cdef double dpos[3]
        cdef np.float64_t left[3]
        cdef np.float64_t right[3]
        cdef np.float64_t dds[3]

        cdef int *field_order
        cdef int num_fields  = len(fields)
        field_order = <int*>malloc(sizeof(int)*num_fields)

        # translate fields from ARTIO names to indices
        var_labels = self.parameters['grid_variable_labels']
        for i, f in enumerate(fields):
            if f not in var_labels:
                raise RuntimeError("Field",f,"is not known to ARTIO")
            field_order[i] = var_labels.index(f)

        status = artio_grid_cache_sfc_range( self.handle, self.sfc_min, self.sfc_max )
        check_artio_status(status) 

        # determine max number of cells we could hit (optimize later)
        #status = artio_grid_count_octs_in_sfc_range( self.handle, 
        #        sfc_start, sfc_end, &max_octs )
        #check_artio_status(status)
        #max_cells = sfc_end-sfc_start+1 + max_octs*8

        # allocate space for _fcoords, _icoords, _fwidth, _ires
        #fcoords = np.empty((max_cells, 3), dtype="float64")
        #ires = np.empty(max_cells, dtype="int64")
        fcoords = np.empty((0, 3), dtype="float64")
        ires = np.empty(0, dtype="int64")

        #data = [ np.empty(max_cells, dtype="float32") for i in range(num_fields) ]
        data = [ np.empty(0,dtype="float64") for i in range(num_fields)]

        count = 0
        for sfc in range( sfc_start, sfc_end+1 ) :
            status = artio_grid_read_root_cell_begin( self.handle, sfc, 
                    dpos, self.grid_variables, &num_oct_levels, self.num_octs_per_level )
            check_artio_status(status) 

            if num_oct_levels == 0 :
                for i in range(num_fields) :
                    data[i].resize(count+1)
                    data[i][count] = self.grid_variables[field_order[i]]
                fcoords.resize((count+1,3))
                for i in range(3) :
                    fcoords[count][i] = dpos[i]
                ires.resize(count+1)
                ires[count] = 0
                count += 1
    
            for level in range(1,num_oct_levels+1) :
                status = artio_grid_read_level_begin( self.handle, level )
                check_artio_status(status) 

                for i in range(3) :
                    dds[i] = 2.**-level

                for oct in range(self.num_octs_per_level[level-1]) :
                    status = artio_grid_read_oct( self.handle, dpos, self.grid_variables, refined )
                    check_artio_status(status) 

                    for child in range(8) :
                        if not refined[child] :
                            for i in range(3) :
                                left[i] = (dpos[i]-dds[i]) if (child & (i<<1)) else dpos[i]
                                right[i] = left[i] + dds[i]

                            if selector.select_bbox(left,right) :
                                fcoords.resize((count+1, 3))
                                for i in range(3) :
                                    fcoords[count][i] = left[i]+0.5*dds[i]
                                ires.resize(count+1)
                                ires[count] = level
                                for i in range(num_fields) :
                                    data[i].resize(count+1)
                                    data[i][count] = self.grid_variables[self.num_grid_variables*child+field_order[i]]
                                count += 1 
                status = artio_grid_read_level_end( self.handle )
                check_artio_status(status) 

            status = artio_grid_read_root_cell_end( self.handle )
            check_artio_status(status) 
        
        free(field_order)

        #fcoords.resize((count,3))
        #ires.resize(count)
        #    
        #for i in range(num_fields) :
        #    data[i].resize(count)

        return (fcoords, ires, data)

    def root_sfc_ranges_all(self) :
        cdef int max_range_size = 1024
        cdef int64_t sfc_start, sfc_end
        cdef artio_selection *selection

        selection = artio_select_all( self.handle )
        if selection == NULL :
            raise RuntimeError
        sfc_ranges = []
        while artio_selection_iterator(selection, max_range_size, 
                &sfc_start, &sfc_end) == ARTIO_SUCCESS :
            sfc_ranges.append([sfc_start, sfc_end])
        artio_selection_destroy(selection)
        return sfc_ranges

    def root_sfc_ranges(self, SelectorObject selector) :
        cdef int max_range_size = 1024
        cdef int coords[3]
        cdef int64_t sfc_start, sfc_end
        cdef np.float64_t left[3]
        cdef np.float64_t right[3]
        cdef np.float64_t dds[3]
        cdef artio_selection *selection
        cdef int i, j, k

        sfc_ranges=[]
        selection = artio_selection_allocate(self.handle)
        for i in range(self.num_grid) :
            # stupid cython
            coords[0] = i
            left[0] = coords[0]
            right[0] = left[0] + 1.0
            for j in range(self.num_grid) :
                coords[1] = j
                left[1] = coords[1]
                right[1] = left[1] + 1.0
                for k in range(self.num_grid) :
                    coords[2] = k 
                    left[2] = coords[2] 
                    right[2] = left[2] + 1.0
                    if selector.select_bbox(left,right) :
                        status = artio_selection_add_root_cell(selection, coords)
                        check_artio_status(status)

        while artio_selection_iterator(selection, max_range_size, 
                &sfc_start, &sfc_end) == ARTIO_SUCCESS :
            sfc_ranges.append([sfc_start, sfc_end])

        artio_selection_destroy(selection)
        return sfc_ranges

###################################################
def artio_is_valid( char *file_prefix ) :
    cdef artio_fileset_handle *handle = artio_fileset_open( file_prefix, 
            ARTIO_OPEN_HEADER, artio_context_global )
    if handle == NULL :
        return False
    else :
        artio_fileset_close(handle) 
    return True

cdef class ARTIOSFCRangeHandler:
    cdef public np.int64_t sfc_start
    cdef public np.int64_t sfc_end
    cdef public artio_fileset artio_handle
    cdef public object root_mesh_handler
    cdef public object oct_count
    cdef public object octree_handler
    cdef artio_fileset_handle *handle
    cdef np.float64_t DLE[3]
    cdef np.float64_t DRE[3]
    cdef np.float64_t dds[3]
    cdef np.int64_t dims[3]
    cdef public np.int64_t total_octs

    def __init__(self, domain_dimensions, # cells
                 domain_left_edge,
                 domain_right_edge,
                 artio_fileset artio_handle,
                 sfc_start, sfc_end):
        cdef int i
        self.sfc_start = sfc_start
        self.sfc_end = sfc_end
        self.artio_handle = artio_handle
        self.root_mesh_handler = None
        self.octree_handler = None
        self.handle = artio_handle.handle
        self.oct_count = None
        for i in range(3):
            self.dims[i] = domain_dimensions[i]
            self.DLE[i] = domain_left_edge[i]
            self.DRE[i] = domain_right_edge[i]
            self.dds[i] = (self.DRE[i] - self.DLE[i])/self.dims[i]

    @cython.boundscheck(False)
    @cython.wraparound(False)
    @cython.cdivision(True)
    def construct_mesh(self):
        cdef int status, level
        cdef np.int64_t sfc, oc
        cdef double dpos[3]
        cdef int num_oct_levels
        cdef int max_level = self.artio_handle.max_level
        cdef int *num_octs_per_level = <int *>malloc(
            (max_level + 1)*sizeof(int))
        cdef ARTIOOctreeContainer octree
        self.octree_handler = octree = ARTIOOctreeContainer(self)
        # We want to pre-allocate an array of root pointers.  In the future,
        # this will be pre-determined by the ARTIO library.  However, because
        # realloc plays havoc with our tree searching, we can't utilize an
        # expanding array at the present time.
        octree.allocate_domains([], self.sfc_end - self.sfc_start + 1)
        cdef np.ndarray[np.int64_t, ndim=1] oct_count
        oct_count = np.zeros(self.sfc_end - self.sfc_start + 1, dtype="int64")
        status = artio_grid_cache_sfc_range(self.handle, self.sfc_start,
                                            self.sfc_end)
        check_artio_status(status) 
        for sfc in range(self.sfc_start, self.sfc_end + 1):
            status = artio_grid_read_root_cell_begin( self.handle,
                sfc, dpos, NULL, &num_oct_levels, num_octs_per_level)
            check_artio_status(status)
            if num_oct_levels > 0:
                oc = 0
                for level in range(num_oct_levels):
                    oc += num_octs_per_level[level]
                self.total_octs += oc
                oct_count[sfc - self.sfc_start] = oc
                octree.initialize_local_mesh(oc, num_oct_levels,
                    num_octs_per_level, sfc)
            status = artio_grid_read_root_cell_end( self.handle )
            check_artio_status(status)
        free(num_octs_per_level)
        self.root_mesh_handler = ARTIORootMeshContainer(self)
        self.oct_count = oct_count

    def free_mesh(self):
        self.octree_handler = None
        self.root_mesh_handler = None
        self.oct_count = None

def get_coords(artio_fileset handle, np.int64_t s):
    cdef int coords[3]
    artio_sfc_coords(handle.handle, s, coords)
    return (coords[0], coords[1], coords[2])

cdef struct particle_var_pointers:
    # The number of particles we have filled
    np.int64_t count
    # Number of primary variables and pointers to their indices
    int n_p
    int p_ind[16] # Max of 16 vars
    # Number of secondary variables and pointers to their indices
    int n_s
    int s_ind[16] # Max of 16 vars
    # Pointers to the bools and data arrays for mass, pid and species
    int n_mass
    np.float64_t *mass
    int n_pid
    np.int64_t *pid
    int n_species
    np.int8_t *species
    # Pointers to the pointers to primary and secondary vars
    np.float64_t *pvars[16]
    np.float64_t *svars[16]

cdef class ARTIOOctreeContainer(SparseOctreeContainer):
    # This is a transitory, created-on-demand OctreeContainer.  It should not
    # be considered to be long-lasting, and during its creation it will read
    # the index file.  This means that when created it will then be able to
    # provide coordinates, but then on subsequent IO accesses it will pass over
    # the file again, despite knowing the indexing system already.  Because of
    # this, we will avoid creating it as long as possible.

    cdef public artio_fileset artio_handle
    cdef np.int64_t level_indices[32]

    def __init__(self, ARTIOSFCRangeHandler range_handler):
        self.artio_handle = range_handler.artio_handle
        # Note the final argument is partial_coverage, which indicates whether
        # or not an Oct can be partially refined.
        dims, DLE, DRE = [], [], []
        for i in range(32):
            self.level_indices[i] = 0
        for i in range(3):
            # range_handler has dims in cells, which is the same as the number
            # of possible octs.  This is because we have a forest of octrees.
            dims.append(range_handler.dims[i])
            DLE.append(range_handler.DLE[i])
            DRE.append(range_handler.DRE[i])
        super(ARTIOOctreeContainer, self).__init__(dims, DLE, DRE)
        self.artio_handle = range_handler.artio_handle
        self.level_offset = 1
        self.domains = NULL
        self.root_nodes = NULL

    @cython.boundscheck(False)
    @cython.wraparound(False)
    @cython.cdivision(True)
    cdef void initialize_local_mesh(self, np.int64_t oct_count,
                              int num_oct_levels, int *num_octs_per_level,
                              np.int64_t sfc):
        # We actually will not be initializing the root mesh here, we will be
        # initializing the entire mesh between sfc_start and sfc_end.
        cdef np.int64_t oct_ind, tot_octs, ipos, nadded
        cdef int i, status, level, num_root, num_octs
        cdef int num_level_octs
        cdef artio_fileset_handle *handle = self.artio_handle.handle
        cdef int coords[3]
        cdef int max_level = self.artio_handle.max_level
        cdef double dpos[3]
        cdef np.float64_t f64pos[3], dds[3]
        cdef np.ndarray[np.float64_t, ndim=2] pos
        # NOTE: We do not cache any SFC ranges here, as we should only ever be
        # called from within a pre-cached operation in the SFC handler.

        # We only allow one root oct.
        self.append_domain(oct_count)
        self.domains[self.num_domains - 1].con_id = sfc

        oct_ind = -1
        ipos = 0
        for level in range(num_oct_levels):
            oct_ind = imax(oct_ind, num_octs_per_level[level])
            self.level_indices[level] = ipos
            ipos += num_octs_per_level[level]
        pos = np.empty((oct_ind, 3), dtype="float64")

        # Now we initialize
        # Note that we also assume we have already started reading the level.
        ipos = 0
        for level in range(num_oct_levels):
            status = artio_grid_read_level_begin(handle, level + 1)
            check_artio_status(status)
            for oct_ind in range(num_octs_per_level[level]):
                status = artio_grid_read_oct(handle, dpos, NULL, NULL)
                for i in range(3):
                    pos[oct_ind, i] = dpos[i]
                check_artio_status(status)
            status = artio_grid_read_level_end(handle)
            check_artio_status(status)
            nadded = self.add(self.num_domains, level, pos[:num_octs_per_level[level],:])
            if nadded != num_octs_per_level[level]:
                raise RuntimeError

    @cython.boundscheck(False)
    @cython.wraparound(False)
    @cython.cdivision(True)
    def fill_sfc(self, 
             np.ndarray[np.uint8_t, ndim=1] levels,
             np.ndarray[np.uint8_t, ndim=1] cell_inds,
             np.ndarray[np.int64_t, ndim=1] file_inds,
             np.ndarray[np.int64_t, ndim=1] domain_counts,
             field_indices, dest_fields):
        cdef np.ndarray[np.float32_t, ndim=2] source
        cdef np.ndarray[np.float64_t, ndim=1] dest
        cdef int n, status, i, di, num_oct_levels, nf, ngv, max_level
<<<<<<< HEAD
        cdef int j, oct_ind, level
        cdef np.int64_t sfc
=======
        cdef int level, j, oct_ind, si
        cdef np.int64_t sfc, ipos
>>>>>>> f0630992
        cdef np.float64_t val
        cdef artio_fileset_handle *handle = self.artio_handle.handle
        cdef double dpos[3]
        # We duplicate some of the grid_variables stuff here so that we can
        # potentially release the GIL
        nf = len(field_indices)
        ngv = self.artio_handle.num_grid_variables
        max_level = self.artio_handle.max_level
        cdef int *num_octs_per_level = <int *>malloc(
            (max_level + 1)*sizeof(int))
        cdef float *grid_variables = <float *>malloc(
            8 * ngv * sizeof(float))
        cdef int* field_ind = <int*> malloc(
            nf * sizeof(int))
        cdef np.float32_t **field_vals = <np.float32_t**> malloc(
            nf * sizeof(np.float32_t*))
        source_arrays = []
        ipos = -1
        for i in range(self.num_domains):
            ipos = imax(ipos, self.domains[i].n)
        for i in range(nf):
            field_ind[i] = field_indices[i]
            # Note that we subtract one, because we're not using the root mesh.
            source = np.zeros((ipos, 8), dtype="float32")
            source_arrays.append(source)
            field_vals[i] = <np.float32_t*> source.data
        cdef np.int64_t level_position[32], lp
        # First we need to walk the mesh in the file.  Then we fill in the dest
        # location based on the file index.
        # A few ways this could be improved:
        #   * Create a new visitor function that actually queried the data,
        #     rather than our somewhat hokey double-loop over SFC arrays.
        #   * Go to pointers for the dest arrays.
        #   * Enable preloading during mesh initialization
        #   * Calculate domain indices on the fly rather than with a
        #     double-loop to calculate domain_counts
        cdef np.int64_t offset = 0 
        for si in range(self.num_domains):
            sfc = self.domains[si].con_id
            status = artio_grid_read_root_cell_begin( handle, sfc, 
                    dpos, NULL, &num_oct_levels, num_octs_per_level)
            check_artio_status(status) 
            lp = 0
            for level in range(num_oct_levels):
                status = artio_grid_read_level_begin(handle, level + 1)
                check_artio_status(status) 
                level_position[level] = lp
                for oct_ind in range(num_octs_per_level[level]):
                    status = artio_grid_read_oct(handle, dpos, grid_variables, NULL)
                    check_artio_status(status)
                    for j in range(8):
                        for i in range(nf):
<<<<<<< HEAD
                            field_vals[i][local_ind[level] * 8 + j] = \
                                grid_variables[ngv * j + field_ind[i]]
                    local_ind[level] += 1
=======
                            field_vals[i][(oct_ind + lp)*8+j] = \
                                grid_variables[ngv*j+field_ind[i]]
>>>>>>> f0630992
                status = artio_grid_read_level_end(handle)
                check_artio_status(status)
                lp += num_octs_per_level[level]
            status = artio_grid_read_root_cell_end( handle )
            check_artio_status(status)
            # Now we have all our sources.
            for j in range(nf):
                dest = dest_fields[j]
                source = source_arrays[j]
                for i in range(domain_counts[si]):
                    level = levels[i + offset]
                    oct_ind = file_inds[i + offset] + level_position[level]
                    dest[i + offset] = source[oct_ind, cell_inds[i + offset]]
            # Now, we offset by the actual number filled here.
            offset += domain_counts[si]
        free(field_ind)
        free(field_vals)
        free(grid_variables)
        free(num_octs_per_level)

    def fill_sfc_particles(self, fields):
        rv = read_sfc_particles(self.artio_handle,
                                self.sfc_start, self.sfc_end,
                                0, fields)
        return rv

cdef read_sfc_particles(artio_fileset artio_handle,
                        np.int64_t sfc_start, np.int64_t sfc_end,
                        int read_unrefined, fields):
    cdef int status, ispec, subspecies
    cdef np.int64_t sfc, particle, pid, ind, vind
    cdef int num_species = artio_handle.num_species
    cdef artio_fileset_handle *handle = artio_handle.handle
    cdef int num_oct_levels
    cdef int *num_particles_per_species =  <int *>malloc(
        sizeof(int)*num_species) 
    cdef int *accessed_species =  <int *>malloc(
        sizeof(int)*num_species) 
    cdef int *total_particles = <int *>malloc(
        sizeof(int)*num_species) 
    cdef particle_var_pointers *vpoints = <particle_var_pointers *> malloc(
        sizeof(particle_var_pointers)*num_species)
    cdef double *primary_variables, dpos[3]
    cdef float *secondary_variables
    cdef np.int64_t tp
    cdef int max_level = artio_handle.max_level
    cdef int *num_octs_per_level = <int *>malloc(
        (max_level + 1)*sizeof(int))

    cdef np.ndarray[np.int8_t, ndim=1] npi8arr
    cdef np.ndarray[np.int64_t, ndim=1] npi64arr
    cdef np.ndarray[np.float64_t, ndim=1] npf64arr

    # Now we set up our field pointers
    params = artio_handle.parameters

    npri_vars = params["num_primary_variables"]
    nsec_vars = params["num_secondary_variables"]
    primary_variables = <double *>malloc(sizeof(double) * max(npri_vars))
    secondary_variables = <float *>malloc(sizeof(float) * max(nsec_vars))

    cdef particle_var_pointers *vp

    for ispec in range(num_species):
        total_particles[ispec] = 0
        accessed_species[ispec] = 0
        # Initialize our vpoints array
        vpoints[ispec].count = 0
        vpoints[ispec].n_mass = 0
        vpoints[ispec].n_pid = 0
        vpoints[ispec].n_species = 0
        vpoints[ispec].n_p = 0
        vpoints[ispec].n_s = 0

    status = artio_particle_cache_sfc_range( handle,
            sfc_start, sfc_end ) 
    check_artio_status(status)

    # We cache so we can figure out if the cell is refined or not.
    status = artio_grid_cache_sfc_range(handle, sfc_start, sfc_end)
    check_artio_status(status) 

    # Pass through once.  We want every single particle.
    for sfc in range(sfc_start, sfc_end + 1):
        status = artio_grid_read_root_cell_begin( handle,
            sfc, dpos, NULL, &num_oct_levels, num_octs_per_level)
        check_artio_status(status)
        status = artio_grid_read_root_cell_end(handle)
        check_artio_status(status)
        if read_unrefined == 1 and num_oct_levels > 0: continue
        if read_unrefined == 0 and num_oct_levels == 0: continue
        status = artio_particle_read_root_cell_begin( handle, sfc,
                num_particles_per_species )
        check_artio_status(status)

        for ispec in range(num_species):
            total_particles[ispec] += num_particles_per_species[ispec]

        status = artio_particle_read_root_cell_end( handle )
        check_artio_status(status)

    # Now we allocate our final fields, which will be filled
    #for ispec in range(num_species):
    #    print "In SFC %s to %s reading %s of species %s" % (
    #        sfc_start, sfc_end + 1, total_particles[ispec], ispec)
    data = {}
    for species, field in sorted(fields):
        accessed_species[species] = 1
        pri_vars = params.get(
            "species_%02u_primary_variable_labels" % (species,), [])
        sec_vars = params.get(
            "species_%02u_secondary_variable_labels" % (species,), [])
        tp = total_particles[species]
        vp = &vpoints[species]
        if field == "MASS":
            vp.n_mass = 1
            npf64arr = data[(species, field)] = np.zeros(tp, dtype="float64")
            # We fill this *now*
            npf64arr += params["particle_species_mass"][species]
            vp.mass = <np.float64_t*> npf64arr.data
        elif field == "PID":
            vp.n_pid = 1
            npi64arr = data[(species, field)] = np.zeros(tp, dtype="int64")
            vp.pid = <np.int64_t*> npi64arr.data
        elif field == "SPECIES":
            vp.n_species = 1
            npi8arr = data[(species, field)] = np.zeros(tp, dtype="int8")
            # We fill this *now*
            npi8arr += species
            vp.species = <np.int8_t*> npi8arr.data
        elif npri_vars[species] > 0 and field in pri_vars :
            npf64arr = data[(species, field)] = np.zeros(tp, dtype="float64")
            vp.p_ind[vp.n_p] = pri_vars.index(field)
            vp.pvars[vp.n_p] = <np.float64_t *> npf64arr.data
            vp.n_p += 1
        elif nsec_vars[species] > 0 and field in sec_vars :
            npf64arr = data[(species, field)] = np.zeros(tp, dtype="float64")
            vp.s_ind[vp.n_s] = sec_vars.index(field)
            vp.svars[vp.n_s] = <np.float64_t *> npf64arr.data
            vp.n_s += 1

    for sfc in range(sfc_start, sfc_end + 1):
        status = artio_grid_read_root_cell_begin( handle,
            sfc, dpos, NULL, &num_oct_levels, num_octs_per_level)
        check_artio_status(status)
        status = artio_grid_read_root_cell_end(handle)
        check_artio_status(status)
        if read_unrefined == 1 and num_oct_levels > 0: continue
        if read_unrefined == 0 and num_oct_levels == 0: continue
        status = artio_particle_read_root_cell_begin( handle, sfc,
                num_particles_per_species )
        check_artio_status(status)
        for ispec in range(num_species) : 
            if accessed_species[ispec] == 0: continue
            status = artio_particle_read_species_begin(handle, ispec);
            check_artio_status(status)
            vp = &vpoints[ispec]

            for particle in range(num_particles_per_species[ispec]) :
                status = artio_particle_read_particle(handle,
                        &pid, &subspecies, primary_variables,
                        secondary_variables)
                check_artio_status(status)
                ind = vp.count

                for i in range(vp.n_p):
                    vind = vp.p_ind[i]
                    vp.pvars[i][ind] = primary_variables[vind]
                    
                for i in range(vp.n_s):
                    vind = vp.s_ind[i]
                    vp.svars[i][ind] = secondary_variables[vind]
                    
                if vp.n_pid:
                    vp.pid[ind] = pid

                vp.count += 1

            status = artio_particle_read_species_end( handle )
            check_artio_status(status)
                
        status = artio_particle_read_root_cell_end( handle )
        check_artio_status(status)

    #status = artio_particle_clear_sfc_cache(handle)
    #check_artio_status(status)

    #status = artio_grid_clear_sfc_cache(handle)
    #check_artio_status(status)

    free(num_octs_per_level)
    free(num_particles_per_species)
    free(total_particles)
    free(accessed_species)
    free(vpoints)
    free(primary_variables)
    free(secondary_variables)
    return data

cdef class ARTIORootMeshContainer:
    cdef public artio_fileset artio_handle
    cdef np.float64_t DLE[3]
    cdef np.float64_t DRE[3]
    cdef np.float64_t dds[3]
    cdef np.int64_t dims[3]
    cdef artio_fileset_handle *handle
    cdef np.uint64_t sfc_start
    cdef np.uint64_t sfc_end
    cdef public object _last_mask
    cdef public object _last_selector_id
    cdef ARTIOSFCRangeHandler range_handler

    def __init__(self, ARTIOSFCRangeHandler range_handler):
        cdef int i
        for i in range(3):
            self.DLE[i] = range_handler.DLE[i]
            self.DRE[i] = range_handler.DRE[i]
            self.dims[i] = range_handler.dims[i]
            self.dds[i] = range_handler.dds[i]
        self.handle = range_handler.handle
        self.artio_handle = range_handler.artio_handle
        self._last_mask = self._last_selector_id = None
        self.sfc_start = range_handler.sfc_start
        self.sfc_end = range_handler.sfc_end
        self.range_handler = range_handler

    @cython.cdivision(True)
    cdef np.int64_t pos_to_sfc(self, np.float64_t pos[3]) nogil:
        # Calculate the index
        cdef int coords[3], i
        cdef np.int64_t sfc
        for i in range(3):
            coords[i] = <int>((pos[i] - self.DLE[i])/self.dds[i])
        sfc = artio_sfc_index(self.handle, coords)
        return sfc

    @cython.cdivision(True)
    cdef void sfc_to_pos(self, np.int64_t sfc, np.float64_t pos[3]) nogil:
        cdef int coords[3], i
        artio_sfc_coords(self.handle, sfc, coords)
        for i in range(3):
            pos[i] = self.DLE[i] + (coords[i] + 0.5) * self.dds[i]

    cdef np.int64_t count_cells(self, SelectorObject selector):
        # We visit each cell if it is not refined and determine whether it is
        # included or not.
        cdef np.int64_t sfc
        cdef np.float64_t pos[3], right_edge[3]
        cdef int num_cells = 0
        cdef int i
        return self.mask(selector).sum()

    def icoords(self, SelectorObject selector, np.int64_t num_cells = -1,
                int domain_id = -1):
        # Note that num_octs does not have to equal sfc_end - sfc_start + 1.
        cdef np.int64_t sfc
        cdef int acoords[3], i
        cdef np.ndarray[np.uint8_t, ndim=1, cast=True] mask
        mask = self.mask(selector)
        num_cells = mask.sum()
        cdef np.ndarray[np.int64_t, ndim=2] coords
        coords = np.empty((num_cells, 3), dtype="int64")
        cdef int filled = 0
        for sfc in range(self.sfc_start, self.sfc_end + 1):
            if mask[sfc - self.sfc_start] == 0: continue
            # Note that we do *no* checks on refinement here.  In fact, this
            # entire setup should not need to touch the disk except if the
            # artio sfc calculators need to.
            artio_sfc_coords(self.handle, sfc, acoords)
            for i in range(3):
                coords[filled, i] = acoords[i]
            filled += 1
        return coords

    def fcoords(self, SelectorObject selector, np.int64_t num_cells = -1,
                int domain_id = -1):
        # Note that num_cells does not have to equal sfc_end - sfc_start + 1.
        cdef np.int64_t sfc
        cdef np.float64_t pos[3]
        cdef int acoords[3], i
        cdef np.ndarray[np.uint8_t, ndim=1, cast=True] mask
        mask = self.mask(selector)
        num_cells = mask.sum()
        cdef np.ndarray[np.float64_t, ndim=2] coords
        coords = np.empty((num_cells, 3), dtype="float64")
        cdef int filled = 0
        for sfc in range(self.sfc_start, self.sfc_end + 1):
            if mask[sfc - self.sfc_start] == 0: continue
            # Note that we do *no* checks on refinement here.  In fact, this
            # entire setup should not need to touch the disk except if the
            # artio sfc calculators need to.
            self.sfc_to_pos(sfc, pos)
            for i in range(3):
                coords[filled, i] = pos[i]
            filled += 1
        return coords

    def fwidth(self, SelectorObject selector, np.int64_t num_cells = -1,
                int domain_id = -1):
        cdef int i
        cdef np.ndarray[np.uint8_t, ndim=1, cast=True] mask
        mask = self.mask(selector)
        num_cells = mask.sum()
        cdef np.ndarray[np.float64_t, ndim=2] width
        width = np.zeros((num_cells, 3), dtype="float64")
        for i in range(3):
            width[:,i] = self.dds[i]
        return width

    def ires(self, SelectorObject selector, np.int64_t num_cells = -1,
                int domain_id = -1):
        cdef np.ndarray[np.uint8_t, ndim=1, cast=True] mask
        mask = self.mask(selector)
        num_cells = mask.sum()
        cdef np.ndarray[np.int64_t, ndim=1] res
        res = np.zeros(num_cells, dtype="int64")
        return res

    @cython.boundscheck(False)
    @cython.wraparound(False)
    @cython.cdivision(True)
    def selector_fill(self, SelectorObject selector,
                      np.ndarray source,
                      np.ndarray dest = None,
                      np.int64_t offset = 0, int dims = 1,
                      int domain_id = -1):
        # This is where we use the selector to transplant from one to the
        # other.  Note that we *do* apply the selector here.
        cdef np.int64_t num_cells = -1
        cdef np.int64_t ind
        cdef np.int64_t sfc
        cdef np.float64_t pos[3]
        cdef np.float64_t dpos[3]
        cdef int dim, status, filled = 0
        cdef int num_oct_levels, level
        cdef int max_level = self.artio_handle.max_level
        cdef int *num_octs_per_level = <int *>malloc(
            (max_level + 1)*sizeof(int))
        cdef char *sdata = <char*> source.data
        cdef char *ddata
        cdef int ss = source.dtype.itemsize
        cdef np.ndarray[np.uint8_t, ndim=1, cast=True] mask
        mask = self.mask(selector)
        if dest is None:
            # Note that RAMSES can have partial refinement inside an Oct.  This
            # means we actually do want the number of Octs, not the number of
            # cells.
            num_cells = mask.sum()
            if dims > 1:
                dest = np.zeros((num_cells, dims), dtype=source.dtype,
                    order='C')
            else:
                dest = np.zeros(num_cells, dtype=source.dtype, order='C')
        ddata = (<char*>dest.data) + offset*ss*dims
        ind = 0
        for sfc in range(self.sfc_start, self.sfc_end + 1):
            if mask[sfc - self.sfc_start] == 0: continue
            memcpy(ddata, sdata + ind, dims * ss)
            ddata += dims * ss
            filled += 1
            ind += ss * dims
        if num_cells >= 0:
            return dest
        return filled

    @cython.boundscheck(False)
    @cython.wraparound(False)
    @cython.cdivision(True)
    def mask(self, SelectorObject selector, np.int64_t num_cells = -1):
        cdef int i
        cdef np.float64_t pos[3]
        cdef np.int64_t sfc
        cdef np.ndarray[np.int64_t, ndim=1] oct_count
        if self._last_selector_id == hash(selector):
            return self._last_mask
        if num_cells == -1:
            # We need to count, but this process will only occur one time,
            # since num_cells will later be cached.
            num_cells = self.sfc_end - self.sfc_start + 1
        mask = np.zeros((num_cells), dtype="uint8")
        oct_count = self.range_handler.oct_count
        for sfc in range(self.sfc_start, self.sfc_end + 1):
            if oct_count[sfc - self.sfc_start] > 0: continue
            self.sfc_to_pos(sfc, pos)
            if selector.select_cell(pos, self.dds) == 0: continue
            mask[sfc - self.sfc_start] = 1
        self._last_mask = mask.astype("bool")
        self._last_selector_id = hash(selector)
        return self._last_mask

    def fill_sfc_particles(self, fields):
        rv = read_sfc_particles(self.artio_handle,
                                self.sfc_start, self.sfc_end,
                                1, fields)
        return rv

    def fill_sfc(self, SelectorObject selector, field_indices):
        cdef np.ndarray[np.float64_t, ndim=1] dest
        cdef int n, status, i, di, num_oct_levels, nf, ngv, max_level
        cdef np.int64_t sfc, num_cells
        cdef np.float64_t val
        cdef artio_fileset_handle *handle = self.artio_handle.handle
        cdef double dpos[3]
        # We duplicate some of the grid_variables stuff here so that we can
        # potentially release the GIL
        nf = len(field_indices)
        ngv = self.artio_handle.num_grid_variables
        max_level = self.artio_handle.max_level
        cdef np.ndarray[np.uint8_t, ndim=1, cast=True] mask
        mask = self.mask(selector, -1)
        num_cells = mask.sum()
        tr = []
        for i in range(nf):
            tr.append(np.zeros(num_cells, dtype="float64"))
        cdef int *num_octs_per_level = <int *>malloc(
            (max_level + 1)*sizeof(int))
        cdef float *grid_variables = <float *>malloc(
            ngv * sizeof(float))
        cdef int* field_ind = <int*> malloc(
            nf * sizeof(int))
        cdef np.float64_t **field_vals = <np.float64_t**> malloc(
            nf * sizeof(np.float64_t*))
        for i in range(nf):
            field_ind[i] = field_indices[i]
            # This zeros should be an empty once we handle the root grid
            dest = tr[i]
            field_vals[i] = <np.float64_t*> dest.data
        # First we need to walk the mesh in the file.  Then we fill in the dest
        # location based on the file index.
        cdef int filled = 0
        status = artio_grid_cache_sfc_range(handle,
            self.sfc_start, self.sfc_end )
        check_artio_status(status) 
        for sfc in range(self.sfc_start, self.sfc_end + 1):
            if mask[sfc - self.sfc_start] == 0: continue
            status = artio_grid_read_root_cell_begin( handle, sfc, 
                    dpos, grid_variables, &num_oct_levels,
                    num_octs_per_level)
            check_artio_status(status) 
            for i in range(nf):
                field_vals[i][filled] = grid_variables[field_ind[i]]
            filled += 1
            status = artio_grid_read_root_cell_end( handle )
            check_artio_status(status)
        # Now we have all our sources.
        #status = artio_grid_clear_sfc_cache(handle)
        #check_artio_status(status)
        free(field_ind)
        free(field_vals)
        free(grid_variables)
        free(num_octs_per_level)
        return tr

    def deposit(self, ParticleDepositOperation pdeposit,
                SelectorObject selector,
                np.ndarray[np.float64_t, ndim=2] positions,
                fields):
        # This implements the necessary calls to enable particle deposition to
        # occur as needed.
        cdef int nf, i, j
        if fields is None:
            fields = []
        nf = len(fields)
        cdef np.ndarray[np.uint8_t, ndim=1, cast=True] mask
        mask = self.mask(selector, -1)
        cdef np.ndarray[np.int64_t, ndim=1] domain_ind
        domain_ind = np.zeros(mask.shape[0], dtype="int64") - 1
        j = 0
        for i in range(mask.shape[0]):
            if mask[i] == 1:
                domain_ind[i] = j
                j += 1
        cdef np.float64_t **field_pointers, *field_vals, pos[3], left_edge[3]
        cdef int coords[3]
        cdef np.int64_t sfc
        cdef np.ndarray[np.float64_t, ndim=1] tarr
        field_pointers = <np.float64_t**> alloca(sizeof(np.float64_t *) * nf)
        field_vals = <np.float64_t*>alloca(sizeof(np.float64_t) * nf)
        for i in range(nf):
            tarr = fields[i]
            field_pointers[i] = <np.float64_t *> tarr.data
        cdef int dims[3]
        dims[0] = dims[1] = dims[2] = 1
        cdef np.int64_t offset, moff
        cdef np.int64_t numpart = positions.shape[0]
        for i in range(positions.shape[0]):
            for j in range(nf):
                field_vals[j] = field_pointers[j][i]
            for j in range(3):
                pos[j] = positions[i, j]
                coords[j] = <int>((pos[j] - self.DLE[j])/self.dds[j])
            sfc = artio_sfc_index(self.artio_handle.handle, coords)
            if sfc < self.sfc_start or sfc > self.sfc_end: continue
            offset = domain_ind[sfc - self.sfc_start]
            if offset < 0: continue
            # Check that we found the oct ...
            for j in range(3):
                left_edge[j] = coords[j] * self.dds[j] + self.DLE[j]
            pdeposit.process(dims, left_edge, self.dds,
                         offset, pos, field_vals, sfc)
            if pdeposit.update_values == 1:
                for j in range(nf):
                    field_pointers[j][i] = field_vals[j] 

sfc_subset_selector = AlwaysSelector
<|MERGE_RESOLUTION|>--- conflicted
+++ resolved
@@ -743,13 +743,8 @@
         cdef np.ndarray[np.float32_t, ndim=2] source
         cdef np.ndarray[np.float64_t, ndim=1] dest
         cdef int n, status, i, di, num_oct_levels, nf, ngv, max_level
-<<<<<<< HEAD
-        cdef int j, oct_ind, level
-        cdef np.int64_t sfc
-=======
         cdef int level, j, oct_ind, si
         cdef np.int64_t sfc, ipos
->>>>>>> f0630992
         cdef np.float64_t val
         cdef artio_fileset_handle *handle = self.artio_handle.handle
         cdef double dpos[3]
@@ -802,14 +797,8 @@
                     check_artio_status(status)
                     for j in range(8):
                         for i in range(nf):
-<<<<<<< HEAD
-                            field_vals[i][local_ind[level] * 8 + j] = \
-                                grid_variables[ngv * j + field_ind[i]]
-                    local_ind[level] += 1
-=======
                             field_vals[i][(oct_ind + lp)*8+j] = \
                                 grid_variables[ngv*j+field_ind[i]]
->>>>>>> f0630992
                 status = artio_grid_read_level_end(handle)
                 check_artio_status(status)
                 lp += num_octs_per_level[level]
