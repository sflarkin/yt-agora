--- conflicted
+++ resolved
@@ -44,10 +44,6 @@
         return tr
 
     def _read_particle_selection(self, chunks, selector, fields):
-<<<<<<< HEAD
-        # TODO: determine proper datatype for fields
-        tr = dict((ftuple, np.empty(0, dtype='float64')) for ftuple in fields)
-=======
         fd = dict((ftuple, []) for ftuple in fields)
         ftypes = set(ftype for (ftype, fname) in fields)
         for ftype in ftypes:
@@ -55,7 +51,6 @@
                 ftuple = (ftype, "particle_position_%s" % ax)
                 if ftuple not in fd:
                     fd[ftuple] = []
->>>>>>> 88eae74f
         for onechunk in chunks:
             # We're going to read here
             for artchunk in onechunk.objs:
