--- conflicted
+++ resolved
@@ -17,35 +17,6 @@
 import numpy as np
 
 from yt.funcs import *
-<<<<<<< HEAD
-from yt.fields.field_info_container import \
-    FieldInfoContainer
-
-class GadgetHDF5FieldInfo(FieldInfoContainer):
-    known_other_fields = ()
-
-    known_particle_fields = (
-        ("Coordinates", ("code_length", [], None)),
-        ("Velocities", ("code_length / code_time", [], None)),
-        ("Velocity", ("code_length / code_time", [], None)),
-        ("Mass", ("code_mass", ["particle_mass"], None)),
-        ("ParticleIDs", ("", ["particle_ids", "particle_identifiers"], None)),
-    )
-
-class GadgetFieldInfo(FieldInfoContainer):
-    known_other_fields = ()
-
-    known_particle_fields = ()
-
-class TipsyFieldInfo(FieldInfoContainer):
-    known_other_fields = ()
-
-    known_particle_fields = ()
-
-class OWLSFieldInfo(FieldInfoContainer):
-    known_other_fields = ()
-    known_particle_fields = ()
-=======
 from .definitions import \
     gadget_ptypes, \
     ghdf5_ptypes
@@ -85,4 +56,3 @@
     return rv
 OWLSFieldInfo.add_field(("deposit", "PartType0_simple_smooth"),
                 function = SmoothedGas, validators = [ValidateSpatial()])
->>>>>>> 278ac3b7
