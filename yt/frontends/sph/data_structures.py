--- conflicted
+++ resolved
@@ -20,7 +20,6 @@
 import weakref
 import struct
 import glob
-import time
 import os
 
 from yt.utilities.fortran_utils import read_record
@@ -291,38 +290,23 @@
         return False
 
 
-<<<<<<< HEAD
-class OWLSDataset(GadgetDataset):
-    _index_class = ParticleIndex
-=======
-class GadgetHDF5StaticOutput(GadgetStaticOutput):
->>>>>>> f64bd2e7
+class GadgetHDF5Dataset(GadgetDataset):
     _file_class = ParticleFile
     _fieldinfo_fallback = GadgetHDF5FieldInfo
     _fieldinfo_known = KnownGadgetHDF5Fields
     _particle_mass_name = "Masses"
     _suffix = ".hdf5"
 
-<<<<<<< HEAD
-    def __init__(self, filename, dataset_type="OWLS", n_ref=64,
-                 over_refine_factor=1):
-        self.storage_filename = None
-        filename = os.path.abspath(filename)
-        super(OWLSDataset, self).__init__(
-            filename, dataset_type, unit_base=None, n_ref=n_ref,
-            over_refine_factor=over_refine_factor)
-=======
-    def __init__(self, filename, data_style="gadget_hdf5", 
+    def __init__(self, filename, dataset_type="gadget_hdf5", 
                  unit_base = None, n_ref=64,
                  over_refine_factor=1,
                  bounding_box = None):
         self.storage_filename = None
         filename = os.path.abspath(filename)
-        super(GadgetHDF5StaticOutput, self).__init__(
-            filename, data_style, unit_base=unit_base, n_ref=n_ref,
+        super(GadgetHDF5Dataset, self).__init__(
+            filename, dataset_type, unit_base=unit_base, n_ref=n_ref,
             over_refine_factor=over_refine_factor,
             bounding_box = bounding_box)
->>>>>>> f64bd2e7
 
     def _get_hvals(self):
         handle = h5py.File(self.parameter_filename, mode="r")
@@ -346,7 +330,7 @@
             pass
         return False
 
-class OWLSStaticOutput(GadgetHDF5StaticOutput):
+class OWLSDataset(GadgetDataset):
     _particle_mass_name = "Mass"
 
     def _parse_parameter_file(self):
@@ -403,48 +387,6 @@
             pass
         return False
 
-<<<<<<< HEAD
-class GadgetHDF5Dataset(GadgetDataset):
-    _file_class = ParticleFile
-    _fieldinfo_fallback = GadgetHDF5FieldInfo
-    _fieldinfo_known = KnownGadgetHDF5Fields
-    _suffix = ".hdf5"
-
-    def __init__(self, filename, dataset_type="gadget_hdf5", 
-                 unit_base = None, n_ref=64,
-                 over_refine_factor=1,
-                 bounding_box = None):
-        self.storage_filename = None
-        filename = os.path.abspath(filename)
-        super(GadgetHDF5Dataset, self).__init__(
-            filename, dataset_type, unit_base=unit_base, n_ref=n_ref,
-            over_refine_factor=over_refine_factor,
-            bounding_box = bounding_box)
-
-    def _get_hvals(self):
-        handle = h5py.File(self.parameter_filename, mode="r")
-        hvals = {}
-        hvals.update((str(k), v) for k, v in handle["/Header"].attrs.items())
-        # Compat reasons.
-        hvals["NumFiles"] = hvals["NumFilesPerSnapshot"]
-        hvals["Massarr"] = hvals["MassTable"]
-        return hvals
-
-    @classmethod
-    def _is_valid(self, *args, **kwargs):
-        try:
-            fileh = h5py.File(args[0], mode='r')
-            if "Constants" not in fileh["/"].keys() and \
-               "Header" in fileh["/"].keys():
-                fileh.close()
-                return True
-            fileh.close()
-        except:
-            pass
-        return False
-
-=======
->>>>>>> f64bd2e7
 class TipsyFile(ParticleFile):
 
     def _calculate_offsets(self, field_list):
@@ -505,12 +447,8 @@
         if parameter_file is not None:
             parameter_file = os.path.abspath(parameter_file)
         self._param_file = parameter_file
-<<<<<<< HEAD
+        filename = os.path.abspath(filename)
         super(TipsyDataset, self).__init__(filename, dataset_type)
-=======
-        filename = os.path.abspath(filename)
-        super(TipsyStaticOutput, self).__init__(filename, data_style)
->>>>>>> f64bd2e7
 
     def __repr__(self):
         return os.path.basename(self.parameter_filename)
@@ -634,7 +572,7 @@
     pass
 
 class HTTPStreamStaticOutput(ParticleStaticOutput):
-    _hierarchy_class = ParticleGeometryHandler
+    _index_class = ParticleIndex
     _file_class = HTTPParticleFile
     _fieldinfo_fallback = GadgetFieldInfo
     _fieldinfo_known = KnownGadgetFields
