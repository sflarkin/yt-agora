"""
API for SPH frontends




"""

#-----------------------------------------------------------------------------
# Copyright (c) 2013, yt Development Team.
#
# Distributed under the terms of the Modified BSD License.
#
# The full license is in the file COPYING.txt, distributed with this software.
#-----------------------------------------------------------------------------

<<<<<<< HEAD
from .data_structures import \
      OWLSDataset, \
      GadgetDataset, \
      GadgetHDF5Dataset, \
      TipsyDataset,\
      EagleNetworkDataset, \
      EagleDataset

from .io import \
      IOHandlerOWLS, \
      IOHandlerGadgetBinary,\
      IOHandlerEagleNetwork

from .fields import \
      SPHFieldInfo, \
      TipsyFieldInfo,\
      EagleNetworkFieldInfo

from . import tests
=======
from .eagle.api import \
    EagleDataset, \
    EagleNetworkDataset

from .gadget.api import \
    GadgetDataset

from .http_stream.api import \
    HTTPStreamDataset
    
from .owls.api import \
    OWLSDataset

from .tipsy.api import \
    TipsyDataset
>>>>>>> d4060e88
<|MERGE_RESOLUTION|>--- conflicted
+++ resolved
@@ -14,27 +14,6 @@
 # The full license is in the file COPYING.txt, distributed with this software.
 #-----------------------------------------------------------------------------
 
-<<<<<<< HEAD
-from .data_structures import \
-      OWLSDataset, \
-      GadgetDataset, \
-      GadgetHDF5Dataset, \
-      TipsyDataset,\
-      EagleNetworkDataset, \
-      EagleDataset
-
-from .io import \
-      IOHandlerOWLS, \
-      IOHandlerGadgetBinary,\
-      IOHandlerEagleNetwork
-
-from .fields import \
-      SPHFieldInfo, \
-      TipsyFieldInfo,\
-      EagleNetworkFieldInfo
-
-from . import tests
-=======
 from .eagle.api import \
     EagleDataset, \
     EagleNetworkDataset
@@ -49,5 +28,4 @@
     OWLSDataset
 
 from .tipsy.api import \
-    TipsyDataset
->>>>>>> d4060e88
+    TipsyDataset