--- conflicted
+++ resolved
@@ -9,10 +9,7 @@
     config = Configuration('yt', parent_package, top_path)
     config.add_subpackage('analysis_modules')
     config.add_subpackage('data_objects')
-<<<<<<< HEAD
-=======
     config.add_subpackage('fields')
->>>>>>> e25207e4
     config.add_subpackage('extern')
     config.add_subpackage('frontends')
     config.add_subpackage('geometry')
