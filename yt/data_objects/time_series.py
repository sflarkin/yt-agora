"""
Time series analysis functions.

Author: Matthew Turk <matthewturk@gmail.com>
Affiliation: KIPAC/SLAC/Stanford
Homepage: http://yt-project.org/
License:
  Copyright (C) 2010-2011 Matthew Turk.  All Rights Reserved.

  This file is part of yt.

  yt is free software; you can redistribute it and/or modify
  it under the terms of the GNU General Public License as published by
  the Free Software Foundation; either version 3 of the License, or
  (at your option) any later version.

  This program is distributed in the hope that it will be useful,
  but WITHOUT ANY WARRANTY; without even the implied warranty of
  MERCHANTABILITY or FITNESS FOR A PARTICULAR PURPOSE.  See the
  GNU General Public License for more details.

  You should have received a copy of the GNU General Public License
  along with this program.  If not, see <http://www.gnu.org/licenses/>.
"""

import inspect, functools, weakref

from yt.funcs import *
from yt.convenience import load
from .data_containers import data_object_registry
from .analyzer_objects import create_quantity_proxy, \
    analysis_task_registry, AnalysisTask
from .derived_quantities import quantity_info
from yt.utilities.exceptions import YTException
from yt.utilities.parallel_tools.parallel_analysis_interface \
    import parallel_objects

class AnalysisTaskProxy(object):
    def __init__(self, time_series):
        self.time_series = time_series

    def __getitem__(self, key):
        task_cls = analysis_task_registry[key]
        @wraps(task_cls.__init__)
        def func(*args, **kwargs):
            task = task_cls(*args, **kwargs)
            return self.time_series.eval(task)
        return func

    def keys(self):
        return analysis_task_registry.keys()

    def __contains__(self, key):
        return key in analysis_task_registry

def get_pf_prop(propname):
    def _eval(params, pf):
        return getattr(pf, propname)
    cls = type(propname, (AnalysisTask,),
                dict(eval = _eval, _params = tuple()))
    return cls

attrs = ("refine_by", "dimensionality", "current_time",
         "domain_dimensions", "domain_left_edge",
         "domain_right_edge", "unique_identifier",
         "current_redshift", "cosmological_simulation",
         "omega_matter", "omega_lambda", "hubble_constant")

class TimeSeriesParametersContainer(object):
    def __init__(self, data_object):
        self.data_object = data_object

    def __getattr__(self, attr):
        if attr in attrs:
            return self.data_object.eval(get_pf_prop(attr)())
        raise AttributeError(attr)

class TimeSeriesData(object):
<<<<<<< HEAD
    def __init__(self, outputs = None, parallel = True):
        if outputs is None: outputs = []
        self.outputs = outputs
        self.tasks = AnalysisTaskProxy(self)
        self.params = TimeSeriesParametersContainer(self)
=======
    def __init__(self, outputs, parallel = True):
        self.tasks = AnalysisTaskProxy(self)
        self.params = TimeSeriesParametersContainer(self)
        self._pre_outputs = outputs[:]
>>>>>>> f2382ebf
        for type_name in data_object_registry:
            setattr(self, type_name, functools.partial(
                TimeSeriesDataObject, self, type_name))
        self.parallel = parallel

    def __iter__(self):
        # We can make this fancier, but this works
        for o in self._pre_outputs:
            if isinstance(o, types.StringTypes):
                yield load(o)
            else:
                yield o

    def __getitem__(self, key):
        if isinstance(key, types.SliceType):
            if isinstance(key.start, types.FloatType):
                return self.get_range(key.start, key.stop)
            # This will return a sliced up object!
            return TimeSeriesData(self._pre_outputs[key], self.parallel)
        o = self._pre_outputs[key]
        if isinstance(o, types.StringTypes):
            o = load(o)
        return o
        
    def __len__(self):
        return len(self._pre_outputs)

    def piter(self, storage = None):
        if self.parallel == False:
            njobs = 1
        else:
            if self.parallel == True: njobs = -1
            else: njobs = self.parallel
        return parallel_objects(self, njobs, storage)
        
    def eval(self, tasks, obj=None):
        tasks = ensure_list(tasks)
        return_values = {}
<<<<<<< HEAD
        if self.parallel == False:
            njobs = 1
        else:
            if self.parallel == True: njobs = -1
            else: njobs = self.parallel
        for store, pf in parallel_objects(self.outputs, njobs, return_values):
=======
        for store, pf in self.piter(return_values):
>>>>>>> f2382ebf
            store.result = []
            for task in tasks:
                try:
                    style = inspect.getargspec(task.eval)[0][1]
                    if style == 'pf':
                        arg = pf
                    elif style == 'data_object':
                        if obj == None:
                            obj = TimeSeriesDataObject(self, "all_data")
                        arg = obj.get(pf)
                    rv = task.eval(arg)
                # We catch and store YT-originating exceptions
                # This fixes the standard problem of having a sphere that's too
                # small.
                except YTException as rv:
                    pass
                store.result.append(rv)
        return [v for k, v in sorted(return_values.items())]

    @classmethod
    def from_filenames(cls, filename_list, parallel = True):
<<<<<<< HEAD
        outputs = []
        for fn in filename_list:
            outputs.append(load(fn))
        obj = cls(outputs, parallel = parallel)
=======
        obj = cls(filename_list[:], parallel = parallel)
>>>>>>> f2382ebf
        return obj

    @classmethod
    def from_output_log(cls, output_log,
                        line_prefix = "DATASET WRITTEN",
                        parallel = True):
<<<<<<< HEAD
        outputs = []
=======
        filenames = []
>>>>>>> f2382ebf
        for line in open(output_log):
            if not line.startswith(line_prefix): continue
            cut_line = line[len(line_prefix):].strip()
            fn = cut_line.split()[0]
<<<<<<< HEAD
            outputs.append(load(fn))
        obj = cls(outputs, parallel = parallel)
=======
            filenames.append(fn)
        obj = cls(filenames, parallel = parallel)
>>>>>>> f2382ebf
        return obj

class TimeSeriesQuantitiesContainer(object):
    def __init__(self, data_object, quantities):
        self.data_object = data_object
        self.quantities = quantities

    def __getitem__(self, key):
        if key not in self.quantities: raise KeyError(key)
        q = self.quantities[key]
        def run_quantity_wrapper(quantity, quantity_name):
            @wraps(quantity_info[quantity_name][1])
            def run_quantity(*args, **kwargs):
                to_run = quantity(*args, **kwargs)
                return self.data_object.eval(to_run)
            return run_quantity
        return run_quantity_wrapper(q, key)

class TimeSeriesDataObject(object):
    def __init__(self, time_series, data_object_name, *args, **kwargs):
        self.time_series = weakref.proxy(time_series)
        self.data_object_name = data_object_name
        self._args = args
        self._kwargs = kwargs
        qs = dict([(qn, create_quantity_proxy(qv)) for qn, qv in quantity_info.items()])
        self.quantities = TimeSeriesQuantitiesContainer(self, qs)

    def eval(self, tasks):
        return self.time_series.eval(tasks, self)

    def get(self, pf):
        # We get the type name, which corresponds to an attribute of the
        # hierarchy
        cls = getattr(pf.h, self.data_object_name)
        return cls(*self._args, **self._kwargs)<|MERGE_RESOLUTION|>--- conflicted
+++ resolved
@@ -76,18 +76,10 @@
         raise AttributeError(attr)
 
 class TimeSeriesData(object):
-<<<<<<< HEAD
-    def __init__(self, outputs = None, parallel = True):
-        if outputs is None: outputs = []
-        self.outputs = outputs
-        self.tasks = AnalysisTaskProxy(self)
-        self.params = TimeSeriesParametersContainer(self)
-=======
     def __init__(self, outputs, parallel = True):
         self.tasks = AnalysisTaskProxy(self)
         self.params = TimeSeriesParametersContainer(self)
         self._pre_outputs = outputs[:]
->>>>>>> f2382ebf
         for type_name in data_object_registry:
             setattr(self, type_name, functools.partial(
                 TimeSeriesDataObject, self, type_name))
@@ -126,16 +118,7 @@
     def eval(self, tasks, obj=None):
         tasks = ensure_list(tasks)
         return_values = {}
-<<<<<<< HEAD
-        if self.parallel == False:
-            njobs = 1
-        else:
-            if self.parallel == True: njobs = -1
-            else: njobs = self.parallel
-        for store, pf in parallel_objects(self.outputs, njobs, return_values):
-=======
         for store, pf in self.piter(return_values):
->>>>>>> f2382ebf
             store.result = []
             for task in tasks:
                 try:
@@ -157,36 +140,20 @@
 
     @classmethod
     def from_filenames(cls, filename_list, parallel = True):
-<<<<<<< HEAD
-        outputs = []
-        for fn in filename_list:
-            outputs.append(load(fn))
-        obj = cls(outputs, parallel = parallel)
-=======
         obj = cls(filename_list[:], parallel = parallel)
->>>>>>> f2382ebf
         return obj
 
     @classmethod
     def from_output_log(cls, output_log,
                         line_prefix = "DATASET WRITTEN",
                         parallel = True):
-<<<<<<< HEAD
-        outputs = []
-=======
         filenames = []
->>>>>>> f2382ebf
         for line in open(output_log):
             if not line.startswith(line_prefix): continue
             cut_line = line[len(line_prefix):].strip()
             fn = cut_line.split()[0]
-<<<<<<< HEAD
-            outputs.append(load(fn))
-        obj = cls(outputs, parallel = parallel)
-=======
             filenames.append(fn)
         obj = cls(filenames, parallel = parallel)
->>>>>>> f2382ebf
         return obj
 
 class TimeSeriesQuantitiesContainer(object):
