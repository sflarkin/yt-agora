"""
Time series analysis functions.



"""

#-----------------------------------------------------------------------------
# Copyright (c) 2013, yt Development Team.
#
# Distributed under the terms of the Modified BSD License.
#
# The full license is in the file COPYING.txt, distributed with this software.
#-----------------------------------------------------------------------------

import inspect, functools, weakref, glob, types, os

from yt.funcs import *
from yt.convenience import load
from yt.config import ytcfg
from .data_containers import data_object_registry
from .analyzer_objects import create_quantity_proxy, \
    analysis_task_registry, AnalysisTask
from yt.units.yt_array import YTArray, YTQuantity
from yt.utilities.exceptions import YTException
from yt.utilities.parallel_tools.parallel_analysis_interface \
    import parallel_objects, parallel_root_only
from yt.utilities.parameter_file_storage import \
    simulation_time_series_registry
     
class AnalysisTaskProxy(object):
    def __init__(self, time_series):
        self.time_series = time_series

    def __getitem__(self, key):
        task_cls = analysis_task_registry[key]
        @wraps(task_cls.__init__)
        def func(*args, **kwargs):
            task = task_cls(*args, **kwargs)
            return self.time_series.eval(task)
        return func

    def keys(self):
        return analysis_task_registry.keys()

    def __contains__(self, key):
        return key in analysis_task_registry

def get_ds_prop(propname):
    def _eval(params, ds):
        return getattr(ds, propname)
    cls = type(propname, (AnalysisTask,),
                dict(eval = _eval, _params = tuple()))
    return cls

def get_filenames_from_glob_pattern(filenames):
    file_list = glob.glob(filenames)
    if len(file_list) == 0:
        data_dir = ytcfg.get("yt", "test_data_dir")
        pattern = os.path.join(data_dir, filenames)
        td_filenames = glob.glob(pattern)
        if len(td_filenames) > 0:
            file_list = td_filenames
        else:
            raise YTOutputNotIdentified(filenames, {})
    return sorted(file_list)

attrs = ("refine_by", "dimensionality", "current_time",
         "domain_dimensions", "domain_left_edge",
         "domain_right_edge", "unique_identifier",
         "current_redshift", "cosmological_simulation",
         "omega_matter", "omega_lambda", "hubble_constant")

class TimeSeriesParametersContainer(object):
    def __init__(self, data_object):
        self.data_object = data_object

    def __getattr__(self, attr):
        if attr in attrs:
            return self.data_object.eval(get_ds_prop(attr)())
        raise AttributeError(attr)

class DatasetSeries(object):
    r"""The DatasetSeries object is a container of multiple datasets,
    allowing easy iteration and computation on them.

    DatasetSeries objects are designed to provide easy ways to access,
    analyze, parallelize and visualize multiple datasets sequentially.  This is
    primarily expressed through iteration, but can also be constructed via
    analysis tasks (see :ref:`time-series-analysis`).

    Parameters
    ----------
    filenames : list or pattern
        This can either be a list of filenames (such as ["DD0001/DD0001",
        "DD0002/DD0002"]) or a pattern to match, such as
        "DD*/DD*.index").  If it's the former, they will be loaded in
        order.  The latter will be identified with the glob module and then
        sorted.
    parallel : True, False or int
        This parameter governs the behavior when .piter() is called on the
        resultant DatasetSeries object.  If this is set to False, the time
        series will not iterate in parallel when .piter() is called.  If
        this is set to either True or an integer, it will be iterated with
        1 or that integer number of processors assigned to each parameter
        file provided to the loop.
    setup_function : callable, accepts a ds
        This function will be called whenever a dataset is loaded.

    Examples
    --------

    >>> ts = DatasetSeries(
            "GasSloshingLowRes/sloshing_low_res_hdf5_plt_cnt_0[0-6][0-9]0")
    >>> for ds in ts:
    ...     SlicePlot(ds, "x", "Density").save()
    ...
    >>> def print_time(ds):
    ...     print ds.current_time
    ...
    >>> ts = DatasetSeries(
    ...     "GasSloshingLowRes/sloshing_low_res_hdf5_plt_cnt_0[0-6][0-9]0",
    ...      setup_function = print_time)
    ...
    >>> for ds in ts:
    ...     SlicePlot(ds, "x", "Density").save()

    """
    def __new__(cls, outputs, *args, **kwargs):
        if isinstance(outputs, basestring):
            outputs = get_filenames_from_glob_pattern(outputs)
        ret = super(DatasetSeries, cls).__new__(cls, *args, **kwargs)
        try:
            ret._pre_outputs = outputs[:]
        except TypeError:
            raise YTOutputNotIdentified(outputs, {})
        return ret

    def __init__(self, outputs, parallel = True, setup_function = None,
                 **kwargs):
        # This is needed to properly set _pre_outputs for Simulation subclasses.
        if iterable(outputs) and not isinstance(outputs, basestring):
            self._pre_outputs = outputs[:]
        self.tasks = AnalysisTaskProxy(self)
        self.params = TimeSeriesParametersContainer(self)
        if setup_function is None:
            setup_function = lambda a: None
        self._setup_function = setup_function
        for type_name in data_object_registry:
            setattr(self, type_name, functools.partial(
                DatasetSeriesObject, self, type_name))
        self.parallel = parallel
        self.kwargs = kwargs

    def __iter__(self):
        # We can make this fancier, but this works
        for o in self._pre_outputs:
            if isinstance(o, types.StringTypes):
                ds = load(o, **self.kwargs)
                self._setup_function(ds)
                yield ds
            else:
                yield o

    def __getitem__(self, key):
        if isinstance(key, types.SliceType):
            if isinstance(key.start, types.FloatType):
                return self.get_range(key.start, key.stop)
            # This will return a sliced up object!
<<<<<<< HEAD
            return TimeSeriesData(self._pre_outputs[key], self.parallel)
        try: 
            o = self._pre_outputs[key]
        except IndexError:
            raise InvalidSimulationTimeSeries("Your TimeSeries is empty. \n" + 
                "Confirm you are running from the simulation source directory.")

=======
            return DatasetSeries(self._pre_outputs[key], self.parallel)
        o = self._pre_outputs[key]
>>>>>>> 3a31dcaf
        if isinstance(o, types.StringTypes):
            o = load(o, **self.kwargs)
            self._setup_function(o)
        return o

    def __len__(self):
        return len(self._pre_outputs)

    @property
    def outputs(self):
        return self._pre_outputs

    def piter(self, storage = None):
        r"""Iterate over time series components in parallel.

        This allows you to iterate over a time series while dispatching
        individual components of that time series to different processors or
        processor groups.  If the parallelism strategy was set to be
        multi-processor (by "parallel = N" where N is an integer when the
        DatasetSeries was created) this will issue each dataset to an
        N-processor group.  For instance, this would allow you to start a 1024
        processor job, loading up 100 datasets in a time series and creating 8
        processor groups of 128 processors each, each of which would be
        assigned a different dataset.  This could be accomplished as shown in
        the examples below.  The *storage* option is as seen in
        :func:`~yt.utilities.parallel_tools.parallel_analysis_interface.parallel_objects`
        which is a mechanism for storing results of analysis on an individual
        dataset and then combining the results at the end, so that the entire
        set of processors have access to those results.

        Note that supplying a *store* changes the iteration mechanism; see
        below.

        Parameters
        ----------
        storage : dict
            This is a dictionary, which will be filled with results during the
            course of the iteration.  The keys will be the dataset
            indices and the values will be whatever is assigned to the *result*
            attribute on the storage during iteration.

        Examples
        --------
        Here is an example of iteration when the results do not need to be
        stored.  One processor will be assigned to each dataset.

        >>> ts = DatasetSeries("DD*/DD*.index")
        >>> for ds in ts.piter():
        ...    SlicePlot(ds, "x", "Density").save()
        ...
        
        This demonstrates how one might store results:

        >>> def print_time(ds):
        ...     print ds.current_time
        ...
        >>> ts = DatasetSeries("DD*/DD*.index",
        ...             setup_function = print_time )
        ...
        >>> my_storage = {}
        >>> for sto, ds in ts.piter(storage=my_storage):
        ...     v, c = ds.find_max("density")
        ...     sto.result = (v, c)
        ...
        >>> for i, (v, c) in sorted(my_storage.items()):
        ...     print "% 4i  %0.3e" % (i, v)
        ...

        This shows how to dispatch 4 processors to each dataset:

        >>> ts = DatasetSeries("DD*/DD*.index",
        ...                     parallel = 4)
        >>> for ds in ts.piter():
        ...     ProjectionPlot(ds, "x", "Density").save()
        ...

        """
        dynamic = False
        if self.parallel == False:
            njobs = 1
        else:
            if self.parallel == True: njobs = -1
            else: njobs = self.parallel
        return parallel_objects(self, njobs=njobs, storage=storage,
                                dynamic=dynamic)

    def eval(self, tasks, obj=None):
        tasks = ensure_list(tasks)
        return_values = {}
        for store, ds in self.piter(return_values):
            store.result = []
            for task in tasks:
                try:
                    style = inspect.getargspec(task.eval)[0][1]
                    if style == 'ds':
                        arg = ds
                    elif style == 'data_object':
                        if obj == None:
                            obj = DatasetSeriesObject(self, "all_data")
                        arg = obj.get(ds)
                    rv = task.eval(arg)
                # We catch and store YT-originating exceptions
                # This fixes the standard problem of having a sphere that's too
                # small.
                except YTException as rv:
                    pass
                store.result.append(rv)
        return [v for k, v in sorted(return_values.items())]

    @classmethod
    def from_filenames(cls, filenames, parallel = True, setup_function = None,
                       **kwargs):
        r"""Create a time series from either a filename pattern or a list of
        filenames.

        This method provides an easy way to create a
        :class:`~yt.data_objects.time_series.DatasetSeries`, given a set of
        filenames or a pattern that matches them.  Additionally, it can set the
        parallelism strategy.

        Parameters
        ----------
        filenames : list or pattern
            This can either be a list of filenames (such as ["DD0001/DD0001",
            "DD0002/DD0002"]) or a pattern to match, such as
            "DD*/DD*.index").  If it's the former, they will be loaded in
            order.  The latter will be identified with the glob module and then
            sorted.
        parallel : True, False or int
            This parameter governs the behavior when .piter() is called on the
            resultant DatasetSeries object.  If this is set to False, the time
            series will not iterate in parallel when .piter() is called.  If
            this is set to either True or an integer, it will be iterated with
            1 or that integer number of processors assigned to each parameter
            file provided to the loop.
        setup_function : callable, accepts a ds
            This function will be called whenever a dataset is loaded.

        Examples
        --------

        >>> def print_time(ds):
        ...     print ds.current_time
        ...
        >>> ts = DatasetSeries.from_filenames(
        ...     "GasSloshingLowRes/sloshing_low_res_hdf5_plt_cnt_0[0-6][0-9]0",
        ...      setup_function = print_time)
        ...
        >>> for ds in ts:
        ...     SlicePlot(ds, "x", "Density").save()

        """
        
        if isinstance(filenames, types.StringTypes):
            filenames = get_filenames_from_glob_pattern(filenames)
        obj = cls(filenames[:], parallel = parallel,
                  setup_function = setup_function, **kwargs)
        return obj

    @classmethod
    def from_output_log(cls, output_log,
                        line_prefix = "DATASET WRITTEN",
                        parallel = True):
        filenames = []
        for line in open(output_log):
            if not line.startswith(line_prefix): continue
            cut_line = line[len(line_prefix):].strip()
            fn = cut_line.split()[0]
            filenames.append(fn)
        obj = cls(filenames, parallel = parallel)
        return obj

class TimeSeriesQuantitiesContainer(object):
    def __init__(self, data_object, quantities):
        self.data_object = data_object
        self.quantities = quantities

    def __getitem__(self, key):
        if key not in self.quantities: raise KeyError(key)
        q = self.quantities[key]
        def run_quantity_wrapper(quantity, quantity_name):
            @wraps(quantity_info[quantity_name][1])
            def run_quantity(*args, **kwargs):
                to_run = quantity(*args, **kwargs)
                return self.data_object.eval(to_run)
            return run_quantity
        return run_quantity_wrapper(q, key)

class DatasetSeriesObject(object):
    def __init__(self, time_series, data_object_name, *args, **kwargs):
        self.time_series = weakref.proxy(time_series)
        self.data_object_name = data_object_name
        self._args = args
        self._kwargs = kwargs
        qs = dict([(qn, create_quantity_proxy(qv)) for qn, qv in quantity_info.items()])
        self.quantities = TimeSeriesQuantitiesContainer(self, qs)

    def eval(self, tasks):
        return self.time_series.eval(tasks, self)

    def get(self, ds):
        # We get the type name, which corresponds to an attribute of the
        # index
        cls = getattr(ds, self.data_object_name)
        return cls(*self._args, **self._kwargs)

<<<<<<< HEAD

class SimulationTimeSeries(TimeSeriesData):
    class __metaclass__(type):
        def __init__(cls, name, b, d):
            type.__init__(cls, name, b, d)
            code_name = name[:name.find('Simulation')]
            if code_name:
                simulation_time_series_registry[code_name] = cls
                mylog.debug("Registering simulation: %s as %s", code_name, cls)

=======
class RegisteredSimulationTimeSeries(type):
    def __init__(cls, name, b, d):
        type.__init__(cls, name, b, d)
        code_name = name[:name.find('Simulation')]
        if code_name:
            simulation_time_series_registry[code_name] = cls
            mylog.debug("Registering simulation: %s as %s", code_name, cls)

@add_metaclass(RegisteredSimulationTimeSeries)
class SimulationTimeSeries(DatasetSeries):
>>>>>>> 3a31dcaf
    def __init__(self, parameter_filename, find_outputs=False):
        """
        Base class for generating simulation time series types.
        Principally consists of a *parameter_filename*.
        """

        if not os.path.exists(parameter_filename):
            raise IOError(parameter_filename)
        self.parameter_filename = parameter_filename
        self.basename = os.path.basename(parameter_filename)
        self.directory = os.path.dirname(parameter_filename)
        self.parameters = {}

        # Set some parameter defaults.
        self._set_parameter_defaults()
        # Read the simulation dataset.
        self._parse_parameter_file()
        # Set units
        self._set_units()
        # Figure out the starting and stopping times and redshift.
        self._calculate_simulation_bounds()
        # Get all possible datasets.
        self._get_all_outputs(find_outputs=find_outputs)
        
        self.print_key_parameters()

    def __repr__(self):
        return self.parameter_filename

    _arr = None
    @property
    def arr(self):
        if self._arr is not None:
            return self._arr
        self._arr = functools.partial(YTArray, registry = self.unit_registry)
        return self._arr
    
    _quan = None
    @property
    def quan(self):
        if self._quan is not None:
            return self._quan
        self._quan = functools.partial(YTQuantity,
                registry = self.unit_registry)
        return self._quan
    
    @parallel_root_only
    def print_key_parameters(self):
        """
        Print out some key parameters for the simulation.
        """
        for a in ["domain_dimensions", "domain_left_edge",
                  "domain_right_edge", "initial_time", "final_time",
                  "stop_cycle", "cosmological_simulation"]:
            if not hasattr(self, a):
                mylog.error("Missing %s in dataset definition!", a)
                continue
            v = getattr(self, a)
            mylog.info("Parameters: %-25s = %s", a, v)
        if hasattr(self, "cosmological_simulation") and \
           getattr(self, "cosmological_simulation"):
            for a in ["box_size", "omega_lambda",
                      "omega_matter", "hubble_constant",
                      "initial_redshift", "final_redshift"]:
                if not hasattr(self, a):
                    mylog.error("Missing %s in dataset definition!", a)
                    continue
                v = getattr(self, a)
                mylog.info("Parameters: %-25s = %s", a, v)
        mylog.info("Total datasets: %d." % len(self.all_outputs))
<|MERGE_RESOLUTION|>--- conflicted
+++ resolved
@@ -16,6 +16,7 @@
 import inspect, functools, weakref, glob, types, os
 
 from yt.funcs import *
+from yt.extern.six import add_metaclass
 from yt.convenience import load
 from yt.config import ytcfg
 from .data_containers import data_object_registry
@@ -167,18 +168,8 @@
             if isinstance(key.start, types.FloatType):
                 return self.get_range(key.start, key.stop)
             # This will return a sliced up object!
-<<<<<<< HEAD
-            return TimeSeriesData(self._pre_outputs[key], self.parallel)
-        try: 
-            o = self._pre_outputs[key]
-        except IndexError:
-            raise InvalidSimulationTimeSeries("Your TimeSeries is empty. \n" + 
-                "Confirm you are running from the simulation source directory.")
-
-=======
             return DatasetSeries(self._pre_outputs[key], self.parallel)
         o = self._pre_outputs[key]
->>>>>>> 3a31dcaf
         if isinstance(o, types.StringTypes):
             o = load(o, **self.kwargs)
             self._setup_function(o)
@@ -385,18 +376,6 @@
         cls = getattr(ds, self.data_object_name)
         return cls(*self._args, **self._kwargs)
 
-<<<<<<< HEAD
-
-class SimulationTimeSeries(TimeSeriesData):
-    class __metaclass__(type):
-        def __init__(cls, name, b, d):
-            type.__init__(cls, name, b, d)
-            code_name = name[:name.find('Simulation')]
-            if code_name:
-                simulation_time_series_registry[code_name] = cls
-                mylog.debug("Registering simulation: %s as %s", code_name, cls)
-
-=======
 class RegisteredSimulationTimeSeries(type):
     def __init__(cls, name, b, d):
         type.__init__(cls, name, b, d)
@@ -407,7 +386,6 @@
 
 @add_metaclass(RegisteredSimulationTimeSeries)
 class SimulationTimeSeries(DatasetSeries):
->>>>>>> 3a31dcaf
     def __init__(self, parameter_filename, find_outputs=False):
         """
         Base class for generating simulation time series types.
