--- conflicted
+++ resolved
@@ -80,20 +80,15 @@
             return self.data_object.eval(get_pf_prop(attr)())
         raise AttributeError(attr)
 
-class DatasetSeries(object):
-    r"""The DatasetSeries object is a container of multiple datasets,
+class TimeSeriesData(object):
+    r"""The TimeSeriesData object is a container of multiple datasets,
     allowing easy iteration and computation on them.
 
-    DatasetSeries objects are designed to provide easy ways to access,
+    TimeSeriesData objects are designed to provide easy ways to access,
     analyze, parallelize and visualize multiple datasets sequentially.  This is
     primarily expressed through iteration, but can also be constructed via
     analysis tasks (see :ref:`time-series-analysis`).
 
-<<<<<<< HEAD
-    The best method to construct DatasetSeries objects is through 
-    :meth:`~yt.data_objects.time_series.DatasetSeries.from_filenames`.
-
-=======
     Parameters
     ----------
     filenames : list or pattern
@@ -111,16 +106,11 @@
         file provided to the loop.
     setup_function : callable, accepts a pf
         This function will be called whenever a parameter file is loaded.
->>>>>>> 4921837b
 
     Examples
     --------
 
-<<<<<<< HEAD
-    >>> ts = DatasetSeries.from_filenames(
-=======
     >>> ts = TimeSeriesData(
->>>>>>> 4921837b
             "GasSloshingLowRes/sloshing_low_res_hdf5_plt_cnt_0[0-6][0-9]0")
     >>> for pf in ts:
     ...     SlicePlot(pf, "x", "Density").save()
@@ -158,7 +148,7 @@
         self._setup_function = setup_function
         for type_name in data_object_registry:
             setattr(self, type_name, functools.partial(
-                DatasetSeriesObject, self, type_name))
+                TimeSeriesDataObject, self, type_name))
         self.parallel = parallel
         self.kwargs = kwargs
 
@@ -177,7 +167,7 @@
             if isinstance(key.start, types.FloatType):
                 return self.get_range(key.start, key.stop)
             # This will return a sliced up object!
-            return DatasetSeries(self._pre_outputs[key], self.parallel)
+            return TimeSeriesData(self._pre_outputs[key], self.parallel)
         o = self._pre_outputs[key]
         if isinstance(o, types.StringTypes):
             o = load(o, **self.kwargs)
@@ -198,7 +188,7 @@
         individual components of that time series to different processors or
         processor groups.  If the parallelism strategy was set to be
         multi-processor (by "parallel = N" where N is an integer when the
-        DatasetSeries was created) this will issue each dataset to an
+        TimeSeriesData was created) this will issue each dataset to an
         N-processor group.  For instance, this would allow you to start a 1024
         processor job, loading up 100 datasets in a time series and creating 8
         processor groups of 128 processors each, each of which would be
@@ -225,27 +215,19 @@
         Here is an example of iteration when the results do not need to be
         stored.  One processor will be assigned to each parameter file.
 
-<<<<<<< HEAD
-        >>> ts = DatasetSeries.from_filenames("DD*/DD*.hierarchy")
-=======
         >>> ts = TimeSeriesData("DD*/DD*.hierarchy")
->>>>>>> 4921837b
         >>> for pf in ts.piter():
         ...    SlicePlot(pf, "x", "Density").save()
         ...
         
         This demonstrates how one might store results:
 
-<<<<<<< HEAD
-        >>> ts = DatasetSeries.from_filenames("DD*/DD*.hierarchy")
-=======
         >>> def print_time(pf):
         ...     print pf.current_time
         ...
         >>> ts = TimeSeriesData("DD*/DD*.hierarchy",
         ...             setup_function = print_time )
         ...
->>>>>>> 4921837b
         >>> my_storage = {}
         >>> for sto, pf in ts.piter(storage=my_storage):
         ...     v, c = pf.h.find_max("Density")
@@ -257,11 +239,7 @@
 
         This shows how to dispatch 4 processors to each dataset:
 
-<<<<<<< HEAD
-        >>> ts = DatasetSeries.from_filenames("DD*/DD*.hierarchy",
-=======
         >>> ts = TimeSeriesData("DD*/DD*.hierarchy",
->>>>>>> 4921837b
         ...                     parallel = 4)
         >>> for pf in ts.piter():
         ...     ProjectionPlot(pf, "x", "Density").save()
@@ -289,7 +267,7 @@
                         arg = pf
                     elif style == 'data_object':
                         if obj == None:
-                            obj = DatasetSeriesObject(self, "all_data")
+                            obj = TimeSeriesDataObject(self, "all_data")
                         arg = obj.get(pf)
                     rv = task.eval(arg)
                 # We catch and store YT-originating exceptions
@@ -307,7 +285,7 @@
         filenames.
 
         This method provides an easy way to create a
-        :class:`~yt.data_objects.time_series.DatasetSeries`, given a set of
+        :class:`~yt.data_objects.time_series.TimeSeriesData`, given a set of
         filenames or a pattern that matches them.  Additionally, it can set the
         parallelism strategy.
 
@@ -321,7 +299,7 @@
             sorted.
         parallel : True, False or int
             This parameter governs the behavior when .piter() is called on the
-            resultant DatasetSeries object.  If this is set to False, the time
+            resultant TimeSeriesData object.  If this is set to False, the time
             series will not iterate in parallel when .piter() is called.  If
             this is set to either True or an integer, it will be iterated with
             1 or that integer number of processors assigned to each parameter
@@ -332,10 +310,6 @@
         Examples
         --------
 
-<<<<<<< HEAD
-        >>> ts = DatasetSeries.from_filenames(
-                "GasSloshingLowRes/sloshing_low_res_hdf5_plt_cnt_0[0-6][0-9]0")
-=======
         >>> def print_time(pf):
         ...     print pf.current_time
         ...
@@ -343,7 +317,6 @@
         ...     "GasSloshingLowRes/sloshing_low_res_hdf5_plt_cnt_0[0-6][0-9]0",
         ...      setup_function = print_time)
         ...
->>>>>>> 4921837b
         >>> for pf in ts:
         ...     SlicePlot(pf, "x", "Density").save()
 
@@ -384,7 +357,7 @@
             return run_quantity
         return run_quantity_wrapper(q, key)
 
-class DatasetSeriesObject(object):
+class TimeSeriesDataObject(object):
     def __init__(self, time_series, data_object_name, *args, **kwargs):
         self.time_series = weakref.proxy(time_series)
         self.data_object_name = data_object_name
@@ -403,7 +376,7 @@
         return cls(*self._args, **self._kwargs)
 
 
-class SimulationTimeSeries(DatasetSeries):
+class SimulationTimeSeries(TimeSeriesData):
     class __metaclass__(type):
         def __init__(cls, name, b, d):
             type.__init__(cls, name, b, d)
