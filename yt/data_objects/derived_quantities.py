"""
Quantities that can be derived from Enzo data that may also required additional
arguments.  (Standard arguments -- such as the center of a distribution of
points -- are excluded here, and left to the EnzoDerivedFields.)



"""

#-----------------------------------------------------------------------------
# Copyright (c) 2013, yt Development Team.
#
# Distributed under the terms of the Modified BSD License.
#
# The full license is in the file COPYING.txt, distributed with this software.
#-----------------------------------------------------------------------------

import numpy as np

from yt.funcs import *

from yt.config import ytcfg
from yt.units.yt_array import YTArray, uconcatenate, array_like_field
from yt.utilities.exceptions import YTFieldNotFound
from yt.utilities.parallel_tools.parallel_analysis_interface import \
    ParallelAnalysisInterface, parallel_objects
from yt.utilities.lib.Octree import Octree
from yt.utilities.physical_constants import \
    gravitational_constant_cgs, \
    HUGE
from yt.utilities.math_utils import prec_accum

derived_quantity_registry = {}

class DerivedQuantity(ParallelAnalysisInterface):
    num_vals = -1

    class __metaclass__(type):
        def __init__(cls, name, b, d):
            type.__init__(cls, name, b, d)
            if name != "DerivedQuantity":
                derived_quantity_registry[name] = cls

    def __init__(self, data_source):
        self.data_source = data_source

    def count_values(self, *args, **kwargs):
        return

    def __call__(self, *args, **kwargs):
        """Calculate results for the derived quantity"""
        self.count_values(*args, **kwargs)
        chunks = self.data_source.chunks([], chunking_style="io")
        storage = {}
        for sto, ds in parallel_objects(chunks, -1, storage = storage):
            sto.result = self.process_chunk(ds, *args, **kwargs)
        # Now storage will have everything, and will be done via pickling, so
        # the units will be preserved.  (Credit to Nathan for this
        # idea/implementation.)
        values = [ [] for i in range(self.num_vals) ]
        for key in sorted(storage):
            for i in range(self.num_vals):
                values[i].append(storage[key][i])
        # These will be YTArrays
        values = [self.data_source.ds.arr(values[i]) for i in range(self.num_vals)]
        values = self.reduce_intermediate(values)
        return values

    def process_chunk(self, data, *args, **kwargs):
        raise NotImplementedError

    def reduce_intermediate(self, values):
        raise NotImplementedError

class DerivedQuantityCollection(object):
    def __new__(cls, data_source, *args, **kwargs):
        inst = object.__new__(cls)
        inst.data_source = data_source
        for f in inst.keys():
            setattr(inst, camelcase_to_underscore(f), inst[f])
        return inst

    def __getitem__(self, key):
        dq = derived_quantity_registry[key]
        # Instantiate here, so we can pass it the data object
        # Note that this means we instantiate every time we run help, etc
        # I have made my peace with this.
        return dq(self.data_source)

    def keys(self):
        return derived_quantity_registry.keys()

class WeightedAverageQuantity(DerivedQuantity):
    r"""
    Calculates the weight average of a field or fields.

    Where f is the field and w is the weight, the weighted average is 
    Sum_i(f_i * w_i) / Sum_i(w_i).

    Parameters
    ----------
    fields : field or list of fields
        The field or fields of which the average value is to be calculated.
    weight : field
        The weight field.

    Examples
    --------

    >>> ds = load("IsolatedGalaxy/galaxy0030/galaxy0030")
    >>> ad = ds.all_data()
    >>> print ad.quantities.weighted_average_quantity([("gas", "density"),
    ...                                                ("gas", "temperature")],
    ...                                               ("gas", "cell_mass"))
    
    """
    def count_values(self, fields, weight):
        # This is a list now
        self.num_vals = len(fields) + 1

    def __call__(self, fields, weight):
        fields = ensure_list(fields)
        rv = super(WeightedAverageQuantity, self).__call__(fields, weight)
        if len(rv) == 1: rv = rv[0]
        return rv

    def process_chunk(self, data, fields, weight):
        vals = [(data[field] * data[weight]).sum(dtype=np.float64)
                for field in fields]
        wv = data[weight].sum(dtype=np.float64)
        return vals + [wv]

    def reduce_intermediate(self, values):
        w = values.pop(-1).sum(dtype=np.float64)
        return [v.sum(dtype=np.float64)/w for v in values]

class TotalQuantity(DerivedQuantity):
    r"""
    Calculates the sum of the field or fields.

    Parameters
    ----------
    fields : field or list of fields
        The field to be summed.

    Examples
    --------

    >>> ds = load("IsolatedGalaxy/galaxy0030/galaxy0030")
    >>> ad = ds.all_data()
    >>> print ad.quantities.total_quantity([("gas", "cell_mass")])
    
    """
    def count_values(self, fields):
        # This is a list now
        self.num_vals = len(fields)

    def __call__(self, fields):
        fields = ensure_list(fields)
        rv = super(TotalQuantity, self).__call__(fields)
        if len(rv) == 1: rv = rv[0]
        return rv

    def process_chunk(self, data, fields):
        vals = [data[field].sum(dtype=np.float64)
                for field in fields]
        return vals

    def reduce_intermediate(self, values):
        return [v.sum(dtype=np.float64) for v in values]

class TotalMass(TotalQuantity):
    r"""
    Calculates the total mass in gas and particles.

    Examples
    --------

    >>> ds = load("IsolatedGalaxy/galaxy0030/galaxy0030")
    >>> ad = ds.all_data()
    >>> print ad.quantities.total_mass()
    
    """
    def __call__(self):
        self.data_source.ds.index
        fi = self.data_source.ds.field_info
        fields = []
        if ("gas", "cell_mass") in fi:
            fields.append(("gas", "cell_mass"))
        if ("all", "particle_mass") in fi:
            fields.append(("all", "particle_mass"))
        rv = super(TotalMass, self).__call__(fields)
        return rv

class CenterOfMass(DerivedQuantity):
    r"""
    Calculates the center of mass, using gas and/or particles.

    The center of mass is the mass-weighted mean position.

    Parameters
    ----------
    use_gas : bool
        Flag to include gas in the calculation.  Gas is ignored if not 
        present.
        Default: True
    use_particles : bool
        Flag to include particles in the calculation.  Particles are ignored 
        if not present.
        Default: True

    Examples
    --------

    >>> ds = load("IsolatedGalaxy/galaxy0030/galaxy0030")
    >>> ad = ds.all_data()
    >>> print ad.quantities.center_of_mass()
    
    """
    def count_values(self, use_gas = True, use_particles = False):
        use_gas &= \
          (("gas", "cell_mass") in self.data_source.ds.field_info)
        use_particles &= \
          (("all", "particle_mass") in self.data_source.ds.field_info)
        self.num_vals = 0
        if use_gas:
            self.num_vals += 4
        if use_particles:
            self.num_vals += 4

    def process_chunk(self, data, use_gas = True, use_particles = False):
        use_gas &= \
          (("gas", "cell_mass") in self.data_source.ds.field_info)
        use_particles &= \
          (("all", "particle_mass") in self.data_source.ds.field_info)
        vals = []
        if use_gas:
            vals += [(data[ax] * data["gas", "cell_mass"]).sum(dtype=np.float64)
                     for ax in 'xyz']
            vals.append(data["gas", "cell_mass"].sum(dtype=np.float64))
        if use_particles:
            vals += [(data["all", "particle_position_%s" % ax] *
                      data["all", "particle_mass"]).sum(dtype=np.float64)
                     for ax in 'xyz']
            vals.append(data["all", "particle_mass"].sum(dtype=np.float64))
        return vals

    def reduce_intermediate(self, values):
        if len(values) not in (4, 8):
            raise RuntimeError
        x = values.pop(0).sum(dtype=np.float64)
        y = values.pop(0).sum(dtype=np.float64)
        z = values.pop(0).sum(dtype=np.float64)
        w = values.pop(0).sum(dtype=np.float64)
        if len(values) > 0:
            # Note that this could be shorter if we pre-initialized our x,y,z,w
            # values as YTQuantity objects.
            x += values.pop(0).sum(dtype=np.float64)
            y += values.pop(0).sum(dtype=np.float64)
            z += values.pop(0).sum(dtype=np.float64)
            w += values.pop(0).sum(dtype=np.float64)
        return self.data_source.ds.arr([v/w for v in [x, y, z]])

class BulkVelocity(DerivedQuantity):
    r"""
    Calculates the bulk velocity, using gas and/or particles.

    The bulk velocity is the mass-weighted mean velocity.

    Parameters
    ----------
    use_gas : bool
        Flag to include gas in the calculation.  Gas is ignored if not 
        present.
        Default: True
    use_particles : bool
        Flag to include particles in the calculation.  Particles are ignored 
        if not present.
        Default: True

    Examples
    --------

    >>> ds = load("IsolatedGalaxy/galaxy0030/galaxy0030")
    >>> ad = ds.all_data()
    >>> print ad.quantities.bulk_velocity()
    
    """
    def count_values(self, use_gas = True, use_particles = False):
        # This is a list now
        self.num_vals = 0
        if use_gas:
            self.num_vals += 4
        if use_particles:
            self.num_vals += 4

    def process_chunk(self, data, use_gas = True, use_particles = False):
        vals = []
        if use_gas:
            vals += [(data["gas", "velocity_%s" % ax] * 
                      data["gas", "cell_mass"]).sum(dtype=np.float64)
                     for ax in 'xyz']
            vals.append(data["gas", "cell_mass"].sum(dtype=np.float64))
        if use_particles:
            vals += [(data["all", "particle_velocity_%s" % ax] *
                      data["all", "particle_mass"]).sum(dtype=np.float64)
                     for ax in 'xyz']
            vals.append(data["all", "particle_mass"].sum(dtype=np.float64))
        return vals

    def reduce_intermediate(self, values):
        if len(values) not in (4, 8):
            raise RuntimeError
        x = values.pop(0).sum(dtype=np.float64)
        y = values.pop(0).sum(dtype=np.float64)
        z = values.pop(0).sum(dtype=np.float64)
        w = values.pop(0).sum(dtype=np.float64)
        if len(values) > 0:
            # Note that this could be shorter if we pre-initialized our x,y,z,w
            # values as YTQuantity objects.
            x += values.pop(0).sum(dtype=np.float64)
            y += values.pop(0).sum(dtype=np.float64)
            z += values.pop(0).sum(dtype=np.float64)
            w += values.pop(0).sum(dtype=np.float64)
        return self.data_source.ds.arr([v/w for v in [x, y, z]])

class WeightedVariance(DerivedQuantity):
    r"""
    Calculates the weighted variance and weighted mean for a field 
    or list of fields.

    Where f is the field, w is the weight, and <f_w> is the weighted mean, 
    the weighted variance is 
    Sum_i( (f_i - <f_w>)^2 * w_i ) / Sum_i(w_i).

    Parameters
    ----------
    fields : field or list of fields
        The field or fields of which the variance and mean values are 
        to be calculated.
    weight : field
        The weight field.

    Examples
    --------

    >>> ds = load("IsolatedGalaxy/galaxy0030/galaxy0030")
    >>> ad = ds.all_data()
    >>> print ad.quantities.weighted_variance([("gas", "density"),
    ...                                        ("gas", "temperature")],
    ...                                       ("gas", "cell_mass"))
    
    """
    def count_values(self, fields, weight):
        # This is a list now
        self.num_vals = 2 * len(fields) + 1

    def __call__(self, fields, weight):
        fields = ensure_list(fields)
        rv = super(WeightedVariance, self).__call__(fields, weight)
        if len(rv) == 1: rv = rv[0]
        return rv

    def process_chunk(self, data, fields, weight):
        my_weight = data[weight].sum(dtype=np.float64)
        if my_weight == 0:
            return [0.0 for field in fields] + \
              [0.0 for field in fields] + [0.0]
        my_means = [(data[field] *  data[weight]).sum(dtype=np.float64) / my_weight
                    for field in fields]
        my_var2s = [(data[weight] * (data[field] -
                                     my_mean)**2).sum(dtype=np.float64) / my_weight
                   for field, my_mean in zip(fields, my_means)]
        return my_means + my_var2s + [my_weight]

    def reduce_intermediate(self, values):
        my_weight = values.pop(-1)
        all_weight = my_weight.sum(dtype=np.float64)
        rvals = []
        for i in range(len(values) / 2):
            my_mean = values[i]
            my_var2 = values[i + len(values) / 2]
            all_mean = (my_weight * my_mean).sum(dtype=np.float64) / all_weight
            rvals.append(np.sqrt((my_weight * (my_var2 + 
                                               (my_mean - all_mean)**2)).sum(dtype=np.float64) / 
                                               all_weight))
            rvals.append(all_mean)
        return rvals
    
class AngularMomentumVector(DerivedQuantity):
    r"""
    Calculates the angular momentum vector, using gas and/or particles.

    The angular momentum vector is the mass-weighted mean specific angular momentum.

    Parameters
    ----------
<<<<<<< HEAD
    truncate : Bool
        Should the calculation stop once the ratio of
        gravitational:kinetic is 1.0?
    include_thermal_energy : Bool
        Should we add the energy from ThermalEnergy
        on to the kinetic energy to calculate 
        binding energy?
    treecode : Bool
        Whether or not to use the treecode.
    opening_angle : Float 
        The maximal angle a remote node may subtend in order
        for the treecode method of mass conglomeration may be
        used to calculate the potential between masses.
    periodic_test : Bool 
        Used for testing the periodic adjustment machinery
        of this derived quantity.
    include_particles : Bool
	Should we add the mass contribution of particles
	to calculate binding energy?

    Examples
    --------
    >>> sp.quantities["IsBound"](truncate=False,
    ... include_thermal_energy=True, treecode=False, opening_angle=2.0)
    0.32493
    """
    # Kinetic energy
    bv_x,bv_y,bv_z = data.quantities["BulkVelocity"]()
    # One-cell objects are NOT BOUND.
    if data["CellMass"].size == 1: return [0.0]

    kinetic = 0.5 * (data["CellMass"] * 
                     ((data["x-velocity"] - bv_x)**2 + 
                      (data["y-velocity"] - bv_y)**2 +
                      (data["z-velocity"] - bv_z)**2)).sum()

    if (include_particles):
	mass_to_use = data["TotalMass"]
        kinetic += 0.5 * (data["Dark_Matter_Mass"] *
                          ((data["cic_particle_velocity_x"] - bv_x)**2 +
                           (data["cic_particle_velocity_y"] - bv_y)**2 +
                           (data["cic_particle_velocity_z"] - bv_z)**2)).sum()
    else:
	mass_to_use = data["CellMass"]
    # Add thermal energy to kinetic energy
    if (include_thermal_energy):
        thermal = (data["ThermalEnergy"] * mass_to_use).sum()
        kinetic += thermal
    if periodic_test:
        kinetic = np.ones_like(kinetic)
    # Gravitational potential energy
    # We only divide once here because we have velocity in cgs, but radius is
    # in code.
    G = 6.67e-8 / data.convert("cm") # cm^3 g^-1 s^-2
    # Check for periodicity of the clump.
    two_root = 2. * np.array(data.pf.domain_width) / np.array(data.pf.domain_dimensions)
    domain_period = data.pf.domain_right_edge - data.pf.domain_left_edge
    periodic = np.array([0., 0., 0.])
    for i,dim in enumerate(["x", "y", "z"]):
        sorted = data[dim][data[dim].argsort()]
        # If two adjacent values are different by (more than) two root grid
        # cells, I think it's reasonable to assume that the clump wraps around.
        diff = sorted[1:] - sorted[0:-1]
        if (diff >= two_root[i]).any():
            mylog.info("Adjusting clump for periodic boundaries in dim %s" % dim)
            # We will record the distance of the larger of the two values that
            # define the gap from the right boundary, which we'll use for the
            # periodic adjustment later.
            sel = (diff >= two_root[i])
            index = np.min(np.nonzero(sel))
            # The last addition term below ensures that the data makes a full
            # wrap-around.
            periodic[i] = data.pf.domain_right_edge[i] - sorted[index + 1] + \
                two_root[i] / 2.
    # This dict won't make a copy of the data, but it will make a copy to 
    # change if needed in the periodic section immediately below.
    local_data = {}
    for label in ["x", "y", "z"]: # Separating CellMass from the for loop
        local_data[label] = data[label]
    local_data["CellMass"] = mass_to_use # Adding CellMass separately
					 # NOTE: if include_particles = True, local_data["CellMass"]
					 #       is not the same as data["CellMass"]!!!
    if periodic.any():
        # Adjust local_data to re-center the clump to remove the periodicity
        # by the gap calculated above.
        for i,dim in enumerate(["x", "y", "z"]):
            if not periodic[i]: continue
            local_data[dim] = data[dim].copy()
            local_data[dim] += periodic[i]
            local_data[dim] %= domain_period[i]
    if periodic_test:
        local_data["CellMass"] = np.ones_like(local_data["CellMass"])
    import time
    t1 = time.time()
    if treecode:
        # Calculate the binding energy using the treecode method.
        # Faster but less accurate.
        # The octree doesn't like uneven root grids, so we will make it cubical.
        root_dx = (data.pf.domain_width/np.array(data.pf.domain_dimensions)).astype('float64')
        left = min([np.amin(local_data['x']), np.amin(local_data['y']),
            np.amin(local_data['z'])])
        right = max([np.amax(local_data['x']), np.amax(local_data['y']),
            np.amax(local_data['z'])])
        cover_min = np.array([left, left, left])
        cover_max = np.array([right, right, right])
        # Fix the coverage to match to root grid cell left 
        # edges for making indexes.
        cover_min = cover_min - cover_min % root_dx
        cover_max = cover_max - cover_max % root_dx
        cover_imin = (cover_min / root_dx).astype('int64')
        cover_imax = (cover_max / root_dx + 1).astype('int64')
        cover_ActiveDimensions = cover_imax - cover_imin
        # Create the octree with these dimensions.
        # One value (mass) with incremental=True.
        octree = Octree(cover_ActiveDimensions, 1, True)
        #print 'here', cover_ActiveDimensions
        # Now discover what levels this data comes from, not assuming
        # symmetry.
        dxes = np.unique(data['dx']) # unique returns a sorted array,
        dyes = np.unique(data['dy']) # so these will all have the same
        dzes = np.unique(data['dz']) # order.
        # We only need one dim to figure out levels, we'll use x.
        dx = data.pf.domain_width[0]/data.pf.domain_dimensions[0]
        levels = (np.log(dx / dxes) / np.log(data.pf.refine_by)).astype('int')
        lsort = levels.argsort()
        levels = levels[lsort]
        dxes = dxes[lsort]
        dyes = dyes[lsort]
        dzes = dzes[lsort]
        # Now we add actual data to the octree.
        for L, dx, dy, dz in zip(levels, dxes, dyes, dzes):
            mylog.info("Adding data to Octree for level %d" % L)
            sel = (data["dx"] == dx)
            thisx = (local_data["x"][sel] / dx).astype('int64') - cover_imin[0] * 2**L
            thisy = (local_data["y"][sel] / dy).astype('int64') - cover_imin[1] * 2**L
            thisz = (local_data["z"][sel] / dz).astype('int64') - cover_imin[2] * 2**L
	    vals = np.array([local_data["CellMass"][sel]], order='F')
            octree.add_array_to_tree(L, thisx, thisy, thisz, vals,
               np.ones_like(thisx).astype('float64'), treecode = 1)
        # Now we calculate the binding energy using a treecode.
        octree.finalize(treecode = 1)
        mylog.info("Using a treecode to find gravitational energy for %d cells." % local_data['x'].size)
        pot = G*octree.find_binding_energy(truncate, kinetic/G, root_dx,
            opening_angle)
        #octree.print_all_nodes()
    else:
        try:
            pot = G*_cudaIsBound(local_data, truncate, kinetic/G)
        except (ImportError, AssertionError):
            pot = G*FindBindingEnergy(local_data["CellMass"],
                                local_data['x'],local_data['y'],local_data['z'],
                                truncate, kinetic/G)
    mylog.info("Boundedness check took %0.3e seconds", time.time()-t1)
    del local_data
    return [(pot / kinetic)]
def _combIsBound(data, bound):
    return bound
add_quantity("IsBound",function=_IsBound,combine_function=_combIsBound,n_ret=1,
             force_unlazy=True)

def _cudaIsBound(data, truncate, ratio):
    bsize = __CUDA_BLOCK_SIZE
    import pycuda.driver as cuda
    import pycuda.autoinit
    import pycuda.gpuarray as gpuarray
    my_stream = cuda.Stream()
    cuda.init()
    assert cuda.Device.count() >= 1

    mass_scale_factor = 1.0/(data['CellMass'].max())
    m = (data['CellMass'] * mass_scale_factor).astype('float32')
    assert(m.size > bsize)

    gsize=int(np.ceil(float(m.size)/bsize))
    assert(gsize > 16)

    # Now the tedious process of rescaling our values...
    length_scale_factor = data['dx'].max()/data['dx'].min()
    x = ((data['x'] - data['x'].min()) * length_scale_factor).astype('float32')
    y = ((data['y'] - data['y'].min()) * length_scale_factor).astype('float32')
    z = ((data['z'] - data['z'].min()) * length_scale_factor).astype('float32')
    p = np.zeros(z.shape, dtype='float32')
=======
    use_gas : bool
        Flag to include gas in the calculation.  Gas is ignored if not 
        present.
        Default: True
    use_particles : bool
        Flag to include particles in the calculation.  Particles are ignored 
        if not present.
        Default: True

    Examples
    --------

    >>> ds = load("IsolatedGalaxy/galaxy0030/galaxy0030")
    >>> ad = ds.all_data()
    >>> print ad.quantities.angular_momentum_vector()
>>>>>>> 3a31dcaf
    
    """
    def count_values(self, use_gas=True, use_particles=True):
        use_gas &= \
          (("gas", "cell_mass") in self.data_source.ds.field_info)
        use_particles &= \
          (("all", "particle_mass") in self.data_source.ds.field_info)
        num_vals = 0
        if use_gas: num_vals += 4
        if use_particles: num_vals += 4
        self.num_vals = num_vals

    def process_chunk(self, data, use_gas=True, use_particles=True):
        use_gas &= \
          (("gas", "cell_mass") in self.data_source.ds.field_info)
        use_particles &= \
          (("all", "particle_mass") in self.data_source.ds.field_info)
        rvals = []
        if use_gas:
            rvals.extend([(data["gas", "specific_angular_momentum_%s" % axis] *
                           data["gas", "cell_mass"]).sum(dtype=np.float64) \
                          for axis in "xyz"])
            rvals.append(data["gas", "cell_mass"].sum(dtype=np.float64))
        if use_particles:
            rvals.extend([(data["all", "particle_specific_angular_momentum_%s" % axis] *
                           data["all", "particle_mass"]).sum(dtype=np.float64) \
                          for axis in "xyz"])
            rvals.append(data["all", "particle_mass"].sum(dtype=np.float64))
        return rvals

    def reduce_intermediate(self, values):
        jx = values.pop(0).sum(dtype=np.float64)
        jy = values.pop(0).sum(dtype=np.float64)
        jz = values.pop(0).sum(dtype=np.float64)
        m  = values.pop(0).sum(dtype=np.float64)
        if values:
            jx += values.pop(0).sum(dtype=np.float64)
            jy += values.pop(0).sum(dtype=np.float64)
            jz += values.pop(0).sum(dtype=np.float64)            
            m  += values.pop(0).sum(dtype=np.float64)
        return (jx / m, jy / m, jz / m)

class Extrema(DerivedQuantity):
    r"""
    Calculates the min and max value of a field or list of fields.

    Parameters
    ----------
    fields : field or list of fields
        The field over which the extrema are to be calculated.
    non_zero : bool
        If True, only positive values are considered in the calculation.
        Default: False

    Examples
    --------

    >>> ds = load("IsolatedGalaxy/galaxy0030/galaxy0030")
    >>> ad = ds.all_data()
    >>> print ad.quantities.extrema([("gas", "density"),
    ...                              ("gas", "temperature")])
    
    """
    def count_values(self, fields, non_zero):
        self.num_vals = len(fields) * 2

    def __call__(self, fields, non_zero = False):
        fields = ensure_list(fields)
        rv = super(Extrema, self).__call__(fields, non_zero)
        if len(rv) == 1: rv = rv[0]
        return rv

    def process_chunk(self, data, fields, non_zero):
        vals = []
        for field in fields:
            field = data._determine_fields(field)[0]
            fd = data[field]
            if non_zero: fd = fd[fd > 0.0]
            if fd.size > 0:
                vals += [fd.min(), fd.max()]
            else:
                vals += [array_like_field(data, HUGE, field),
                         array_like_field(data, -HUGE, field)]
        return vals

    def reduce_intermediate(self, values):
        # The values get turned into arrays here.
        return [(mis.min(), mas.max() )
                for mis, mas in zip(values[::2], values[1::2])]

class MaxLocation(DerivedQuantity):
    r"""
    Calculates the maximum value plus the index, x, y, and z position 
    of the maximum.

    Parameters
    ----------
    field : field
        The field over which the extrema are to be calculated.

    Examples
    --------

    >>> ds = load("IsolatedGalaxy/galaxy0030/galaxy0030")
    >>> ad = ds.all_data()
    >>> print ad.quantities.max_location(("gas", "density"))
    
    """
    def count_values(self, *args, **kwargs):
        self.num_vals = 5

    def __call__(self, field):
        rv = super(MaxLocation, self).__call__(field)
        if len(rv) == 1: rv = rv[0]
        return rv

    def process_chunk(self, data, field):
        field = data._determine_fields(field)[0]
        ma = array_like_field(data, -HUGE, field)
        mx = array_like_field(data, -1, "x")
        my = array_like_field(data, -1, "y")
        mz = array_like_field(data, -1, "z")
        maxi = -1
        if data[field].size > 0:
            maxi = np.argmax(data[field])
            ma = data[field][maxi]
            mx, my, mz = [data[ax][maxi] for ax in 'xyz']
        return (ma, maxi, mx, my, mz)

    def reduce_intermediate(self, values):
        i = np.argmax(values[0]) # ma is values[0]
        return [val[i] for val in values]

class MinLocation(DerivedQuantity):
    r"""
    Calculates the minimum value plus the index, x, y, and z position 
    of the minimum.

    Parameters
    ----------
    field : field
        The field over which the extrema are to be calculated.

    Examples
    --------

    >>> ds = load("IsolatedGalaxy/galaxy0030/galaxy0030")
    >>> ad = ds.all_data()
    >>> print ad.quantities.min_location(("gas", "density"))
    
    """
    def count_values(self, *args, **kwargs):
        self.num_vals = 5

    def __call__(self, field):
        rv = super(MinLocation, self).__call__(field)
        if len(rv) == 1: rv = rv[0]
        return rv

    def process_chunk(self, data, field):
        field = data._determine_fields(field)[0]
        ma = array_like_field(data, HUGE, field)
        mx = array_like_field(data, -1, "x")
        my = array_like_field(data, -1, "y")
        mz = array_like_field(data, -1, "z")
        mini = -1
        if data[field].size > 0:
            mini = np.argmin(data[field])
            ma = data[field][mini]
            mx, my, mz = [data[ax][mini] for ax in 'xyz']
        return (ma, mini, mx, my, mz)

    def reduce_intermediate(self, values):
        i = np.argmin(values[0]) # ma is values[0]
        return [val[i] for val in values]

class SpinParameter(DerivedQuantity):
    r"""
    Calculates the dimensionless spin parameter.

    Given by Equation 3 of Peebles (1971, A&A, 11, 377), the spin parameter 
    is defined as
    
    lambda = (L * |E|^(1/2)) / (G * M^5/2),
    
    where L is the total angular momentum, E is the total energy (kinetic and 
    potential), G is the gravitational constant, and M is the total mass.

    Parameters
    ----------
    use_gas : bool
        Flag to include gas in the calculation.  Gas is ignored if not 
        present.
        Default: True
    use_particles : bool
        Flag to include particles in the calculation.  Particles are ignored 
        if not present.
        Default: True

    Examples
    --------

    >>> ds = load("IsolatedGalaxy/galaxy0030/galaxy0030")
    >>> ad = ds.all_data()
    >>> print ad.quantities.center_of_mass()
    
    """
    def count_values(self, **kwargs):
        self.num_vals = 3

    def process_chunk(self, data, use_gas=True, use_particles=True):
        use_gas &= \
          (("gas", "cell_mass") in self.data_source.ds.field_info)
        use_particles &= \
          (("all", "particle_mass") in self.data_source.ds.field_info)
        e = data.ds.quan(0., "erg")
        j = data.ds.quan(0., "g*cm**2/s")
        m = data.ds.quan(0., "g")
        if use_gas:
            e += (data["gas", "kinetic_energy"] *
                  data["index", "cell_volume"]).sum(dtype=np.float64)
            j += data["gas", "angular_momentum_magnitude"].sum(dtype=np.float64)
            m += data["gas", "cell_mass"].sum(dtype=np.float64)
        if use_particles:
            e += (data["all", "particle_velocity_magnitude"]**2 *
                  data["all", "particle_mass"]).sum(dtype=np.float64)
            j += data["all", "particle_angular_momentum_magnitude"].sum(dtype=np.float64)
            m += data["all", "particle_mass"].sum(dtype=np.float64)
        return (e, j, m)

    def reduce_intermediate(self, values):
        e = values.pop(0).sum(dtype=np.float64)
        j = values.pop(0).sum(dtype=np.float64)
        m = values.pop(0).sum(dtype=np.float64)
        return j * np.sqrt(np.abs(e)) / m**2.5 / gravitational_constant_cgs<|MERGE_RESOLUTION|>--- conflicted
+++ resolved
@@ -395,190 +395,6 @@
 
     Parameters
     ----------
-<<<<<<< HEAD
-    truncate : Bool
-        Should the calculation stop once the ratio of
-        gravitational:kinetic is 1.0?
-    include_thermal_energy : Bool
-        Should we add the energy from ThermalEnergy
-        on to the kinetic energy to calculate 
-        binding energy?
-    treecode : Bool
-        Whether or not to use the treecode.
-    opening_angle : Float 
-        The maximal angle a remote node may subtend in order
-        for the treecode method of mass conglomeration may be
-        used to calculate the potential between masses.
-    periodic_test : Bool 
-        Used for testing the periodic adjustment machinery
-        of this derived quantity.
-    include_particles : Bool
-	Should we add the mass contribution of particles
-	to calculate binding energy?
-
-    Examples
-    --------
-    >>> sp.quantities["IsBound"](truncate=False,
-    ... include_thermal_energy=True, treecode=False, opening_angle=2.0)
-    0.32493
-    """
-    # Kinetic energy
-    bv_x,bv_y,bv_z = data.quantities["BulkVelocity"]()
-    # One-cell objects are NOT BOUND.
-    if data["CellMass"].size == 1: return [0.0]
-
-    kinetic = 0.5 * (data["CellMass"] * 
-                     ((data["x-velocity"] - bv_x)**2 + 
-                      (data["y-velocity"] - bv_y)**2 +
-                      (data["z-velocity"] - bv_z)**2)).sum()
-
-    if (include_particles):
-	mass_to_use = data["TotalMass"]
-        kinetic += 0.5 * (data["Dark_Matter_Mass"] *
-                          ((data["cic_particle_velocity_x"] - bv_x)**2 +
-                           (data["cic_particle_velocity_y"] - bv_y)**2 +
-                           (data["cic_particle_velocity_z"] - bv_z)**2)).sum()
-    else:
-	mass_to_use = data["CellMass"]
-    # Add thermal energy to kinetic energy
-    if (include_thermal_energy):
-        thermal = (data["ThermalEnergy"] * mass_to_use).sum()
-        kinetic += thermal
-    if periodic_test:
-        kinetic = np.ones_like(kinetic)
-    # Gravitational potential energy
-    # We only divide once here because we have velocity in cgs, but radius is
-    # in code.
-    G = 6.67e-8 / data.convert("cm") # cm^3 g^-1 s^-2
-    # Check for periodicity of the clump.
-    two_root = 2. * np.array(data.pf.domain_width) / np.array(data.pf.domain_dimensions)
-    domain_period = data.pf.domain_right_edge - data.pf.domain_left_edge
-    periodic = np.array([0., 0., 0.])
-    for i,dim in enumerate(["x", "y", "z"]):
-        sorted = data[dim][data[dim].argsort()]
-        # If two adjacent values are different by (more than) two root grid
-        # cells, I think it's reasonable to assume that the clump wraps around.
-        diff = sorted[1:] - sorted[0:-1]
-        if (diff >= two_root[i]).any():
-            mylog.info("Adjusting clump for periodic boundaries in dim %s" % dim)
-            # We will record the distance of the larger of the two values that
-            # define the gap from the right boundary, which we'll use for the
-            # periodic adjustment later.
-            sel = (diff >= two_root[i])
-            index = np.min(np.nonzero(sel))
-            # The last addition term below ensures that the data makes a full
-            # wrap-around.
-            periodic[i] = data.pf.domain_right_edge[i] - sorted[index + 1] + \
-                two_root[i] / 2.
-    # This dict won't make a copy of the data, but it will make a copy to 
-    # change if needed in the periodic section immediately below.
-    local_data = {}
-    for label in ["x", "y", "z"]: # Separating CellMass from the for loop
-        local_data[label] = data[label]
-    local_data["CellMass"] = mass_to_use # Adding CellMass separately
-					 # NOTE: if include_particles = True, local_data["CellMass"]
-					 #       is not the same as data["CellMass"]!!!
-    if periodic.any():
-        # Adjust local_data to re-center the clump to remove the periodicity
-        # by the gap calculated above.
-        for i,dim in enumerate(["x", "y", "z"]):
-            if not periodic[i]: continue
-            local_data[dim] = data[dim].copy()
-            local_data[dim] += periodic[i]
-            local_data[dim] %= domain_period[i]
-    if periodic_test:
-        local_data["CellMass"] = np.ones_like(local_data["CellMass"])
-    import time
-    t1 = time.time()
-    if treecode:
-        # Calculate the binding energy using the treecode method.
-        # Faster but less accurate.
-        # The octree doesn't like uneven root grids, so we will make it cubical.
-        root_dx = (data.pf.domain_width/np.array(data.pf.domain_dimensions)).astype('float64')
-        left = min([np.amin(local_data['x']), np.amin(local_data['y']),
-            np.amin(local_data['z'])])
-        right = max([np.amax(local_data['x']), np.amax(local_data['y']),
-            np.amax(local_data['z'])])
-        cover_min = np.array([left, left, left])
-        cover_max = np.array([right, right, right])
-        # Fix the coverage to match to root grid cell left 
-        # edges for making indexes.
-        cover_min = cover_min - cover_min % root_dx
-        cover_max = cover_max - cover_max % root_dx
-        cover_imin = (cover_min / root_dx).astype('int64')
-        cover_imax = (cover_max / root_dx + 1).astype('int64')
-        cover_ActiveDimensions = cover_imax - cover_imin
-        # Create the octree with these dimensions.
-        # One value (mass) with incremental=True.
-        octree = Octree(cover_ActiveDimensions, 1, True)
-        #print 'here', cover_ActiveDimensions
-        # Now discover what levels this data comes from, not assuming
-        # symmetry.
-        dxes = np.unique(data['dx']) # unique returns a sorted array,
-        dyes = np.unique(data['dy']) # so these will all have the same
-        dzes = np.unique(data['dz']) # order.
-        # We only need one dim to figure out levels, we'll use x.
-        dx = data.pf.domain_width[0]/data.pf.domain_dimensions[0]
-        levels = (np.log(dx / dxes) / np.log(data.pf.refine_by)).astype('int')
-        lsort = levels.argsort()
-        levels = levels[lsort]
-        dxes = dxes[lsort]
-        dyes = dyes[lsort]
-        dzes = dzes[lsort]
-        # Now we add actual data to the octree.
-        for L, dx, dy, dz in zip(levels, dxes, dyes, dzes):
-            mylog.info("Adding data to Octree for level %d" % L)
-            sel = (data["dx"] == dx)
-            thisx = (local_data["x"][sel] / dx).astype('int64') - cover_imin[0] * 2**L
-            thisy = (local_data["y"][sel] / dy).astype('int64') - cover_imin[1] * 2**L
-            thisz = (local_data["z"][sel] / dz).astype('int64') - cover_imin[2] * 2**L
-	    vals = np.array([local_data["CellMass"][sel]], order='F')
-            octree.add_array_to_tree(L, thisx, thisy, thisz, vals,
-               np.ones_like(thisx).astype('float64'), treecode = 1)
-        # Now we calculate the binding energy using a treecode.
-        octree.finalize(treecode = 1)
-        mylog.info("Using a treecode to find gravitational energy for %d cells." % local_data['x'].size)
-        pot = G*octree.find_binding_energy(truncate, kinetic/G, root_dx,
-            opening_angle)
-        #octree.print_all_nodes()
-    else:
-        try:
-            pot = G*_cudaIsBound(local_data, truncate, kinetic/G)
-        except (ImportError, AssertionError):
-            pot = G*FindBindingEnergy(local_data["CellMass"],
-                                local_data['x'],local_data['y'],local_data['z'],
-                                truncate, kinetic/G)
-    mylog.info("Boundedness check took %0.3e seconds", time.time()-t1)
-    del local_data
-    return [(pot / kinetic)]
-def _combIsBound(data, bound):
-    return bound
-add_quantity("IsBound",function=_IsBound,combine_function=_combIsBound,n_ret=1,
-             force_unlazy=True)
-
-def _cudaIsBound(data, truncate, ratio):
-    bsize = __CUDA_BLOCK_SIZE
-    import pycuda.driver as cuda
-    import pycuda.autoinit
-    import pycuda.gpuarray as gpuarray
-    my_stream = cuda.Stream()
-    cuda.init()
-    assert cuda.Device.count() >= 1
-
-    mass_scale_factor = 1.0/(data['CellMass'].max())
-    m = (data['CellMass'] * mass_scale_factor).astype('float32')
-    assert(m.size > bsize)
-
-    gsize=int(np.ceil(float(m.size)/bsize))
-    assert(gsize > 16)
-
-    # Now the tedious process of rescaling our values...
-    length_scale_factor = data['dx'].max()/data['dx'].min()
-    x = ((data['x'] - data['x'].min()) * length_scale_factor).astype('float32')
-    y = ((data['y'] - data['y'].min()) * length_scale_factor).astype('float32')
-    z = ((data['z'] - data['z'].min()) * length_scale_factor).astype('float32')
-    p = np.zeros(z.shape, dtype='float32')
-=======
     use_gas : bool
         Flag to include gas in the calculation.  Gas is ignored if not 
         present.
@@ -594,7 +410,6 @@
     >>> ds = load("IsolatedGalaxy/galaxy0030/galaxy0030")
     >>> ad = ds.all_data()
     >>> print ad.quantities.angular_momentum_vector()
->>>>>>> 3a31dcaf
     
     """
     def count_values(self, use_gas=True, use_particles=True):
