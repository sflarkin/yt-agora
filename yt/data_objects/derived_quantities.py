--- conflicted
+++ resolved
@@ -168,11 +168,7 @@
 add_quantity("MatterMass", function=_MatterMass,
 	     combine_function=_combMatterMass, n_ret=2)
 
-<<<<<<< HEAD
-def _CenterOfMass(data,use_particles=False):
-=======
 def _CenterOfMass(data, use_cells=True, use_particles=False):
->>>>>>> aca48a41
     """
     This function returns the location of the center
     of mass. By default, it computes of the *non-particle* data in the object. 
