"""
Profile classes, to deal with generating and obtaining profiles



"""

#-----------------------------------------------------------------------------
# Copyright (c) 2013, yt Development Team.
#
# Distributed under the terms of the Modified BSD License.
#
# The full license is in the file COPYING.txt, distributed with this software.
#-----------------------------------------------------------------------------

import h5py
import numpy as np

from yt.funcs import *

from yt.units.yt_array import uconcatenate, array_like_field
from yt.data_objects.data_containers import YTFieldData
from yt.utilities.lib.misc_utilities import \
    bin_profile1d, bin_profile2d, bin_profile3d, \
    new_bin_profile1d, new_bin_profile2d, \
    new_bin_profile3d
from yt.utilities.parallel_tools.parallel_analysis_interface import \
    ParallelAnalysisInterface, parallel_objects

def preserve_source_parameters(func):
    def save_state(*args, **kwargs):
        # Temporarily replace the 'field_parameters' for a
        # grid with the 'field_parameters' for the data source
        prof = args[0]
        source = args[1]
        if hasattr(source, 'field_parameters'):
            old_params = source.field_parameters
            source.field_parameters = prof._data_source.field_parameters
            tr = func(*args, **kwargs)
            source.field_parameters = old_params
        else:
            tr = func(*args, **kwargs)
        return tr
    return save_state

# Note we do not inherit from EnzoData.
# We could, but I think we instead want to deal with the root datasource.
class BinnedProfile(ParallelAnalysisInterface):
    def __init__(self, data_source):
        ParallelAnalysisInterface.__init__(self)
        self._data_source = data_source
        self.pf = data_source.pf
        self.field_data = YTFieldData()

    @property
    def hierarchy(self):
        return self.pf.hierarchy

    def _get_dependencies(self, fields):
        return ParallelAnalysisInterface._get_dependencies(
                    self, fields + self._get_bin_fields())

    def add_fields(self, fields, weight = "cell_mass", accumulation = False, fractional=False):
        """
        We accept a list of *fields* which will be binned if *weight* is not
        None and otherwise summed.  *accumulation* determines whether or not
        they will be accumulated from low to high along the appropriate axes.
        """
        # Note that the specification has to be the same for all of these
        fields = ensure_list(fields)
        data = {}         # final results will go here
        weight_data = {}  # we need to track the weights as we go
        std_data = {}
        for field in fields:
            data[field] = self._get_empty_field()
            weight_data[field] = self._get_empty_field()
            std_data[field] = self._get_empty_field()
        used = self._get_empty_field().astype('bool')
        chunk_fields = fields[:]
        if weight is not None: chunk_fields += [weight]
        #pbar = get_pbar('Binning grids', len(self._data_source._grids))
        for ds in self._data_source.chunks(chunk_fields, chunking_style = "io"):
            try:
                args = self._get_bins(ds, check_cut=True)
            except YTEmptyProfileData:
                # No bins returned for this grid, so forget it!
                continue
            for field in fields:
                # We get back field values, weight values, used bins
                f, w, q, u = self._bin_field(ds, field, weight, accumulation,
                                          args=args, check_cut=True)
                data[field] += f        # running total
                weight_data[field] += w # running total
                used |= u       # running 'or'
                std_data[field][u] += w[u] * (q[u]/w[u] + \
                    (f[u]/w[u] -
                     data[field][u]/weight_data[field][u])**2) # running total
        for key in data:
            data[key] = self.comm.mpi_allreduce(data[key], op='sum')
        for key in weight_data:
            weight_data[key] = self.comm.mpi_allreduce(weight_data[key], op='sum')
        used = self.comm.mpi_allreduce(used, op='sum')
        # When the loop completes the parallel finalizer gets called
        #pbar.finish()
        ub = np.where(used)
        for field in fields:
            if weight: # Now, at the end, we divide out.
                data[field][ub] /= weight_data[field][ub]
                std_data[field][ub] /= weight_data[field][ub]
            self[field] = data[field]
            #self["%s_std" % field] = np.sqrt(std_data[field])
        self["UsedBins"] = used

        if fractional:
            for field in fields:
                self.field_data[field] /= self.field_data[field].sum()

    def keys(self):
        return self.field_data.keys()

    def __getitem__(self, key):
        # This raises a KeyError if it doesn't exist
        # This is because we explicitly want to add all fields
        return self.field_data[key]

    def __setitem__(self, key, value):
        self.field_data[key] = value

    def _get_field(self, source, field, check_cut):
        # This is where we will iterate to get all contributions to a field
        # which is how we will implement hybrid particle/cell fields
        # but...  we default to just the field.
        data = []
        data.append(source[field].astype('float64'))
        return uconcatenate(data, axis=0)

    def _fix_pickle(self):
        if isinstance(self._data_source, tuple):
            self._data_source = self._data_source[1]

# @todo: Fix accumulation with overriding
class BinnedProfile1D(BinnedProfile):
    """
    A 'Profile' produces either a weighted (or unweighted) average or a
    straight sum of a field in a bin defined by another field.  In the case
    of a weighted average, we have: p_i = sum( w_i * v_i ) / sum(w_i)

    We accept a *data_source*, which will be binned into *n_bins*
    by the field *bin_field* between the *lower_bound* and the
    *upper_bound*.  These bins may or may not be equally divided
    in *log_space*, and the *lazy_reader* flag controls whether we
    use a memory conservative approach. If *end_collect* is True,
    take all values outside the given bounds and store them in the
    0 and *n_bins*-1 values.
    """
    def __init__(self, data_source, n_bins, bin_field,
                 lower_bound, upper_bound,
                 log_space = True, 
                 end_collect=False):
        BinnedProfile.__init__(self, data_source)
        self.bin_field = bin_field
        self._x_log = log_space
        self.end_collect = end_collect
        self.n_bins = n_bins

        # Get our bins
        if log_space:
            if lower_bound <= 0.0 or upper_bound <= 0.0:
                raise YTIllDefinedBounds(lower_bound, upper_bound)
            func = np.logspace
            lower_bound, upper_bound = np.log10(lower_bound), np.log10(upper_bound)
        else:
            func = np.linspace

        # These are the bin *edges*
        self._bins = func(lower_bound, upper_bound, n_bins + 1)

        # These are the bin *left edges*.  These are the x-axis values
        # we plot in the PlotCollection
        self[bin_field] = self._bins

        # If we are not being memory-conservative, grab all the bins
        # and the inverse indices right now.

    def _get_empty_field(self):
        return np.zeros(self[self.bin_field].size, dtype='float64')

    @preserve_source_parameters
    def _bin_field(self, source, field, weight, accumulation,
                   args, check_cut=False):
        mi, inv_bin_indices = args # Args has the indices to use as input
        # check_cut is set if source != self._data_source
        source_data = self._get_field(source, field, check_cut)
        if weight: weight_data = self._get_field(source, weight, check_cut)
        else: weight_data = np.ones(source_data.shape, dtype='float64')
        self.total_stuff = source_data.sum()
        binned_field = self._get_empty_field()
        weight_field = self._get_empty_field()
        m_field = self._get_empty_field()
        q_field = self._get_empty_field()
        used_field = self._get_empty_field()
        mi = args[0]
        bin_indices_x = args[1].ravel().astype('int64')
        source_data = source_data[mi]
        weight_data = weight_data[mi]
        bin_profile1d(bin_indices_x, weight_data, source_data,
                      weight_field, binned_field,
                      m_field, q_field, used_field)
        # Fix for laziness, because at the *end* we will be
        # summing up all of the histograms and dividing by the
        # weights.  Accumulation likely doesn't work with weighted
        # average fields.
        if accumulation: 
            binned_field = np.add.accumulate(binned_field)
        return binned_field, weight_field, q_field, \
            used_field.astype("bool")

    @preserve_source_parameters
    def _get_bins(self, source, check_cut=False):
        source_data = self._get_field(source, self.bin_field, check_cut)
        if source_data.size == 0: # Nothing for us here.
            raise YTEmptyProfileData()
        # Truncate at boundaries.
        if self.end_collect:
            mi = np.ones_like(source_data).astype('bool')
        else:
            mi = ((source_data > self._bins.min())
               &  (source_data < self._bins.max()))
        sd = source_data[mi]
        if sd.size == 0:
            raise YTEmptyProfileData()
        # Stick the bins into our fixed bins, set at initialization
        bin_indices = np.digitize(sd, self._bins)
        if self.end_collect: #limit the range of values to 0 and n_bins-1
            bin_indices = np.clip(bin_indices, 0, self.n_bins - 1)
        else: #throw away outside values
            bin_indices -= 1
          
        return (mi, bin_indices)

    def choose_bins(self, bin_style):
        # Depending on the bin_style, choose from bin edges 0...N either:
        # both: 0...N, left: 0...N-1, right: 1...N 
        # center: N bins that are the average (both in linear or log
        # space) of each pair of left/right edges
        x = self.field_data[self.bin_field]
        if bin_style is 'both': pass
        elif bin_style is 'left': x = x[:-1]
        elif bin_style is 'right': x = x[1:]
        elif bin_style is 'center':
            if self._x_log: x=np.log10(x)
            x = 0.5*(x[:-1] + x[1:])
            if self._x_log: x=10**x
        else:
            mylog.error('Did not recognize bin_style')
            raise ValueError
        return x

    def write_out(self, filename, format="%0.16e", bin_style='left'):
        ''' 
        Write out data in ascii file, using *format* and
        *bin_style* (left, right, center, both).
        '''
        fid = open(filename,"w")
        fields = [field for field in sorted(self.field_data.keys()) if field != "UsedBins"]
        fields.remove(self.bin_field)
        fid.write("\t".join(["#"] + [self.bin_field] + fields + ["\n"]))

        field_data = np.array(self.choose_bins(bin_style)) 
        if bin_style is 'both':
            field_data = np.append([field_data], np.array([self.field_data[field] for field in fields]), axis=0)
        else: 
            field_data = np.append([field_data], np.array([self.field_data[field][:-1] for field in fields]), axis=0)
        
        for line in range(field_data.shape[1]):
            field_data[:,line].tofile(fid, sep="\t", format=format)
            fid.write("\n")
        fid.close()

    def write_out_h5(self, filename, group_prefix=None, bin_style='left'):
        """
        Write out data in an hdf5 file *filename*.  Each profile is
        put into a group, named by the axis fields.  Optionally a
        *group_prefix* can be prepended to the group name.  If the
        group already exists, it will delete and replace.  However,
        due to hdf5 functionality, in only unlinks the data, so an
        h5repack may be necessary to conserve space.  Axes values are
        saved in group attributes.  Bins will be saved based on
        *bin_style* (left, right, center, both).
        """
        fid = h5py.File(filename)
        fields = [field for field in sorted(self.field_data.keys()) if (field != "UsedBins" and field != self.bin_field)]
        if group_prefix is None:
            name = "%s-1d" % (self.bin_field)
        else:
            name = "%s-%s-1d" % (group_prefix, self.bin_field)
            
        if name in fid: 
            mylog.info("Profile file is getting larger since you are attempting to overwrite a profile. You may want to repack")
            del fid[name] 
        group = fid.create_group(name)
        group.attrs["x-axis-%s" % self.bin_field] = self.choose_bins(bin_style)
        for field in fields:
            dset = group.create_dataset("%s" % field, data=self.field_data[field][:-1])
        fid.close()

    def _get_bin_fields(self):
        return [self.bin_field]

class BinnedProfile2D(BinnedProfile):
    """
    A 'Profile' produces either a weighted (or unweighted) average
    or a straight sum of a field in a bin defined by two other
    fields.  In the case of a weighted average, we have: p_i =
    sum( w_i * v_i ) / sum(w_i)

    We accept a *data_source*, which will be binned into
    *x_n_bins* by the field *x_bin_field* between the
    *x_lower_bound* and the *x_upper_bound* and then again binned
    into *y_n_bins* by the field *y_bin_field* between the
    *y_lower_bound* and the *y_upper_bound*.  These bins may or
    may not be equally divided in log-space as specified by
    *x_log* and *y_log*, and the *lazy_reader* flag controls
    whether we use a memory conservative approach. If
    *end_collect* is True, take all values outside the given
    bounds and store them in the 0 and *n_bins*-1 values.
    """
    def __init__(self, data_source,
                 x_n_bins, x_bin_field, x_lower_bound, x_upper_bound, x_log,
                 y_n_bins, y_bin_field, y_lower_bound, y_upper_bound, y_log,
                 end_collect=False):
        BinnedProfile.__init__(self, data_source)
        self.x_bin_field = x_bin_field
        self.y_bin_field = y_bin_field
        self._x_log = x_log
        self._y_log = y_log
        self.end_collect = end_collect
        self.x_n_bins = x_n_bins
        self.y_n_bins = y_n_bins

        func = {True:np.logspace, False:np.linspace}[x_log]
        bounds = fix_bounds(x_lower_bound, x_upper_bound, x_log)
        self._x_bins = func(bounds[0], bounds[1], x_n_bins + 1)
        self[x_bin_field] = self._x_bins

        func = {True:np.logspace, False:np.linspace}[y_log]
        bounds = fix_bounds(y_lower_bound, y_upper_bound, y_log)
        self._y_bins = func(bounds[0], bounds[1], y_n_bins + 1)
        self[y_bin_field] = self._y_bins

        if np.any(np.isnan(self[x_bin_field])) \
            or np.any(np.isnan(self[y_bin_field])):
            mylog.error("Your min/max values for x, y have given me a nan.")
            mylog.error("Usually this means you are asking for log, with a zero bound.")
            raise ValueError

    def _get_empty_field(self):
        return np.zeros((self[self.x_bin_field].size,
                         self[self.y_bin_field].size), dtype='float64')

    @preserve_source_parameters
    def _bin_field(self, source, field, weight, accumulation,
                   args, check_cut=False):
        source_data = self._get_field(source, field, check_cut)
        if weight: weight_data = self._get_field(source, weight, check_cut)
        else: weight_data = np.ones(source_data.shape, dtype='float64')
        self.total_stuff = source_data.sum()
        binned_field = self._get_empty_field()
        weight_field = self._get_empty_field()
        m_field = self._get_empty_field()
        q_field = self._get_empty_field()
        used_field = self._get_empty_field()
        mi = args[0]
        bin_indices_x = args[1].ravel().astype('int64')
        bin_indices_y = args[2].ravel().astype('int64')
        source_data = source_data[mi]
        weight_data = weight_data[mi]
        nx = bin_indices_x.size
        #mylog.debug("Binning %s / %s times", source_data.size, nx)
        bin_profile2d(bin_indices_x, bin_indices_y, weight_data, source_data,
                      weight_field, binned_field, m_field, q_field, used_field)
        if accumulation: # Fix for laziness
            if not iterable(accumulation):
                raise SyntaxError("Accumulation needs to have length 2")
            if accumulation[0]:
                binned_field = np.add.accumulate(binned_field, axis=0)
            if accumulation[1]:
                binned_field = np.add.accumulate(binned_field, axis=1)
        return binned_field, weight_field, q_field, \
            used_field.astype("bool")

    @preserve_source_parameters
    def _get_bins(self, source, check_cut=False):
        source_data_x = self._get_field(source, self.x_bin_field, check_cut)
        source_data_y = self._get_field(source, self.y_bin_field, check_cut)
        if source_data_x.size == 0:
            raise YTEmptyProfileData()

        if self.end_collect:
            mi = np.arange(source_data_x.size)
        else:
            mi = np.where( (source_data_x > self._x_bins.min())
                           & (source_data_x < self._x_bins.max())
                           & (source_data_y > self._y_bins.min())
                           & (source_data_y < self._y_bins.max()))
        sd_x = source_data_x[mi]
        sd_y = source_data_y[mi]
        if sd_x.size == 0 or sd_y.size == 0:
            raise YTEmptyProfileData()

        bin_indices_x = np.digitize(sd_x, self._x_bins) - 1
        bin_indices_y = np.digitize(sd_y, self._y_bins) - 1
        if self.end_collect:
            bin_indices_x = np.minimum(np.maximum(1, bin_indices_x), self.x_n_bins) - 1
            bin_indices_y = np.minimum(np.maximum(1, bin_indices_y), self.y_n_bins) - 1

        # Now we set up our inverse bin indices
        return (mi, bin_indices_x, bin_indices_y)

    def choose_bins(self, bin_style):
        # Depending on the bin_style, choose from bin edges 0...N either:
        # both: 0...N, left: 0...N-1, right: 1...N 
        # center: N bins that are the average (both in linear or log
        # space) of each pair of left/right edges

        x = self.field_data[self.x_bin_field]
        y = self.field_data[self.y_bin_field]
        if bin_style is 'both':
            pass
        elif bin_style is 'left':
            x = x[:-1]
            y = y[:-1]
        elif bin_style is 'right':
            x = x[1:]
            y = y[1:]
        elif bin_style is 'center':
            if self._x_log: x=np.log10(x)
            if self._y_log: y=np.log10(y)
            x = 0.5*(x[:-1] + x[1:])
            y = 0.5*(y[:-1] + y[1:])
            if self._x_log: x=10**x
            if self._y_log: y=10**y
        else:
            mylog.error('Did not recognize bin_style')
            raise ValueError

        return x,y

    def write_out(self, filename, format="%0.16e", bin_style='left'):
        """
        Write out the values of x,y,v in ascii to *filename* for every
        field in the profile.  Optionally a *format* can be specified.
        Bins will be saved based on *bin_style* (left, right, center,
        both).
        """
        fid = open(filename,"w")
        fields = [field for field in sorted(self.field_data.keys()) if field != "UsedBins"]
        fid.write("\t".join(["#"] + [self.x_bin_field, self.y_bin_field]
                          + fields + ["\n"]))
        x,y = self.choose_bins(bin_style)
        x,y = np.meshgrid(x,y)
        field_data = [x.ravel(), y.ravel()]
        if bin_style is not 'both':
            field_data += [self.field_data[field][:-1,:-1].ravel() for field in fields
                           if field not in [self.x_bin_field, self.y_bin_field]]
        else:
            field_data += [self.field_data[field].ravel() for field in fields
                           if field not in [self.x_bin_field, self.y_bin_field]]

        field_data = np.array(field_data)
        for line in range(field_data.shape[1]):
            field_data[:,line].tofile(fid, sep="\t", format=format)
            fid.write("\n")
        fid.close()

    def write_out_h5(self, filename, group_prefix=None, bin_style='left'):
        """
        Write out data in an hdf5 file.  Each profile is put into a
        group, named by the axis fields.  Optionally a group_prefix
        can be prepended to the group name.  If the group already
        exists, it will delete and replace.  However, due to hdf5
        functionality, in only unlinks the data, so an h5repack may be
        necessary to conserve space.  Axes values are saved in group
        attributes. Bins will be saved based on *bin_style* (left,
        right, center, both).
        """
        fid = h5py.File(filename)
        fields = [field for field in sorted(self.field_data.keys()) if (field != "UsedBins" and field != self.x_bin_field and field != self.y_bin_field)]
        if group_prefix is None:
            name = "%s-%s-2d" % (self.y_bin_field, self.x_bin_field)
        else:
            name = "%s-%s-%s-2d" % (group_prefix, self.y_bin_field, self.x_bin_field)
        if name in fid: 
            mylog.info("Profile file is getting larger since you are attempting to overwrite a profile. You may want to repack")
            del fid[name] 
        group = fid.create_group(name)

        xbins, ybins = self.choose_bins(bin_style)
        group.attrs["x-axis-%s" % self.x_bin_field] = xbins
        group.attrs["y-axis-%s" % self.y_bin_field] = ybins
        for field in fields:
            dset = group.create_dataset("%s" % field, data=self.field_data[field][:-1,:-1])
        fid.close()

    def _get_bin_fields(self):
        return [self.x_bin_field, self.y_bin_field]

def fix_bounds(upper, lower, logit):
    if logit:
        if lower <= 0.0 or upper <= 0.0:
            raise YTIllDefinedBounds(lower, upper)
        return np.log10(upper), np.log10(lower)
    return upper, lower

class BinnedProfile3D(BinnedProfile):
    """
    A 'Profile' produces either a weighted (or unweighted) average
    or a straight sum of a field in a bin defined by two other
    fields.  In the case of a weighted average, we have: p_i =
    sum( w_i * v_i ) / sum(w_i)
    
    We accept a *data_source*, which will be binned into
    *(x,y,z)_n_bins* by the field *(x,y,z)_bin_field* between the
    *(x,y,z)_lower_bound* and the *(x,y,z)_upper_bound*.  These bins may or
    may not be equally divided in log-space as specified by *(x,y,z)_log*. 
    If *end_collect* is True, take all values outside the given bounds and
    store them in the 0 and *n_bins*-1 values.
    """
    def __init__(self, data_source,
                 x_n_bins, x_bin_field, x_lower_bound, x_upper_bound, x_log,
                 y_n_bins, y_bin_field, y_lower_bound, y_upper_bound, y_log,
                 z_n_bins, z_bin_field, z_lower_bound, z_upper_bound, z_log,
                 end_collect=False):
        BinnedProfile.__init__(self, data_source)
        self.x_bin_field = x_bin_field
        self.y_bin_field = y_bin_field
        self.z_bin_field = z_bin_field
        self._x_log = x_log
        self._y_log = y_log
        self._z_log = z_log
        self.end_collect = end_collect
        self.x_n_bins = x_n_bins
        self.y_n_bins = y_n_bins
        self.z_n_bins = z_n_bins

        func = {True:np.logspace, False:np.linspace}[x_log]
        bounds = fix_bounds(x_lower_bound, x_upper_bound, x_log)
        self._x_bins = func(bounds[0], bounds[1], x_n_bins + 1)
        self[x_bin_field] = self._x_bins

        func = {True:np.logspace, False:np.linspace}[y_log]
        bounds = fix_bounds(y_lower_bound, y_upper_bound, y_log)
        self._y_bins = func(bounds[0], bounds[1], y_n_bins + 1)
        self[y_bin_field] = self._y_bins

        func = {True:np.logspace, False:np.linspace}[z_log]
        bounds = fix_bounds(z_lower_bound, z_upper_bound, z_log)
        self._z_bins = func(bounds[0], bounds[1], z_n_bins + 1)
        self[z_bin_field] = self._z_bins

        if np.any(np.isnan(self[x_bin_field])) \
            or np.any(np.isnan(self[y_bin_field])) \
            or np.any(np.isnan(self[z_bin_field])):
            mylog.error("Your min/max values for x, y or z have given me a nan.")
            mylog.error("Usually this means you are asking for log, with a zero bound.")
            raise ValueError

    def _get_empty_field(self):
        return np.zeros((self[self.x_bin_field].size,
                         self[self.y_bin_field].size,
                         self[self.z_bin_field].size), dtype='float64')

    @preserve_source_parameters
    def _bin_field(self, source, field, weight, accumulation,
                   args, check_cut=False):
        source_data = self._get_field(source, field, check_cut)
        weight_data = np.ones(source_data.shape).astype('float64')
        if weight: weight_data = self._get_field(source, weight, check_cut)
        else: weight_data = np.ones(source_data.shape).astype('float64')
        self.total_stuff = source_data.sum()
        binned_field = self._get_empty_field()
        weight_field = self._get_empty_field()
        m_field = self._get_empty_field()
        q_field = self._get_empty_field()
        used_field = self._get_empty_field()
        mi = args[0]
        bin_indices_x = args[1].ravel().astype('int64')
        bin_indices_y = args[2].ravel().astype('int64')
        bin_indices_z = args[3].ravel().astype('int64')
        source_data = source_data[mi]
        weight_data = weight_data[mi]
        bin_profile3d(bin_indices_x, bin_indices_y, bin_indices_z,
                      weight_data, source_data, weight_field, binned_field,
                      m_field, q_field, used_field)
        if accumulation: # Fix for laziness
            if not iterable(accumulation):
                raise SyntaxError("Accumulation needs to have length 2")
            if accumulation[0]:
                binned_field = np.add.accumulate(binned_field, axis=0)
            if accumulation[1]:
                binned_field = np.add.accumulate(binned_field, axis=1)
            if accumulation[2]:
                binned_field = np.add.accumulate(binned_field, axis=2)
        return binned_field, weight_field, q_field, \
            used_field.astype("bool")

    @preserve_source_parameters
    def _get_bins(self, source, check_cut=False):
        source_data_x = self._get_field(source, self.x_bin_field, check_cut)
        source_data_y = self._get_field(source, self.y_bin_field, check_cut)
        source_data_z = self._get_field(source, self.z_bin_field, check_cut)
        if source_data_x.size == 0:
            raise YTEmptyProfileData()
        if self.end_collect:
            mi = np.arange(source_data_x.size)
        else:
            mi = ( (source_data_x > self._x_bins.min())
                 & (source_data_x < self._x_bins.max())
                 & (source_data_y > self._y_bins.min())
                 & (source_data_y < self._y_bins.max())
                 & (source_data_z > self._z_bins.min())
                 & (source_data_z < self._z_bins.max()))
        sd_x = source_data_x[mi]
        sd_y = source_data_y[mi]
        sd_z = source_data_z[mi]
        if sd_x.size == 0 or sd_y.size == 0 or sd_z.size == 0:
            raise YTEmptyProfileData()

        bin_indices_x = np.digitize(sd_x, self._x_bins) - 1
        bin_indices_y = np.digitize(sd_y, self._y_bins) - 1
        bin_indices_z = np.digitize(sd_z, self._z_bins) - 1
        if self.end_collect:
            bin_indices_x = np.minimum(np.maximum(1, bin_indices_x), self.x_n_bins) - 1
            bin_indices_y = np.minimum(np.maximum(1, bin_indices_y), self.y_n_bins) - 1
            bin_indices_z = np.minimum(np.maximum(1, bin_indices_z), self.z_n_bins) - 1

        # Now we set up our inverse bin indices
        return (mi, bin_indices_x, bin_indices_y, bin_indices_z)

    def choose_bins(self, bin_style):
        # Depending on the bin_style, choose from bin edges 0...N either:
        # both: 0...N, left: 0...N-1, right: 1...N 
        # center: N bins that are the average (both in linear or log
        # space) of each pair of left/right edges

        x = self.field_data[self.x_bin_field]
        y = self.field_data[self.y_bin_field]
        z = self.field_data[self.z_bin_field]
        if bin_style is 'both':
            pass
        elif bin_style is 'left':
            x = x[:-1]
            y = y[:-1]
            z = z[:-1]
        elif bin_style is 'right':
            x = x[1:]
            y = y[1:]
            z = z[1:]
        elif bin_style is 'center':
            if self._x_log: x=np.log10(x)
            if self._y_log: y=np.log10(y)
            if self._z_log: z=np.log10(z)
            x = 0.5*(x[:-1] + x[1:])
            y = 0.5*(y[:-1] + y[1:])
            z = 0.5*(z[:-1] + z[1:])
            if self._x_log: x=10**x
            if self._y_log: y=10**y
            if self._z_log: y=10**z
        else:
            mylog.error('Did not recognize bin_style')
            raise ValueError

        return x,y,z

    def write_out(self, filename, format="%0.16e"):
        pass # Will eventually dump HDF5

    def write_out_h5(self, filename, group_prefix=None, bin_style='left'):
        """
        Write out data in an hdf5 file.  Each profile is put into a
        group, named by the axis fields.  Optionally a group_prefix
        can be prepended to the group name.  If the group already
        exists, it will delete and replace.  However, due to hdf5
        functionality, in only unlinks the data, so an h5repack may be
        necessary to conserve space.  Axes values are saved in group
        attributes.
        """
        fid = h5py.File(filename)
        fields = [field for field in sorted(self.field_data.keys()) 
                  if (field != "UsedBins" and field != self.x_bin_field and field != self.y_bin_field and field != self.z_bin_field)]
        if group_prefix is None:
            name = "%s-%s-%s-3d" % (self.z_bin_field, self.y_bin_field, self.x_bin_field)
        else:
            name = "%s-%s-%s-%s-3d" % (group_prefix,self.z_bin_field, self.y_bin_field, self.x_bin_field)

        if name in fid: 
            mylog.info("Profile file is getting larger since you are attempting to overwrite a profile. You may want to repack")
            del fid[name]
        group = fid.create_group(name)

        xbins, ybins, zbins= self.choose_bins(bin_style)
        group.attrs["x-axis-%s" % self.x_bin_field] = xbins
        group.attrs["y-axis-%s" % self.y_bin_field] = ybins
        group.attrs["z-axis-%s" % self.z_bin_field] = zbins
        
        for field in fields:
            dset = group.create_dataset("%s" % field, data=self.field_data[field][:-1,:-1,:-1])
        fid.close()


    def _get_bin_fields(self):
        return [self.x_bin_field, self.y_bin_field, self.z_bin_field]

    def store_profile(self, name, force=False):
        """
        By identifying the profile with a fixed, user-input *name* we can
        store it in the serialized data section of the hierarchy file.  *force*
        governs whether or not an existing profile with that name will be
        overwritten.
        """
        # First we get our data in order
        order = []
        set_attr = {'x_bin_field':self.x_bin_field,
                    'y_bin_field':self.y_bin_field,
                    'z_bin_field':self.z_bin_field,
                    'x_bin_values':self[self.x_bin_field],
                    'y_bin_values':self[self.y_bin_field],
                    'z_bin_values':self[self.z_bin_field],
                    '_x_log':self._x_log,
                    '_y_log':self._y_log,
                    '_z_log':self._z_log,
                    'shape': (self[self.x_bin_field].size,
                              self[self.y_bin_field].size,
                              self[self.z_bin_field].size),
                    'field_order':order }
        values = []
        for field in self.field_data:
            if field in set_attr.values(): continue
            order.append(field)
            values.append(self[field].ravel())
        values = np.array(values).transpose()
        self._data_source.hierarchy.save_data(values, "/Profiles", name,
                                              set_attr, force=force)

class ProfileFieldAccumulator(object):
    def __init__(self, n_fields, size):
        shape = size + (n_fields,)
        self.values = np.zeros(shape, dtype="float64")
        self.mvalues = np.zeros(shape, dtype="float64")
        self.qvalues = np.zeros(shape, dtype="float64")
        self.used = np.zeros(size, dtype='bool')
        self.weight_values = np.zeros(size, dtype="float64")

class ProfileND(ParallelAnalysisInterface):
    def __init__(self, data_source, weight_field = None):
        self.data_source = data_source
        self.pf = data_source.pf
        self.field_data = YTFieldData()
        self.weight_field = weight_field

    def add_fields(self, fields):
        fields = ensure_list(fields)
        temp_storage = ProfileFieldAccumulator(len(fields), self.size)
        cfields = fields + list(self.bin_fields)
        citer = self.data_source.chunks(cfields, "io")
        for chunk in parallel_objects(citer):
            self._bin_chunk(chunk, fields, temp_storage)
        self._finalize_storage(fields, temp_storage)

    def _finalize_storage(self, fields, temp_storage):
        # We use our main comm here
        # This also will fill _field_data
        # FIXME: Add parallelism and combining std stuff
        if self.weight_field is not None:
            temp_storage.values /= temp_storage.weight_values[...,None]
        blank = ~temp_storage.used
        for i, field in enumerate(fields):
            self.field_data[field] = temp_storage.values[...,i]
            self.field_data[field][blank] = 0.0
        
    def _bin_chunk(self, chunk, fields, storage):
        raise NotImplementedError

    def _filter(self, bin_fields):
        # cut_points is set to be everything initially, but
        # we also want to apply a filtering based on min/max
        filter = np.ones(bin_fields[0].shape, dtype='bool')
        for (mi, ma), data in zip(self.bounds, bin_fields):
            filter &= (data > mi)
            filter &= (data < ma)
        return filter, [data[filter] for data in bin_fields]
        
    def _get_data(self, chunk, fields):
        # We are using chunks now, which will manage the field parameters and
        # the like.
        bin_fields = [chunk[bf] for bf in self.bin_fields]
        # We want to make sure that our fields are within the bounds of the
        # binning
        filter, bin_fields = self._filter(bin_fields)
        if not np.any(filter): return None
        arr = np.zeros((bin_fields[0].size, len(fields)), dtype="float64")
        for i, field in enumerate(fields):
            arr[:,i] = chunk[field][filter]
        if self.weight_field is not None:
            weight_data = chunk[self.weight_field]
        else:
            weight_data = np.ones(chunk.ires.size, dtype="float64")
        weight_data = weight_data[filter]
        # So that we can pass these into 
        return arr, weight_data, bin_fields

    def __getitem__(self, key):
<<<<<<< HEAD
        field = self.data_source._determine_fields(key)[0]
        return array_like_field(self.pf, self.field_data[field], field)
=======
        return array_like_field(self.pf, self.field_data[key], key)
>>>>>>> 3b491ba9

    def __iter__(self):
        return sorted(self.field_data.items())

    def _get_bins(self, mi, ma, n, take_log):
        if take_log:
            return np.logspace(np.log10(mi), np.log10(ma), n+1)
        else:
            return np.linspace(mi, ma, n+1)

class Profile1D(ProfileND):
    def __init__(self, data_source, x_field, x_n, x_min, x_max, x_log,
                 weight_field = None):
        super(Profile1D, self).__init__(data_source, weight_field)
        self.x_field = x_field
        self.x_log = x_log
        self.x_bins = array_like_field(self.pf,
                                       self._get_bins(x_min, x_max, x_n, x_log),
                                       self.x_field)

        self.size = (self.x_bins.size - 1,)
        self.bin_fields = (self.x_field,)
        self.bounds = ((self.x_bins[0], self.x_bins[-1]),)
        self.x = 0.5*(self.x_bins[1:]+self.x_bins[:-1])

    def _bin_chunk(self, chunk, fields, storage):
        rv = self._get_data(chunk, fields)
        if rv is None: return
        fdata, wdata, (bf_x,) = rv
        bin_ind = np.digitize(bf_x, self.x_bins) - 1
        new_bin_profile1d(bin_ind, wdata, fdata,
                      storage.weight_values, storage.values,
                      storage.mvalues, storage.qvalues,
                      storage.used)
        # We've binned it!

class Profile2D(ProfileND):
    def __init__(self, data_source,
                 x_field, x_n, x_min, x_max, x_log,
                 y_field, y_n, y_min, y_max, y_log,
                 weight_field = None):
        super(Profile2D, self).__init__(data_source, weight_field)
        # X
        self.x_field = x_field
        self.x_log = x_log
        self.x_bins = array_like_field(self.pf,
                                       self._get_bins(x_min, x_max, x_n, x_log),
                                       self.x_field)
        # Y
        self.y_field = y_field
        self.y_log = y_log
        self.y_bins = array_like_field(self.pf,
                                       self._get_bins(y_min, y_max, y_n, y_log),
                                       self.y_field)

        self.size = (self.x_bins.size - 1, self.y_bins.size - 1)

        self.bin_fields = (self.x_field, self.y_field)
        self.bounds = ((self.x_bins[0], self.x_bins[-1]),
                       (self.y_bins[0], self.y_bins[-1]))
        self.x = 0.5*(self.x_bins[1:]+self.x_bins[:-1])
        self.y = 0.5*(self.y_bins[1:]+self.y_bins[:-1])

    def _bin_chunk(self, chunk, fields, storage):
        rv = self._get_data(chunk, fields)
        if rv is None: return
        fdata, wdata, (bf_x, bf_y) = rv
        bin_ind_x = np.digitize(bf_x, self.x_bins) - 1
        bin_ind_y = np.digitize(bf_y, self.y_bins) - 1
        new_bin_profile2d(bin_ind_x, bin_ind_y, wdata, fdata,
                      storage.weight_values, storage.values,
                      storage.mvalues, storage.qvalues,
                      storage.used)
        # We've binned it!

class Profile3D(ProfileND):
    def __init__(self, data_source,
                 x_field, x_n, x_min, x_max, x_log,
                 y_field, y_n, y_min, y_max, y_log,
                 z_field, z_n, z_min, z_max, z_log,
                 weight_field = None):
        super(Profile3D, self).__init__(data_source, weight_field)
        # X
        self.x_field = x_field
        self.x_log = x_log
        self.x_bins = array_like_field(self.pf,
                                       self._get_bins(x_min, x_max, x_n, x_log),
                                       self.x_field)
        # Y
        self.y_field = y_field
        self.y_log = y_log
        self.y_bins = array_like_field(self.pf,
                                       self._get_bins(y_min, y_max, y_n, y_log),
                                       self.y_field)
        # Z
        self.z_field = z_field
        self.z_log = z_log
        self.z_bins = array_like_field(self.pf,
                                       self._get_bins(z_min, z_max, z_n, z_log),
                                       self.z_field)

        self.size = (self.x_bins.size - 1,
                     self.y_bins.size - 1,
                     self.z_bins.size - 1)

        self.bin_fields = (self.x_field, self.y_field, self.z_field)
        self.bounds = ((self.x_bins[0], self.x_bins[-1]),
                       (self.y_bins[0], self.y_bins[-1]),
                       (self.z_bins[0], self.z_bins[-1]))
        self.x = 0.5*(self.x_bins[1:]+self.x_bins[:-1])
        self.y = 0.5*(self.y_bins[1:]+self.y_bins[:-1])
        self.z = 0.5*(self.z_bins[1:]+self.z_bins[:-1])

    def _bin_chunk(self, chunk, fields, storage):
        rv = self._get_data(chunk, fields)
        if rv is None: return
        fdata, wdata, (bf_x, bf_y, bf_z) = rv
        bin_ind_x = np.digitize(bf_x, self.x_bins) - 1
        bin_ind_y = np.digitize(bf_y, self.y_bins) - 1
        bin_ind_z = np.digitize(bf_z, self.z_bins) - 1
        new_bin_profile3d(bin_ind_x, bin_ind_y, bin_ind_z, wdata, fdata,
                      storage.weight_values, storage.values,
                      storage.mvalues, storage.qvalues,
                      storage.used)
        # We've binned it!

def create_profile(data_source, bin_fields, fields, n = 64,
                   extrema = None, logs = None,
                   weight_field = "cell_mass",
                   accumulation = False, fractional = False):
    r"""
    Create a 1, 2, or 3D profile object.

    The dimensionality of the profile object is chosen by the number of 
    fields given in the bin_fields argument.

    Parameters
    ----------
    data_source : AMR3DData Object
        The data object to be profiled.
    bin_fields : list of strings
        List of the binning fields for profiling.
    n : int or list of ints
        The number of bins in each dimension.  If None, 64 bins for 
        each bin are used for each bin field.
        Default: 64.
    extrema : dict of min, max tuples
        Minimum and maximum values of the bin_fields for the profiles.
        The keys correspond to the field names. Defaults to the extrema
        of the bin_fields of the dataset.
    logs : dict of boolean values
        Whether or not to log the bin_fields for the profiles.
        The keys correspond to the field names. Defaults to the take_log
        attribute of the field. 
    weight_field : str
        The weight field for computing weighted average for the profile 
        values.  If None, the profile values are sums of the data in 
        each bin.
    fields : list of strings
        The fields to be profiled.
    accumulation : bool or list of bools
        If True, the profile values for a bin n are the cumulative sum of 
        all the values from bin 0 to n.  If -True, the sum is reversed so 
        that the value for bin n is the cumulative sum from bin N (total bins) 
        to n.  If the profile is 2D or 3D, a list of values can be given to 
        control the summation in each dimension independently.
        Default: False.
    fractional : If True the profile values are divided by the sum of all 
        the profile data such that the profile represents a probability 
        distribution function.

    Examples
    --------

    Create a 1d profile.  Access bin field from profile.x and field 
    data from profile.field_data.

    >>> pf = load("DD0046/DD0046")
    >>> ad = pf.h.all_data()
    >>> extrema = {"density": (1.0e-30, 1.0e-25)}
    >>> profile = create_profile(ad, ["density"], extrema=extrema,
    ...                          fields=["temperature", "velocity_x"]))
    >>> print profile.x
    >>> print profile.field_data["temperature"]
    
    """
    bin_fields = ensure_list(bin_fields)
    fields = ensure_list(fields)
    if len(bin_fields) == 1:
        cls = Profile1D
    elif len(bin_fields) == 2:
        cls = Profile2D
    elif len(bin_fields) == 3:
        cls = Profile3D
    else:
        raise NotImplementedError
    bin_fields = data_source._determine_fields(bin_fields)
    fields = data_source._determine_fields(fields)
    if weight_field is not None:
        weight_field, = data_source._determine_fields([weight_field])
    if not iterable(n):
        n = [n] * len(bin_fields)
    if not iterable(accumulation):
        accumulation = [accumulation] * len(bin_fields)
    if logs is None:
        logs = [data_source.pf._get_field_info(f).take_log for f in bin_fields]
    else:
        logs = [logs[bin_field[-1]] for bin_field in bin_fields]
    if extrema is None:
        ex = [data_source.quantities["Extrema"](f, non_zero=l)[0] \
              for f, l in zip(bin_fields, logs)]
    else:
        ex = [extrema[bin_field[-1]] for bin_field in bin_fields]
    args = [data_source]
    for f, n, (mi, ma), l in zip(bin_fields, n, ex, logs):
        args += [f, n, mi, ma, l] 
    obj = cls(*args, weight_field = weight_field)
    setattr(obj, "accumulation", accumulation)
    setattr(obj, "fractional", fractional)
    if fields is not None:
        obj.add_fields([field[-1] for field in fields])
    for field in fields:
        if fractional:
            obj.field_data[field] /= obj.field_data[field].sum()
        for axis, acc in enumerate(accumulation):
            if not acc: continue
            temp = obj.field_data[field]
            temp = np.rollaxis(temp, axis)
            if acc < 0:
                temp = temp[::-1]
            temp = temp.cumsum(axis=0)
            if acc < 0:
                temp = temp[::-1]
            temp = np.rollaxis(temp, axis)
            obj.field_data[field] = temp
            
    return obj
<|MERGE_RESOLUTION|>--- conflicted
+++ resolved
@@ -810,12 +810,7 @@
         return arr, weight_data, bin_fields
 
     def __getitem__(self, key):
-<<<<<<< HEAD
-        field = self.data_source._determine_fields(key)[0]
-        return array_like_field(self.pf, self.field_data[field], field)
-=======
         return array_like_field(self.pf, self.field_data[key], key)
->>>>>>> 3b491ba9
 
     def __iter__(self):
         return sorted(self.field_data.items())
