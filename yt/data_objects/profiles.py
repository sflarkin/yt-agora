--- conflicted
+++ resolved
@@ -759,10 +759,7 @@
         self.pf = data_source.pf
         self.field_data = YTFieldData()
         self.weight_field = weight_field
-<<<<<<< HEAD
-=======
         self.field_units = {}
->>>>>>> b83be13a
         ParallelAnalysisInterface.__init__(self, comm=data_source.comm)
 
     def add_fields(self, fields):
@@ -802,11 +799,8 @@
         temp_storage.values = self.comm.mpi_allreduce(temp_storage.values, op="sum", dtype="float64")
         temp_storage.weight_values = self.comm.mpi_allreduce(temp_storage.weight_values, op="sum", dtype="float64")
         temp_storage.used = self.comm.mpi_allreduce(temp_storage.used, op="sum", dtype="bool")
-<<<<<<< HEAD
-=======
         blank = ~temp_storage.used
         self.used = temp_storage.used
->>>>>>> b83be13a
         if self.weight_field is not None:
             temp_storage.values /= temp_storage.weight_values[...,None]
             self.weight = temp_storage.weight_values[...,None]
