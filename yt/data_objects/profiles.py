"""
Profile classes, to deal with generating and obtaining profiles



"""

#-----------------------------------------------------------------------------
# Copyright (c) 2013, yt Development Team.
#
# Distributed under the terms of the Modified BSD License.
#
# The full license is in the file COPYING.txt, distributed with this software.
#-----------------------------------------------------------------------------

import h5py
import numpy as np

from yt.funcs import *

from yt.units.yt_array import uconcatenate, array_like_field
from yt.data_objects.data_containers import YTFieldData
from yt.utilities.lib.misc_utilities import \
    bin_profile1d, bin_profile2d, bin_profile3d, \
    new_bin_profile1d, new_bin_profile2d, \
    new_bin_profile3d
from yt.utilities.parallel_tools.parallel_analysis_interface import \
    ParallelAnalysisInterface, parallel_objects

def preserve_source_parameters(func):
    def save_state(*args, **kwargs):
        # Temporarily replace the 'field_parameters' for a
        # grid with the 'field_parameters' for the data source
        prof = args[0]
        source = args[1]
        if hasattr(source, 'field_parameters'):
            old_params = source.field_parameters
            source.field_parameters = prof._data_source.field_parameters
            tr = func(*args, **kwargs)
            source.field_parameters = old_params
        else:
            tr = func(*args, **kwargs)
        return tr
    return save_state

# Note we do not inherit from EnzoData.
# We could, but I think we instead want to deal with the root datasource.
class BinnedProfile(ParallelAnalysisInterface):
    def __init__(self, data_source):
        ParallelAnalysisInterface.__init__(self)
        self._data_source = data_source
        self.pf = data_source.pf
        self.field_data = YTFieldData()

    @property
    def hierarchy(self):
        return self.pf.hierarchy

    def _get_dependencies(self, fields):
        return ParallelAnalysisInterface._get_dependencies(
                    self, fields + self._get_bin_fields())

    def add_fields(self, fields, weight = "cell_mass", accumulation = False, fractional=False):
        """
        We accept a list of *fields* which will be binned if *weight* is not
        None and otherwise summed.  *accumulation* determines whether or not
        they will be accumulated from low to high along the appropriate axes.
        """
        # Note that the specification has to be the same for all of these
        fields = ensure_list(fields)
        data = {}         # final results will go here
        weight_data = {}  # we need to track the weights as we go
        std_data = {}
        for field in fields:
            data[field] = self._get_empty_field()
            weight_data[field] = self._get_empty_field()
            std_data[field] = self._get_empty_field()
        used = self._get_empty_field().astype('bool')
        chunk_fields = fields[:]
        if weight is not None: chunk_fields += [weight]
        #pbar = get_pbar('Binning grids', len(self._data_source._grids))
        for ds in self._data_source.chunks(chunk_fields, chunking_style = "io"):
            try:
                args = self._get_bins(ds, check_cut=True)
            except YTEmptyProfileData:
                # No bins returned for this grid, so forget it!
                continue
            for field in fields:
                # We get back field values, weight values, used bins
                f, w, q, u = self._bin_field(ds, field, weight, accumulation,
                                          args=args, check_cut=True)
                data[field] += f        # running total
                weight_data[field] += w # running total
                used |= u       # running 'or'
                std_data[field][u] += w[u] * (q[u]/w[u] + \
                    (f[u]/w[u] -
                     data[field][u]/weight_data[field][u])**2) # running total
        for key in data:
            data[key] = self.comm.mpi_allreduce(data[key], op='sum')
        for key in weight_data:
            weight_data[key] = self.comm.mpi_allreduce(weight_data[key], op='sum')
        used = self.comm.mpi_allreduce(used, op='sum')
        # When the loop completes the parallel finalizer gets called
        #pbar.finish()
        ub = np.where(used)
        for field in fields:
            if weight: # Now, at the end, we divide out.
                data[field][ub] /= weight_data[field][ub]
                std_data[field][ub] /= weight_data[field][ub]
            self[field] = data[field]
            #self["%s_std" % field] = np.sqrt(std_data[field])
        self["UsedBins"] = used

        if fractional:
            for field in fields:
                self.field_data[field] /= self.field_data[field].sum()

    def keys(self):
        return self.field_data.keys()

    def __getitem__(self, key):
        # This raises a KeyError if it doesn't exist
        # This is because we explicitly want to add all fields
        return self.field_data[key]

    def __setitem__(self, key, value):
        self.field_data[key] = value

    def _get_field(self, source, field, check_cut):
        # This is where we will iterate to get all contributions to a field
        # which is how we will implement hybrid particle/cell fields
        # but...  we default to just the field.
        data = []
        data.append(source[field].astype('float64'))
        return uconcatenate(data, axis=0)

    def _fix_pickle(self):
        if isinstance(self._data_source, tuple):
            self._data_source = self._data_source[1]

# @todo: Fix accumulation with overriding
class BinnedProfile1D(BinnedProfile):
    """
    A 'Profile' produces either a weighted (or unweighted) average or a
    straight sum of a field in a bin defined by another field.  In the case
    of a weighted average, we have: p_i = sum( w_i * v_i ) / sum(w_i)

    We accept a *data_source*, which will be binned into *n_bins*
    by the field *bin_field* between the *lower_bound* and the
    *upper_bound*.  These bins may or may not be equally divided
    in *log_space*, and the *lazy_reader* flag controls whether we
    use a memory conservative approach. If *end_collect* is True,
    take all values outside the given bounds and store them in the
    0 and *n_bins*-1 values.
    """
    def __init__(self, data_source, n_bins, bin_field,
                 lower_bound, upper_bound,
                 log_space = True, 
                 end_collect=False):
        BinnedProfile.__init__(self, data_source)
        self.bin_field = bin_field
        self._x_log = log_space
        self.end_collect = end_collect
        self.n_bins = n_bins

        # Get our bins
        if log_space:
            if lower_bound <= 0.0 or upper_bound <= 0.0:
                raise YTIllDefinedBounds(lower_bound, upper_bound)
            func = np.logspace
            lower_bound, upper_bound = np.log10(lower_bound), np.log10(upper_bound)
        else:
            func = np.linspace

        # These are the bin *edges*
        self._bins = func(lower_bound, upper_bound, n_bins + 1)

        # These are the bin *left edges*.  These are the x-axis values
        # we plot in the PlotCollection
        self[bin_field] = self._bins

        # If we are not being memory-conservative, grab all the bins
        # and the inverse indices right now.

    def _get_empty_field(self):
        return np.zeros(self[self.bin_field].size, dtype='float64')

    @preserve_source_parameters
    def _bin_field(self, source, field, weight, accumulation,
                   args, check_cut=False):
        mi, inv_bin_indices = args # Args has the indices to use as input
        # check_cut is set if source != self._data_source
        source_data = self._get_field(source, field, check_cut)
        if weight: weight_data = self._get_field(source, weight, check_cut)
        else: weight_data = np.ones(source_data.shape, dtype='float64')
        self.total_stuff = source_data.sum()
        binned_field = self._get_empty_field()
        weight_field = self._get_empty_field()
        m_field = self._get_empty_field()
        q_field = self._get_empty_field()
        used_field = self._get_empty_field()
        mi = args[0]
        bin_indices_x = args[1].ravel().astype('int64')
        source_data = source_data[mi]
        weight_data = weight_data[mi]
        bin_profile1d(bin_indices_x, weight_data, source_data,
                      weight_field, binned_field,
                      m_field, q_field, used_field)
        # Fix for laziness, because at the *end* we will be
        # summing up all of the histograms and dividing by the
        # weights.  Accumulation likely doesn't work with weighted
        # average fields.
        if accumulation: 
            binned_field = np.add.accumulate(binned_field)
        return binned_field, weight_field, q_field, \
            used_field.astype("bool")

    @preserve_source_parameters
    def _get_bins(self, source, check_cut=False):
        source_data = self._get_field(source, self.bin_field, check_cut)
        if source_data.size == 0: # Nothing for us here.
            raise YTEmptyProfileData()
        # Truncate at boundaries.
        if self.end_collect:
            mi = np.ones_like(source_data).astype('bool')
        else:
            mi = ((source_data > self._bins.min())
               &  (source_data < self._bins.max()))
        sd = source_data[mi]
        if sd.size == 0:
            raise YTEmptyProfileData()
        # Stick the bins into our fixed bins, set at initialization
        bin_indices = np.digitize(sd, self._bins)
        if self.end_collect: #limit the range of values to 0 and n_bins-1
            bin_indices = np.clip(bin_indices, 0, self.n_bins - 1)
        else: #throw away outside values
            bin_indices -= 1
          
        return (mi, bin_indices)

    def choose_bins(self, bin_style):
        # Depending on the bin_style, choose from bin edges 0...N either:
        # both: 0...N, left: 0...N-1, right: 1...N 
        # center: N bins that are the average (both in linear or log
        # space) of each pair of left/right edges
        x = self.field_data[self.bin_field]
        if bin_style is 'both': pass
        elif bin_style is 'left': x = x[:-1]
        elif bin_style is 'right': x = x[1:]
        elif bin_style is 'center':
            if self._x_log: x=np.log10(x)
            x = 0.5*(x[:-1] + x[1:])
            if self._x_log: x=10**x
        else:
            mylog.error('Did not recognize bin_style')
            raise ValueError
        return x

    def write_out(self, filename, format="%0.16e", bin_style='left'):
        ''' 
        Write out data in ascii file, using *format* and
        *bin_style* (left, right, center, both).
        '''
        fid = open(filename,"w")
        fields = [field for field in sorted(self.field_data.keys()) if field != "UsedBins"]
        fields.remove(self.bin_field)
        fid.write("\t".join(["#"] + [self.bin_field] + fields + ["\n"]))

        field_data = np.array(self.choose_bins(bin_style)) 
        if bin_style is 'both':
            field_data = np.append([field_data], np.array([self.field_data[field] for field in fields]), axis=0)
        else: 
            field_data = np.append([field_data], np.array([self.field_data[field][:-1] for field in fields]), axis=0)
        
        for line in range(field_data.shape[1]):
            field_data[:,line].tofile(fid, sep="\t", format=format)
            fid.write("\n")
        fid.close()

    def write_out_h5(self, filename, group_prefix=None, bin_style='left'):
        """
        Write out data in an hdf5 file *filename*.  Each profile is
        put into a group, named by the axis fields.  Optionally a
        *group_prefix* can be prepended to the group name.  If the
        group already exists, it will delete and replace.  However,
        due to hdf5 functionality, in only unlinks the data, so an
        h5repack may be necessary to conserve space.  Axes values are
        saved in group attributes.  Bins will be saved based on
        *bin_style* (left, right, center, both).
        """
        fid = h5py.File(filename)
        fields = [field for field in sorted(self.field_data.keys()) if (field != "UsedBins" and field != self.bin_field)]
        if group_prefix is None:
            name = "%s-1d" % (self.bin_field)
        else:
            name = "%s-%s-1d" % (group_prefix, self.bin_field)
            
        if name in fid: 
            mylog.info("Profile file is getting larger since you are attempting to overwrite a profile. You may want to repack")
            del fid[name] 
        group = fid.create_group(name)
        group.attrs["x-axis-%s" % self.bin_field] = self.choose_bins(bin_style)
        for field in fields:
            dset = group.create_dataset("%s" % field, data=self.field_data[field][:-1])
        fid.close()

    def _get_bin_fields(self):
        return [self.bin_field]

class BinnedProfile2D(BinnedProfile):
    """
    A 'Profile' produces either a weighted (or unweighted) average
    or a straight sum of a field in a bin defined by two other
    fields.  In the case of a weighted average, we have: p_i =
    sum( w_i * v_i ) / sum(w_i)

    We accept a *data_source*, which will be binned into
    *x_n_bins* by the field *x_bin_field* between the
    *x_lower_bound* and the *x_upper_bound* and then again binned
    into *y_n_bins* by the field *y_bin_field* between the
    *y_lower_bound* and the *y_upper_bound*.  These bins may or
    may not be equally divided in log-space as specified by
    *x_log* and *y_log*, and the *lazy_reader* flag controls
    whether we use a memory conservative approach. If
    *end_collect* is True, take all values outside the given
    bounds and store them in the 0 and *n_bins*-1 values.
    """
    def __init__(self, data_source,
                 x_n_bins, x_bin_field, x_lower_bound, x_upper_bound, x_log,
                 y_n_bins, y_bin_field, y_lower_bound, y_upper_bound, y_log,
                 end_collect=False):
        BinnedProfile.__init__(self, data_source)
        self.x_bin_field = x_bin_field
        self.y_bin_field = y_bin_field
        self._x_log = x_log
        self._y_log = y_log
        self.end_collect = end_collect
        self.x_n_bins = x_n_bins
        self.y_n_bins = y_n_bins

        func = {True:np.logspace, False:np.linspace}[x_log]
        bounds = fix_bounds(x_lower_bound, x_upper_bound, x_log)
        self._x_bins = func(bounds[0], bounds[1], x_n_bins + 1)
        self[x_bin_field] = self._x_bins

        func = {True:np.logspace, False:np.linspace}[y_log]
        bounds = fix_bounds(y_lower_bound, y_upper_bound, y_log)
        self._y_bins = func(bounds[0], bounds[1], y_n_bins + 1)
        self[y_bin_field] = self._y_bins

        if np.any(np.isnan(self[x_bin_field])) \
            or np.any(np.isnan(self[y_bin_field])):
            mylog.error("Your min/max values for x, y have given me a nan.")
            mylog.error("Usually this means you are asking for log, with a zero bound.")
            raise ValueError

    def _get_empty_field(self):
        return np.zeros((self[self.x_bin_field].size,
                         self[self.y_bin_field].size), dtype='float64')

    @preserve_source_parameters
    def _bin_field(self, source, field, weight, accumulation,
                   args, check_cut=False):
        source_data = self._get_field(source, field, check_cut)
        if weight: weight_data = self._get_field(source, weight, check_cut)
        else: weight_data = np.ones(source_data.shape, dtype='float64')
        self.total_stuff = source_data.sum()
        binned_field = self._get_empty_field()
        weight_field = self._get_empty_field()
        m_field = self._get_empty_field()
        q_field = self._get_empty_field()
        used_field = self._get_empty_field()
        mi = args[0]
        bin_indices_x = args[1].ravel().astype('int64')
        bin_indices_y = args[2].ravel().astype('int64')
        source_data = source_data[mi]
        weight_data = weight_data[mi]
        nx = bin_indices_x.size
        #mylog.debug("Binning %s / %s times", source_data.size, nx)
        bin_profile2d(bin_indices_x, bin_indices_y, weight_data, source_data,
                      weight_field, binned_field, m_field, q_field, used_field)
        if accumulation: # Fix for laziness
            if not iterable(accumulation):
                raise SyntaxError("Accumulation needs to have length 2")
            if accumulation[0]:
                binned_field = np.add.accumulate(binned_field, axis=0)
            if accumulation[1]:
                binned_field = np.add.accumulate(binned_field, axis=1)
        return binned_field, weight_field, q_field, \
            used_field.astype("bool")

    @preserve_source_parameters
    def _get_bins(self, source, check_cut=False):
        source_data_x = self._get_field(source, self.x_bin_field, check_cut)
        source_data_y = self._get_field(source, self.y_bin_field, check_cut)
        if source_data_x.size == 0:
            raise YTEmptyProfileData()

        if self.end_collect:
            mi = np.arange(source_data_x.size)
        else:
            mi = np.where( (source_data_x > self._x_bins.min())
                           & (source_data_x < self._x_bins.max())
                           & (source_data_y > self._y_bins.min())
                           & (source_data_y < self._y_bins.max()))
        sd_x = source_data_x[mi]
        sd_y = source_data_y[mi]
        if sd_x.size == 0 or sd_y.size == 0:
            raise YTEmptyProfileData()

        bin_indices_x = np.digitize(sd_x, self._x_bins) - 1
        bin_indices_y = np.digitize(sd_y, self._y_bins) - 1
        if self.end_collect:
            bin_indices_x = np.minimum(np.maximum(1, bin_indices_x), self.x_n_bins) - 1
            bin_indices_y = np.minimum(np.maximum(1, bin_indices_y), self.y_n_bins) - 1

        # Now we set up our inverse bin indices
        return (mi, bin_indices_x, bin_indices_y)

    def choose_bins(self, bin_style):
        # Depending on the bin_style, choose from bin edges 0...N either:
        # both: 0...N, left: 0...N-1, right: 1...N 
        # center: N bins that are the average (both in linear or log
        # space) of each pair of left/right edges

        x = self.field_data[self.x_bin_field]
        y = self.field_data[self.y_bin_field]
        if bin_style is 'both':
            pass
        elif bin_style is 'left':
            x = x[:-1]
            y = y[:-1]
        elif bin_style is 'right':
            x = x[1:]
            y = y[1:]
        elif bin_style is 'center':
            if self._x_log: x=np.log10(x)
            if self._y_log: y=np.log10(y)
            x = 0.5*(x[:-1] + x[1:])
            y = 0.5*(y[:-1] + y[1:])
            if self._x_log: x=10**x
            if self._y_log: y=10**y
        else:
            mylog.error('Did not recognize bin_style')
            raise ValueError

        return x,y

    def write_out(self, filename, format="%0.16e", bin_style='left'):
        """
        Write out the values of x,y,v in ascii to *filename* for every
        field in the profile.  Optionally a *format* can be specified.
        Bins will be saved based on *bin_style* (left, right, center,
        both).
        """
        fid = open(filename,"w")
        fields = [field for field in sorted(self.field_data.keys()) if field != "UsedBins"]
        fid.write("\t".join(["#"] + [self.x_bin_field, self.y_bin_field]
                          + fields + ["\n"]))
        x,y = self.choose_bins(bin_style)
        x,y = np.meshgrid(x,y)
        field_data = [x.ravel(), y.ravel()]
        if bin_style is not 'both':
            field_data += [self.field_data[field][:-1,:-1].ravel() for field in fields
                           if field not in [self.x_bin_field, self.y_bin_field]]
        else:
            field_data += [self.field_data[field].ravel() for field in fields
                           if field not in [self.x_bin_field, self.y_bin_field]]

        field_data = np.array(field_data)
        for line in range(field_data.shape[1]):
            field_data[:,line].tofile(fid, sep="\t", format=format)
            fid.write("\n")
        fid.close()

    def write_out_h5(self, filename, group_prefix=None, bin_style='left'):
        """
        Write out data in an hdf5 file.  Each profile is put into a
        group, named by the axis fields.  Optionally a group_prefix
        can be prepended to the group name.  If the group already
        exists, it will delete and replace.  However, due to hdf5
        functionality, in only unlinks the data, so an h5repack may be
        necessary to conserve space.  Axes values are saved in group
        attributes. Bins will be saved based on *bin_style* (left,
        right, center, both).
        """
        fid = h5py.File(filename)
        fields = [field for field in sorted(self.field_data.keys()) if (field != "UsedBins" and field != self.x_bin_field and field != self.y_bin_field)]
        if group_prefix is None:
            name = "%s-%s-2d" % (self.y_bin_field, self.x_bin_field)
        else:
            name = "%s-%s-%s-2d" % (group_prefix, self.y_bin_field, self.x_bin_field)
        if name in fid: 
            mylog.info("Profile file is getting larger since you are attempting to overwrite a profile. You may want to repack")
            del fid[name] 
        group = fid.create_group(name)

        xbins, ybins = self.choose_bins(bin_style)
        group.attrs["x-axis-%s" % self.x_bin_field] = xbins
        group.attrs["y-axis-%s" % self.y_bin_field] = ybins
        for field in fields:
            dset = group.create_dataset("%s" % field, data=self.field_data[field][:-1,:-1])
        fid.close()

    def _get_bin_fields(self):
        return [self.x_bin_field, self.y_bin_field]

def fix_bounds(upper, lower, logit):
    if logit:
        if lower <= 0.0 or upper <= 0.0:
            raise YTIllDefinedBounds(lower, upper)
        return np.log10(upper), np.log10(lower)
    return upper, lower

class BinnedProfile3D(BinnedProfile):
    """
    A 'Profile' produces either a weighted (or unweighted) average
    or a straight sum of a field in a bin defined by two other
    fields.  In the case of a weighted average, we have: p_i =
    sum( w_i * v_i ) / sum(w_i)
    
    We accept a *data_source*, which will be binned into
    *(x,y,z)_n_bins* by the field *(x,y,z)_bin_field* between the
    *(x,y,z)_lower_bound* and the *(x,y,z)_upper_bound*.  These bins may or
    may not be equally divided in log-space as specified by *(x,y,z)_log*. 
    If *end_collect* is True, take all values outside the given bounds and
    store them in the 0 and *n_bins*-1 values.
    """
    def __init__(self, data_source,
                 x_n_bins, x_bin_field, x_lower_bound, x_upper_bound, x_log,
                 y_n_bins, y_bin_field, y_lower_bound, y_upper_bound, y_log,
                 z_n_bins, z_bin_field, z_lower_bound, z_upper_bound, z_log,
                 end_collect=False):
        BinnedProfile.__init__(self, data_source)
        self.x_bin_field = x_bin_field
        self.y_bin_field = y_bin_field
        self.z_bin_field = z_bin_field
        self._x_log = x_log
        self._y_log = y_log
        self._z_log = z_log
        self.end_collect = end_collect
        self.x_n_bins = x_n_bins
        self.y_n_bins = y_n_bins
        self.z_n_bins = z_n_bins

        func = {True:np.logspace, False:np.linspace}[x_log]
        bounds = fix_bounds(x_lower_bound, x_upper_bound, x_log)
        self._x_bins = func(bounds[0], bounds[1], x_n_bins + 1)
        self[x_bin_field] = self._x_bins

        func = {True:np.logspace, False:np.linspace}[y_log]
        bounds = fix_bounds(y_lower_bound, y_upper_bound, y_log)
        self._y_bins = func(bounds[0], bounds[1], y_n_bins + 1)
        self[y_bin_field] = self._y_bins

        func = {True:np.logspace, False:np.linspace}[z_log]
        bounds = fix_bounds(z_lower_bound, z_upper_bound, z_log)
        self._z_bins = func(bounds[0], bounds[1], z_n_bins + 1)
        self[z_bin_field] = self._z_bins

        if np.any(np.isnan(self[x_bin_field])) \
            or np.any(np.isnan(self[y_bin_field])) \
            or np.any(np.isnan(self[z_bin_field])):
            mylog.error("Your min/max values for x, y or z have given me a nan.")
            mylog.error("Usually this means you are asking for log, with a zero bound.")
            raise ValueError

    def _get_empty_field(self):
        return np.zeros((self[self.x_bin_field].size,
                         self[self.y_bin_field].size,
                         self[self.z_bin_field].size), dtype='float64')

    @preserve_source_parameters
    def _bin_field(self, source, field, weight, accumulation,
                   args, check_cut=False):
        source_data = self._get_field(source, field, check_cut)
        weight_data = np.ones(source_data.shape).astype('float64')
        if weight: weight_data = self._get_field(source, weight, check_cut)
        else: weight_data = np.ones(source_data.shape).astype('float64')
        self.total_stuff = source_data.sum()
        binned_field = self._get_empty_field()
        weight_field = self._get_empty_field()
        m_field = self._get_empty_field()
        q_field = self._get_empty_field()
        used_field = self._get_empty_field()
        mi = args[0]
        bin_indices_x = args[1].ravel().astype('int64')
        bin_indices_y = args[2].ravel().astype('int64')
        bin_indices_z = args[3].ravel().astype('int64')
        source_data = source_data[mi]
        weight_data = weight_data[mi]
        bin_profile3d(bin_indices_x, bin_indices_y, bin_indices_z,
                      weight_data, source_data, weight_field, binned_field,
                      m_field, q_field, used_field)
        if accumulation: # Fix for laziness
            if not iterable(accumulation):
                raise SyntaxError("Accumulation needs to have length 2")
            if accumulation[0]:
                binned_field = np.add.accumulate(binned_field, axis=0)
            if accumulation[1]:
                binned_field = np.add.accumulate(binned_field, axis=1)
            if accumulation[2]:
                binned_field = np.add.accumulate(binned_field, axis=2)
        return binned_field, weight_field, q_field, \
            used_field.astype("bool")

    @preserve_source_parameters
    def _get_bins(self, source, check_cut=False):
        source_data_x = self._get_field(source, self.x_bin_field, check_cut)
        source_data_y = self._get_field(source, self.y_bin_field, check_cut)
        source_data_z = self._get_field(source, self.z_bin_field, check_cut)
        if source_data_x.size == 0:
            raise YTEmptyProfileData()
        if self.end_collect:
            mi = np.arange(source_data_x.size)
        else:
            mi = ( (source_data_x > self._x_bins.min())
                 & (source_data_x < self._x_bins.max())
                 & (source_data_y > self._y_bins.min())
                 & (source_data_y < self._y_bins.max())
                 & (source_data_z > self._z_bins.min())
                 & (source_data_z < self._z_bins.max()))
        sd_x = source_data_x[mi]
        sd_y = source_data_y[mi]
        sd_z = source_data_z[mi]
        if sd_x.size == 0 or sd_y.size == 0 or sd_z.size == 0:
            raise YTEmptyProfileData()

        bin_indices_x = np.digitize(sd_x, self._x_bins) - 1
        bin_indices_y = np.digitize(sd_y, self._y_bins) - 1
        bin_indices_z = np.digitize(sd_z, self._z_bins) - 1
        if self.end_collect:
            bin_indices_x = np.minimum(np.maximum(1, bin_indices_x), self.x_n_bins) - 1
            bin_indices_y = np.minimum(np.maximum(1, bin_indices_y), self.y_n_bins) - 1
            bin_indices_z = np.minimum(np.maximum(1, bin_indices_z), self.z_n_bins) - 1

        # Now we set up our inverse bin indices
        return (mi, bin_indices_x, bin_indices_y, bin_indices_z)

    def choose_bins(self, bin_style):
        # Depending on the bin_style, choose from bin edges 0...N either:
        # both: 0...N, left: 0...N-1, right: 1...N 
        # center: N bins that are the average (both in linear or log
        # space) of each pair of left/right edges

        x = self.field_data[self.x_bin_field]
        y = self.field_data[self.y_bin_field]
        z = self.field_data[self.z_bin_field]
        if bin_style is 'both':
            pass
        elif bin_style is 'left':
            x = x[:-1]
            y = y[:-1]
            z = z[:-1]
        elif bin_style is 'right':
            x = x[1:]
            y = y[1:]
            z = z[1:]
        elif bin_style is 'center':
            if self._x_log: x=np.log10(x)
            if self._y_log: y=np.log10(y)
            if self._z_log: z=np.log10(z)
            x = 0.5*(x[:-1] + x[1:])
            y = 0.5*(y[:-1] + y[1:])
            z = 0.5*(z[:-1] + z[1:])
            if self._x_log: x=10**x
            if self._y_log: y=10**y
            if self._z_log: y=10**z
        else:
            mylog.error('Did not recognize bin_style')
            raise ValueError

        return x,y,z

    def write_out(self, filename, format="%0.16e"):
        pass # Will eventually dump HDF5

    def write_out_h5(self, filename, group_prefix=None, bin_style='left'):
        """
        Write out data in an hdf5 file.  Each profile is put into a
        group, named by the axis fields.  Optionally a group_prefix
        can be prepended to the group name.  If the group already
        exists, it will delete and replace.  However, due to hdf5
        functionality, in only unlinks the data, so an h5repack may be
        necessary to conserve space.  Axes values are saved in group
        attributes.
        """
        fid = h5py.File(filename)
        fields = [field for field in sorted(self.field_data.keys()) 
                  if (field != "UsedBins" and field != self.x_bin_field and field != self.y_bin_field and field != self.z_bin_field)]
        if group_prefix is None:
            name = "%s-%s-%s-3d" % (self.z_bin_field, self.y_bin_field, self.x_bin_field)
        else:
            name = "%s-%s-%s-%s-3d" % (group_prefix,self.z_bin_field, self.y_bin_field, self.x_bin_field)

        if name in fid: 
            mylog.info("Profile file is getting larger since you are attempting to overwrite a profile. You may want to repack")
            del fid[name]
        group = fid.create_group(name)

        xbins, ybins, zbins= self.choose_bins(bin_style)
        group.attrs["x-axis-%s" % self.x_bin_field] = xbins
        group.attrs["y-axis-%s" % self.y_bin_field] = ybins
        group.attrs["z-axis-%s" % self.z_bin_field] = zbins
        
        for field in fields:
            dset = group.create_dataset("%s" % field, data=self.field_data[field][:-1,:-1,:-1])
        fid.close()


    def _get_bin_fields(self):
        return [self.x_bin_field, self.y_bin_field, self.z_bin_field]

    def store_profile(self, name, force=False):
        """
        By identifying the profile with a fixed, user-input *name* we can
        store it in the serialized data section of the hierarchy file.  *force*
        governs whether or not an existing profile with that name will be
        overwritten.
        """
        # First we get our data in order
        order = []
        set_attr = {'x_bin_field':self.x_bin_field,
                    'y_bin_field':self.y_bin_field,
                    'z_bin_field':self.z_bin_field,
                    'x_bin_values':self[self.x_bin_field],
                    'y_bin_values':self[self.y_bin_field],
                    'z_bin_values':self[self.z_bin_field],
                    '_x_log':self._x_log,
                    '_y_log':self._y_log,
                    '_z_log':self._z_log,
                    'shape': (self[self.x_bin_field].size,
                              self[self.y_bin_field].size,
                              self[self.z_bin_field].size),
                    'field_order':order }
        values = []
        for field in self.field_data:
            if field in set_attr.values(): continue
            order.append(field)
            values.append(self[field].ravel())
        values = np.array(values).transpose()
        self._data_source.hierarchy.save_data(values, "/Profiles", name,
                                              set_attr, force=force)

class ProfileFieldAccumulator(object):
    def __init__(self, n_fields, size):
        shape = size + (n_fields,)
        self.values = np.zeros(shape, dtype="float64")
        self.mvalues = np.zeros(shape, dtype="float64")
        self.qvalues = np.zeros(shape, dtype="float64")
        self.used = np.zeros(size, dtype='bool')
        self.weight_values = np.zeros(size, dtype="float64")

class ProfileND(ParallelAnalysisInterface):
    def __init__(self, data_source, weight_field = None):
        self.data_source = data_source
        self.pf = data_source.pf
        self.field_data = YTFieldData()
        self.weight_field = weight_field

    def add_fields(self, fields):
        fields = ensure_list(fields)
        temp_storage = ProfileFieldAccumulator(len(fields), self.size)
        cfields = fields + list(self.bin_fields)
        citer = self.data_source.chunks(cfields, "io")
        for chunk in parallel_objects(citer):
            self._bin_chunk(chunk, fields, temp_storage)
        self._finalize_storage(fields, temp_storage)

    def _finalize_storage(self, fields, temp_storage):
        # We use our main comm here
        # This also will fill _field_data
        # FIXME: Add parallelism and combining std stuff
        if self.weight_field is not None:
            temp_storage.values /= temp_storage.weight_values[...,None]
        blank = ~temp_storage.used
        for i, field in enumerate(fields):
            self.field_data[field] = temp_storage.values[...,i]
            self.field_data[field][blank] = 0.0
        
    def _bin_chunk(self, chunk, fields, storage):
        raise NotImplementedError

    def _filter(self, bin_fields):
        # cut_points is set to be everything initially, but
        # we also want to apply a filtering based on min/max
        filter = np.ones(bin_fields[0].shape, dtype='bool')
        for (mi, ma), data in zip(self.bounds, bin_fields):
            filter &= (data > mi)
            filter &= (data < ma)
        return filter, [data[filter] for data in bin_fields]
        
    def _get_data(self, chunk, fields):
        # We are using chunks now, which will manage the field parameters and
        # the like.
        bin_fields = [chunk[bf] for bf in self.bin_fields]
        # We want to make sure that our fields are within the bounds of the
        # binning
        filter, bin_fields = self._filter(bin_fields)
        if not np.any(filter): return None
        arr = np.zeros((bin_fields[0].size, len(fields)), dtype="float64")
        for i, field in enumerate(fields):
            arr[:,i] = chunk[field][filter]
        if self.weight_field is not None:
            weight_data = chunk[self.weight_field]
        else:
            weight_data = np.ones(chunk.ires.size, dtype="float64")
        weight_data = weight_data[filter]
        # So that we can pass these into 
        return arr, weight_data, bin_fields

    def __getitem__(self, key):
<<<<<<< HEAD
        field = self.data_source._determine_fields(key)[0]
        fd = self.field_data.get(field, None)
        if fd is None and isinstance(field, tuple):
            fd = self.field_data.get(field[1], None)
        if fd is None:
            raise KeyError(key)
        return array_like_field(self.pf, fd, field)
=======
        return array_like_field(self.pf, self.field_data[key], key)
>>>>>>> 9062d5af

    def __iter__(self):
        return sorted(self.field_data.items())

    def _get_bins(self, mi, ma, n, take_log):
        if take_log:
            return np.logspace(np.log10(mi), np.log10(ma), n+1)
        else:
            return np.linspace(mi, ma, n+1)

class Profile1D(ProfileND):
    def __init__(self, data_source, x_field, x_n, x_min, x_max, x_log,
                 weight_field = None):
        super(Profile1D, self).__init__(data_source, weight_field)
        self.x_field = x_field
        self.x_log = x_log
        self.x_bins = array_like_field(self.pf,
                                       self._get_bins(x_min, x_max, x_n, x_log),
                                       self.x_field)

        self.size = (self.x_bins.size - 1,)
        self.bin_fields = (self.x_field,)
        self.bounds = ((self.x_bins[0], self.x_bins[-1]),)
        self.x = 0.5*(self.x_bins[1:]+self.x_bins[:-1])

    def _bin_chunk(self, chunk, fields, storage):
        rv = self._get_data(chunk, fields)
        if rv is None: return
        fdata, wdata, (bf_x,) = rv
        bin_ind = np.digitize(bf_x, self.x_bins) - 1
        new_bin_profile1d(bin_ind, wdata, fdata,
                      storage.weight_values, storage.values,
                      storage.mvalues, storage.qvalues,
                      storage.used)
        # We've binned it!

class Profile2D(ProfileND):
    def __init__(self, data_source,
                 x_field, x_n, x_min, x_max, x_log,
                 y_field, y_n, y_min, y_max, y_log,
                 weight_field = None):
        super(Profile2D, self).__init__(data_source, weight_field)
        # X
        self.x_field = x_field
        self.x_log = x_log
        self.x_bins = array_like_field(self.pf,
                                       self._get_bins(x_min, x_max, x_n, x_log),
                                       self.x_field)
        # Y
        self.y_field = y_field
        self.y_log = y_log
        self.y_bins = array_like_field(self.pf,
                                       self._get_bins(y_min, y_max, y_n, y_log),
                                       self.y_field)

        self.size = (self.x_bins.size - 1, self.y_bins.size - 1)

        self.bin_fields = (self.x_field, self.y_field)
        self.bounds = ((self.x_bins[0], self.x_bins[-1]),
                       (self.y_bins[0], self.y_bins[-1]))
        self.x = 0.5*(self.x_bins[1:]+self.x_bins[:-1])
        self.y = 0.5*(self.y_bins[1:]+self.y_bins[:-1])

    def _bin_chunk(self, chunk, fields, storage):
        rv = self._get_data(chunk, fields)
        if rv is None: return
        fdata, wdata, (bf_x, bf_y) = rv
        bin_ind_x = np.digitize(bf_x, self.x_bins) - 1
        bin_ind_y = np.digitize(bf_y, self.y_bins) - 1
        new_bin_profile2d(bin_ind_x, bin_ind_y, wdata, fdata,
                      storage.weight_values, storage.values,
                      storage.mvalues, storage.qvalues,
                      storage.used)
        # We've binned it!

class Profile3D(ProfileND):
    def __init__(self, data_source,
                 x_field, x_n, x_min, x_max, x_log,
                 y_field, y_n, y_min, y_max, y_log,
                 z_field, z_n, z_min, z_max, z_log,
                 weight_field = None):
        super(Profile3D, self).__init__(data_source, weight_field)
        # X
        self.x_field = x_field
        self.x_log = x_log
        self.x_bins = array_like_field(self.pf,
                                       self._get_bins(x_min, x_max, x_n, x_log),
                                       self.x_field)
        # Y
        self.y_field = y_field
        self.y_log = y_log
        self.y_bins = array_like_field(self.pf,
                                       self._get_bins(y_min, y_max, y_n, y_log),
                                       self.y_field)
        # Z
        self.z_field = z_field
        self.z_log = z_log
        self.z_bins = array_like_field(self.pf,
                                       self._get_bins(z_min, z_max, z_n, z_log),
                                       self.z_field)

        self.size = (self.x_bins.size - 1,
                     self.y_bins.size - 1,
                     self.z_bins.size - 1)

        self.bin_fields = (self.x_field, self.y_field, self.z_field)
        self.bounds = ((self.x_bins[0], self.x_bins[-1]),
                       (self.y_bins[0], self.y_bins[-1]),
                       (self.z_bins[0], self.z_bins[-1]))
        self.x = 0.5*(self.x_bins[1:]+self.x_bins[:-1])
        self.y = 0.5*(self.y_bins[1:]+self.y_bins[:-1])
        self.z = 0.5*(self.z_bins[1:]+self.z_bins[:-1])

    def _bin_chunk(self, chunk, fields, storage):
        rv = self._get_data(chunk, fields)
        if rv is None: return
        fdata, wdata, (bf_x, bf_y, bf_z) = rv
        bin_ind_x = np.digitize(bf_x, self.x_bins) - 1
        bin_ind_y = np.digitize(bf_y, self.y_bins) - 1
        bin_ind_z = np.digitize(bf_z, self.z_bins) - 1
        new_bin_profile3d(bin_ind_x, bin_ind_y, bin_ind_z, wdata, fdata,
                      storage.weight_values, storage.values,
                      storage.mvalues, storage.qvalues,
                      storage.used)
        # We've binned it!

def create_profile(data_source, bin_fields, fields, n = 64,
                   extrema = None, logs = None,
                   weight_field = "cell_mass",
                   accumulation = False, fractional = False):
    r"""
    Create a 1, 2, or 3D profile object.

    The dimensionality of the profile object is chosen by the number of 
    fields given in the bin_fields argument.

    Parameters
    ----------
    data_source : AMR3DData Object
        The data object to be profiled.
    bin_fields : list of strings
        List of the binning fields for profiling.
    n : int or list of ints
        The number of bins in each dimension.  If None, 64 bins for 
        each bin are used for each bin field.
        Default: 64.
    extrema : dict of min, max tuples
        Minimum and maximum values of the bin_fields for the profiles.
        The keys correspond to the field names. Defaults to the extrema
        of the bin_fields of the dataset.
    logs : dict of boolean values
        Whether or not to log the bin_fields for the profiles.
        The keys correspond to the field names. Defaults to the take_log
        attribute of the field. 
    weight_field : str
        The weight field for computing weighted average for the profile 
        values.  If None, the profile values are sums of the data in 
        each bin.
    fields : list of strings
        The fields to be profiled.
    accumulation : bool or list of bools
        If True, the profile values for a bin n are the cumulative sum of 
        all the values from bin 0 to n.  If -True, the sum is reversed so 
        that the value for bin n is the cumulative sum from bin N (total bins) 
        to n.  If the profile is 2D or 3D, a list of values can be given to 
        control the summation in each dimension independently.
        Default: False.
    fractional : If True the profile values are divided by the sum of all 
        the profile data such that the profile represents a probability 
        distribution function.

    Examples
    --------

    Create a 1d profile.  Access bin field from profile.x and field 
    data from profile.field_data.

    >>> pf = load("DD0046/DD0046")
    >>> ad = pf.h.all_data()
    >>> extrema = {"density": (1.0e-30, 1.0e-25)}
    >>> profile = create_profile(ad, ["density"], extrema=extrema,
    ...                          fields=["temperature", "velocity_x"]))
    >>> print profile.x
    >>> print profile.field_data["temperature"]
    
    """
    bin_fields = ensure_list(bin_fields)
    fields = ensure_list(fields)
    if len(bin_fields) == 1:
        cls = Profile1D
    elif len(bin_fields) == 2:
        cls = Profile2D
    elif len(bin_fields) == 3:
        cls = Profile3D
    else:
        raise NotImplementedError
    bin_fields = data_source._determine_fields(bin_fields)
    fields = data_source._determine_fields(fields)
    if weight_field is not None:
        weight_field, = data_source._determine_fields([weight_field])
    if not iterable(n):
        n = [n] * len(bin_fields)
    if not iterable(accumulation):
        accumulation = [accumulation] * len(bin_fields)
    if logs is None:
        logs = [data_source.pf._get_field_info(f).take_log for f in bin_fields]
    else:
        logs = [logs[bin_field[-1]] for bin_field in bin_fields]
    if extrema is None:
        ex = [data_source.quantities["Extrema"](f, non_zero=l)[0] \
              for f, l in zip(bin_fields, logs)]
    else:
        ex = [extrema[bin_field[-1]] for bin_field in bin_fields]
    args = [data_source]
    for f, n, (mi, ma), l in zip(bin_fields, n, ex, logs):
        args += [f, n, mi, ma, l] 
    obj = cls(*args, weight_field = weight_field)
    setattr(obj, "accumulation", accumulation)
    setattr(obj, "fractional", fractional)
    if fields is not None:
        obj.add_fields([field[-1] for field in fields])
    for field in fields:
        if fractional:
            obj.field_data[field] /= obj.field_data[field].sum()
        for axis, acc in enumerate(accumulation):
            if not acc: continue
            temp = obj.field_data[field]
            temp = np.rollaxis(temp, axis)
            if acc < 0:
                temp = temp[::-1]
            temp = temp.cumsum(axis=0)
            if acc < 0:
                temp = temp[::-1]
            temp = np.rollaxis(temp, axis)
            obj.field_data[field] = temp
            
    return obj
<|MERGE_RESOLUTION|>--- conflicted
+++ resolved
@@ -810,7 +810,6 @@
         return arr, weight_data, bin_fields
 
     def __getitem__(self, key):
-<<<<<<< HEAD
         field = self.data_source._determine_fields(key)[0]
         fd = self.field_data.get(field, None)
         if fd is None and isinstance(field, tuple):
@@ -818,9 +817,6 @@
         if fd is None:
             raise KeyError(key)
         return array_like_field(self.pf, fd, field)
-=======
-        return array_like_field(self.pf, self.field_data[key], key)
->>>>>>> 9062d5af
 
     def __iter__(self):
         return sorted(self.field_data.items())
