--- conflicted
+++ resolved
@@ -5,7 +5,6 @@
 
 """
 
-<<<<<<< HEAD
 #-----------------------------------------------------------------------------
 # Copyright (c) 2013, yt Development Team.
 #
@@ -14,9 +13,6 @@
 # The full license is in the file COPYING.txt, distributed with this software.
 #-----------------------------------------------------------------------------
 
-import exceptions
-=======
->>>>>>> c9e4168a
 import pdb
 import weakref
 
