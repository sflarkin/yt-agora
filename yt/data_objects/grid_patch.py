"""
Python-based grid handler, not to be confused with the SWIG-handler



"""

#-----------------------------------------------------------------------------
# Copyright (c) 2013, yt Development Team.
#
# Distributed under the terms of the Modified BSD License.
#
# The full license is in the file COPYING.txt, distributed with this software.
#-----------------------------------------------------------------------------

import exceptions
import pdb
import weakref
import itertools
import numpy as np

from yt.funcs import *

from yt.data_objects.data_containers import \
    YTFieldData, \
    YTDataContainer, \
    YTSelectionContainer
from yt.fields.field_exceptions import \
    NeedsGridType, \
    NeedsOriginalGrid, \
    NeedsDataField, \
    NeedsProperty, \
    NeedsParameter
from yt.geometry.selection_routines import convert_mask_to_indices
import yt.geometry.particle_deposit as particle_deposit

class AMRGridPatch(YTSelectionContainer):
    _spatial = True
    _num_ghost_zones = 0
    _grids = None
    _id_offset = 1
    _cache_mask = True

    _type_name = 'grid'
    _skip_add = True
    _con_args = ('id', 'filename')
    _container_fields = (("index", "dx"),
                         ("index", "dy"),
                         ("index", "dz"),
                         ("index", "x"),
                         ("index", "y"),
                         ("index", "z"))
    OverlappingSiblings = None

    def __init__(self, id, filename=None, index=None):
        self.field_data = YTFieldData()
        self.field_parameters = {}
        self.id = id
        self._child_mask = self._child_indices = self._child_index_mask = None
        self.ds = index.dataset
        self._index = weakref.proxy(index)
        self.start_index = None
        self.filename = filename
        self._last_mask = None
        self._last_count = -1
        self._last_selector_id = None
        self._current_particle_type = 'all'
        self._current_fluid_type = self.ds.default_fluid_type

    def get_global_startindex(self):
        """
        Return the integer starting index for each dimension at the current
        level.

        """
        if self.start_index is not None:
            return self.start_index
        if self.Parent is None:
            left = self.LeftEdge - self.ds.domain_left_edge
            start_index = left / self.dds
            return np.rint(start_index).astype('int64').ravel().view(np.ndarray)

        pdx = self.Parent.dds.ndarray_view()
        di = np.rint( (self.LeftEdge.ndarray_view() -
                       self.Parent.LeftEdge.ndarray_view()) / pdx)
        start_index = self.Parent.get_global_startindex() + di
        self.start_index = (start_index * self.ds.refine_by).astype('int64').ravel()
        return self.start_index

    def __getitem__(self, key):
        tr = super(AMRGridPatch, self).__getitem__(key)
        try:
            fields = self._determine_fields(key)
        except YTFieldTypeNotFound:
            return tr
        finfo = self.ds._get_field_info(*fields[0])
        if not finfo.particle_type:
            return tr.reshape(self.ActiveDimensions)
        return tr

    def convert(self, datatype):
        """
        This will attempt to convert a given unit to cgs from code units. It
        either returns the multiplicative factor or throws a KeyError.

        """
<<<<<<< HEAD
        return self.pf[datatype]

    def __repr__(self):
        # We'll do this the slow way to be clear what's going on
        s = "%s (%s): " % (self.__class__.__name__, self.pf)
        s += ", ".join(["%s=%s" % (i, getattr(self,i))
                        for i in self._con_args])
        return s

    def _generate_field(self, field):
        if self.pf.field_info.has_key(field):
            # First we check the validator
            try:
                self.pf.field_info[field].check_available(self)
            except NeedsGridType, ngt_exception:
                # This is only going to be raised if n_gz > 0
                n_gz = ngt_exception.ghost_zones
                f_gz = ngt_exception.fields
                if f_gz is None:
                    f_gz = self.pf.field_info[field].get_dependencies(
                            pf = self.pf).requested
                gz_grid = self.retrieve_ghost_zones(n_gz, f_gz, smoothed=True)
                temp_array = self.pf.field_info[field](gz_grid)
                sl = [slice(n_gz, -n_gz)] * 3
                self[field] = temp_array[sl]
            else:
                self[field] = self.pf.field_info[field](self)
        else: # Can't find the field, try as it might
            raise exceptions.KeyError(field)

    def has_key(self, key):
        return (key in self.field_data)

    def __getitem__(self, key):
        """
        Returns a single field.  Will add if necessary.
        """
        if key not in self.field_data:
            self.get_data(key)
        return self.field_data[key]

    def __setitem__(self, key, val):
        """
        Sets a field to be some other value.
        """
        self.field_data[key] = val

    def __delitem__(self, key):
        """
        Deletes a field
        """
        del self.field_data[key]

    def keys(self):
        return self.field_data.keys()
=======
        return self.ds[datatype]
>>>>>>> 3a31dcaf

    @property
    def shape(self):
        return self.ActiveDimensions

    def _reshape_vals(self, arr):
        if len(arr.shape) == 3: return arr
        return arr.reshape(self.ActiveDimensions, order="C")

    def _generate_container_field(self, field):
        if self._current_chunk is None:
            self.index._identify_base_chunk(self)
        if field == ("index", "dx"):
            tr = self._current_chunk.fwidth[:,0]
        elif field == ("index", "dy"):
            tr = self._current_chunk.fwidth[:,1]
        elif field == ("index", "dz"):
            tr = self._current_chunk.fwidth[:,2]
        elif field == ("index", "x"):
            tr = self._current_chunk.fcoords[:,0]
        elif field == ("index", "y"):
            tr = self._current_chunk.fcoords[:,1]
        elif field == ("index", "z"):
            tr = self._current_chunk.fcoords[:,2]
        return self._reshape_vals(tr)

    def _setup_dx(self):
        # So first we figure out what the index is.  We don't assume
        # that dx=dy=dz, at least here.  We probably do elsewhere.
        id = self.id - self._id_offset
        if self.Parent is not None:
            self.dds = self.Parent.dds.ndarray_view() / self.ds.refine_by
        else:
            LE, RE = self.index.grid_left_edge[id,:], \
                     self.index.grid_right_edge[id,:]
            self.dds = (RE - LE) / self.ActiveDimensions
        if self.ds.dimensionality < 2:
            self.dds[1] = self.ds.domain_right_edge[1] - self.ds.domain_left_edge[1]
        if self.ds.dimensionality < 3:
            self.dds[2] = self.ds.domain_right_edge[2] - self.ds.domain_left_edge[2]
        self.dds = self.ds.arr(self.dds, "code_length")

    def __repr__(self):
        return "AMRGridPatch_%04i" % (self.id)

    def __int__(self):
        return self.id

    def clear_data(self):
        """
        Clear out the following things: child_mask, child_indices, all fields,
        all field parameters.

        """
        super(AMRGridPatch, self).clear_data()
        self._setup_dx()

    def _prepare_grid(self):
        """ Copies all the appropriate attributes from the index. """
        # This is definitely the slowest part of generating the index
        # Now we give it pointers to all of its attributes
        # Note that to keep in line with Enzo, we have broken PEP-8
        h = self.index # cache it
        my_ind = self.id - self._id_offset
        self.ActiveDimensions = h.grid_dimensions[my_ind]
        self.LeftEdge = h.grid_left_edge[my_ind]
        self.RightEdge = h.grid_right_edge[my_ind]
        h.grid_levels[my_ind, 0] = self.Level
        # This might be needed for streaming formats
        #self.Time = h.gridTimes[my_ind,0]
        self.NumberOfParticles = h.grid_particle_count[my_ind, 0]

    def get_position(self, index):
        """ Returns center position of an *index*. """
        pos = (index + 0.5) * self.dds + self.LeftEdge
        return pos

    def _fill_child_mask(self, child, mask, tofill, dlevel = 1):
        rf = self.ds.refine_by
        if dlevel != 1:
            rf = rf**dlevel
        gi, cgi = self.get_global_startindex(), child.get_global_startindex()
        startIndex = np.maximum(0, cgi / rf - gi)
        endIndex = np.minimum((cgi + child.ActiveDimensions) / rf - gi,
                              self.ActiveDimensions)
        endIndex += (startIndex == endIndex)
        mask[startIndex[0]:endIndex[0],
             startIndex[1]:endIndex[1],
             startIndex[2]:endIndex[2]] = tofill

    @property
    def child_mask(self):
        """
        Generates self.child_mask, which is zero where child grids exist (and
        thus, where higher resolution data is available).

        """
        child_mask = np.ones(self.ActiveDimensions, 'bool')
        for child in self.Children:
            self._fill_child_mask(child, child_mask, 0)
        for sibling in self.OverlappingSiblings or []:
            self._fill_child_mask(sibling, child_mask, 0)
        return child_mask

    @property
    def child_indices(self):
        return (self.child_mask == 0)

    @property
    def child_index_mask(self):
        """
        Generates self.child_index_mask, which is -1 where there is no child,
        and otherwise has the ID of the grid that resides there.

        """
        child_index_mask = np.zeros(self.ActiveDimensions, 'int32') - 1
        for child in self.Children:
            self._fill_child_mask(child, child_index_mask, child.id)
        for sibling in self.OverlappingSiblings or []:
            self._fill_child_mask(sibling, child_index_mask, sibling.id)
        return child_index_mask

    def retrieve_ghost_zones(self, n_zones, fields, all_levels=False,
                             smoothed=False):
        # We will attempt this by creating a datacube that is exactly bigger
        # than the grid by nZones*dx in each direction
        nl = self.get_global_startindex() - n_zones
        nr = nl + self.ActiveDimensions + 2 * n_zones
        new_left_edge = nl * self.dds + self.ds.domain_left_edge
        new_right_edge = nr * self.dds + self.ds.domain_left_edge

        # Something different needs to be done for the root grid, though
        level = self.Level
        if all_levels:
            level = self.index.max_level + 1
        args = (level, new_left_edge, new_right_edge)
        kwargs = {'dims': self.ActiveDimensions + 2*n_zones,
                  'num_ghost_zones':n_zones,
                  'use_pbar':False, 'fields':fields}
        # This should update the arguments to set the field parameters to be
        # those of this grid.
        field_parameters = {}
        field_parameters.update(self.field_parameters)
        if smoothed:
            cube = self.ds.smoothed_covering_grid(
                level, new_left_edge, 
                field_parameters = field_parameters,
                **kwargs)
        else:
            cube = self.ds.covering_grid(level, new_left_edge,
                field_parameters = field_parameters,
                **kwargs)
        cube._base_grid = self
        return cube

    def get_vertex_centered_data(self, field, smoothed=True, no_ghost=False):
        new_field = np.zeros(self.ActiveDimensions + 1, dtype='float64')

        if no_ghost:
            of = self[field]
            new_field[:-1,:-1,:-1] += of
            new_field[:-1,:-1,1:] += of
            new_field[:-1,1:,:-1] += of
            new_field[:-1,1:,1:] += of
            new_field[1:,:-1,:-1] += of
            new_field[1:,:-1,1:] += of
            new_field[1:,1:,:-1] += of
            new_field[1:,1:,1:] += of
            np.multiply(new_field, 0.125, new_field)
            finfo = self.ds._get_field_info(*field)
            if finfo.take_log:
                new_field = np.log10(new_field)

            new_field[:,:, -1] = 2.0*new_field[:,:,-2] - new_field[:,:,-3]
            new_field[:,:, 0]  = 2.0*new_field[:,:,1] - new_field[:,:,2]
            new_field[:,-1, :] = 2.0*new_field[:,-2,:] - new_field[:,-3,:]
            new_field[:,0, :]  = 2.0*new_field[:,1,:] - new_field[:,2,:]
            new_field[-1,:,:] = 2.0*new_field[-2,:,:] - new_field[-3,:,:]
            new_field[0,:,:]  = 2.0*new_field[1,:,:] - new_field[2,:,:]

            if finfo.take_log:
                np.power(10.0, new_field, new_field)
        else:
            cg = self.retrieve_ghost_zones(1, field, smoothed=smoothed)
            np.add(new_field, cg[field][1: ,1: ,1: ], new_field)
            np.add(new_field, cg[field][:-1,1: ,1: ], new_field)
            np.add(new_field, cg[field][1: ,:-1,1: ], new_field)
            np.add(new_field, cg[field][1: ,1: ,:-1], new_field)
            np.add(new_field, cg[field][:-1,1: ,:-1], new_field)
            np.add(new_field, cg[field][1: ,:-1,:-1], new_field)
            np.add(new_field, cg[field][:-1,:-1,1: ], new_field)
            np.add(new_field, cg[field][:-1,:-1,:-1], new_field)
            np.multiply(new_field, 0.125, new_field)

        return new_field

    def select_icoords(self, dobj):
        mask = self._get_selector_mask(dobj.selector)
        if mask is None: return np.empty((0,3), dtype='int64')
        coords = convert_mask_to_indices(mask, self._last_count)
        coords += self.get_global_startindex()[None, :]
        return coords

    def select_fcoords(self, dobj):
        mask = self._get_selector_mask(dobj.selector)
        if mask is None: return np.empty((0,3), dtype='float64')
        coords = convert_mask_to_indices(mask, self._last_count).astype("float64")
        coords += 0.5
        coords *= self.dds[None, :]
        coords += self.LeftEdge[None, :]
        return coords

    def select_fwidth(self, dobj):
        count = self.count(dobj.selector)
        if count == 0: return np.empty((0,3), dtype='float64')
        coords = np.empty((count, 3), dtype='float64')
        for axis in range(3):
            coords[:,axis] = self.dds[axis]
        return coords

    def select_ires(self, dobj):
        mask = self._get_selector_mask(dobj.selector)
        if mask is None: return np.empty(0, dtype='int64')
        coords = np.empty(self._last_count, dtype='int64')
        coords[:] = self.Level
        return coords

    def select_tcoords(self, dobj):
        dt, t = dobj.selector.get_dt(self)
        return dt, t

    def deposit(self, positions, fields = None, method = None):
        # Here we perform our particle deposition.
        cls = getattr(particle_deposit, "deposit_%s" % method, None)
        if cls is None:
            raise YTParticleDepositionNotImplemented(method)
        op = cls(self.ActiveDimensions.prod()) # We allocate number of zones, not number of octs
        op.initialize()
        op.process_grid(self, positions, fields)
        vals = op.finalize()
        if vals is None: return
        return vals.reshape(self.ActiveDimensions, order="C")

    def select_blocks(self, selector):
        mask = self._get_selector_mask(selector)
        yield self, mask

    def _get_selector_mask(self, selector):
        if self._cache_mask and hash(selector) == self._last_selector_id:
            mask = self._last_mask
        else:
            mask = selector.fill_mask(self)
            if self._cache_mask:
                self._last_mask = mask
            self._last_selector_id = hash(selector)
            if mask is None:
                self._last_count = 0
            else:
                self._last_count = mask.sum()
        return mask

    def select(self, selector, source, dest, offset):
        mask = self._get_selector_mask(selector)
        count = self.count(selector)
        if count == 0: return 0
        dest[offset:offset+count] = source[mask]
        return count

    def count(self, selector):
        mask = self._get_selector_mask(selector)
        if mask is None: return 0
        return self._last_count

    def count_particles(self, selector, x, y, z):
        # We don't cache the selector results
        count = selector.count_points(x,y,z, 0.0)
        return count

    def select_particles(self, selector, x, y, z):
        mask = selector.select_points(x,y,z, 0.0)
        return mask<|MERGE_RESOLUTION|>--- conflicted
+++ resolved
@@ -13,7 +13,6 @@
 # The full license is in the file COPYING.txt, distributed with this software.
 #-----------------------------------------------------------------------------
 
-import exceptions
 import pdb
 import weakref
 import itertools
@@ -104,65 +103,7 @@
         either returns the multiplicative factor or throws a KeyError.
 
         """
-<<<<<<< HEAD
-        return self.pf[datatype]
-
-    def __repr__(self):
-        # We'll do this the slow way to be clear what's going on
-        s = "%s (%s): " % (self.__class__.__name__, self.pf)
-        s += ", ".join(["%s=%s" % (i, getattr(self,i))
-                        for i in self._con_args])
-        return s
-
-    def _generate_field(self, field):
-        if self.pf.field_info.has_key(field):
-            # First we check the validator
-            try:
-                self.pf.field_info[field].check_available(self)
-            except NeedsGridType, ngt_exception:
-                # This is only going to be raised if n_gz > 0
-                n_gz = ngt_exception.ghost_zones
-                f_gz = ngt_exception.fields
-                if f_gz is None:
-                    f_gz = self.pf.field_info[field].get_dependencies(
-                            pf = self.pf).requested
-                gz_grid = self.retrieve_ghost_zones(n_gz, f_gz, smoothed=True)
-                temp_array = self.pf.field_info[field](gz_grid)
-                sl = [slice(n_gz, -n_gz)] * 3
-                self[field] = temp_array[sl]
-            else:
-                self[field] = self.pf.field_info[field](self)
-        else: # Can't find the field, try as it might
-            raise exceptions.KeyError(field)
-
-    def has_key(self, key):
-        return (key in self.field_data)
-
-    def __getitem__(self, key):
-        """
-        Returns a single field.  Will add if necessary.
-        """
-        if key not in self.field_data:
-            self.get_data(key)
-        return self.field_data[key]
-
-    def __setitem__(self, key, val):
-        """
-        Sets a field to be some other value.
-        """
-        self.field_data[key] = val
-
-    def __delitem__(self, key):
-        """
-        Deletes a field
-        """
-        del self.field_data[key]
-
-    def keys(self):
-        return self.field_data.keys()
-=======
         return self.ds[datatype]
->>>>>>> 3a31dcaf
 
     @property
     def shape(self):
