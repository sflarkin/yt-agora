"""
The basic field info container resides here.  These classes, code specific and
universal, are the means by which we access fields across YT, both derived and
native.

Author: Matthew Turk <matthewturk@gmail.com>
Affiliation: KIPAC/SLAC/Stanford
Author: Chris Moody <chrisemoody@gmail.com>
Affiliation: UCSC
Homepage: http://yt-project.org/
License:
  Copyright (C) 2008-2011 Matthew Turk.  All Rights Reserved.

  This file is part of yt.

  yt is free software; you can redistribute it and/or modify
  it under the terms of the GNU General Public License as published by
  the Free Software Foundation; either version 3 of the License, or
  (at your option) any later version.

  This program is distributed in the hope that it will be useful,
  but WITHOUT ANY WARRANTY; without even the implied warranty of
  MERCHANTABILITY or FITNESS FOR A PARTICULAR PURPOSE.  See the
  GNU General Public License for more details.

  You should have received a copy of the GNU General Public License
  along with this program.  If not, see <http://www.gnu.org/licenses/>.
"""

import types
import numpy as np
import inspect
import copy

from yt.funcs import *

from yt.utilities.lib import obtain_rvec, obtain_rv_vec
from yt.utilities.cosmology import Cosmology
from field_info_container import \
    add_field, \
    ValidateDataField, \
    ValidateGridType, \
    ValidateParameter, \
    ValidateSpatial, \
    NeedsGridType, \
    NeedsOriginalGrid, \
    NeedsDataField, \
    NeedsProperty, \
    NeedsParameter, \
    NullFunc

from yt.utilities.physical_constants import \
     mass_sun_cgs, \
     mh, \
     me, \
     sigma_thompson, \
     clight, \
     kboltz, \
     G, \
     rho_crit_now, \
     speed_of_light_cgs, \
     km_per_cm, keV_per_K

from yt.utilities.math_utils import \
    get_sph_r_component, \
    get_sph_theta_component, \
    get_sph_phi_component, \
    get_cyl_r_component, \
    get_cyl_z_component, \
    get_cyl_theta_component, \
    get_cyl_r, get_cyl_theta, \
    get_cyl_z, get_sph_r, \
    get_sph_theta, get_sph_phi, \
    periodic_dist, euclidean_dist
     
def _GridLevel(field, data):
    return np.ones(data.ActiveDimensions)*(data.Level)
add_field("GridLevel", function=_GridLevel,
          validators=[ValidateGridType(),
                      ValidateSpatial(0)])

def _GridIndices(field, data):
    return np.ones(data["Ones"].shape)*(data.id-data._id_offset)
add_field("GridIndices", function=_GridIndices,
          validators=[ValidateGridType(),
                      ValidateSpatial(0)], take_log=False)

def _OnesOverDx(field, data):
    return np.ones(data["Ones"].shape,
                   dtype=data["Density"].dtype)/data['dx']
add_field("OnesOverDx", function=_OnesOverDx,
          display_field=False)

def _Zeros(field, data):
    return np.zeros(data["Ones"].shape, dtype='float64')
add_field("Zeros", function=_Zeros,
          projection_conversion="unitary",
          display_field = False)

def _Ones(field, data):
<<<<<<< HEAD
    return np.ones(data.ActiveDimensions, dtype='float64')
=======
    tr = np.ones(data.ires.shape, dtype="float64")
    if data._spatial:
        return data._reshape_vals(tr)
    return tr
>>>>>>> 3264802c
add_field("Ones", function=_Ones,
          projection_conversion="unitary",
          display_field = False)
add_field("CellsPerBin", function=_Ones,
          display_field = False)

def _SoundSpeed(field, data):
    if data.pf["EOSType"] == 1:
        return np.ones(data["Density"].shape, dtype='float64') * \
                data.pf["EOSSoundSpeed"]
    return ( data.pf["Gamma"]*data["Pressure"] / \
             data["Density"] )**(1.0/2.0)
add_field("SoundSpeed", function=_SoundSpeed,
          units=r"\rm{cm}/\rm{s}")

def _RadialMachNumber(field, data):
    """M{|v|/t_sound}"""
    return np.abs(data["RadialVelocity"]) / data["SoundSpeed"]
add_field("RadialMachNumber", function=_RadialMachNumber)

def _MachNumber(field, data):
    """M{|v|/t_sound}"""
    return data["VelocityMagnitude"] / data["SoundSpeed"]
add_field("MachNumber", function=_MachNumber)

def _CourantTimeStep(field, data):
    t1 = data['dx'] / (
        data["SoundSpeed"] + \
        abs(data["x-velocity"]))
    t2 = data['dy'] / (
        data["SoundSpeed"] + \
        abs(data["y-velocity"]))
    t3 = data['dz'] / (
        data["SoundSpeed"] + \
        abs(data["z-velocity"]))
    return np.minimum(np.minimum(t1,t2),t3)
def _convertCourantTimeStep(data):
    # SoundSpeed and z-velocity are in cm/s, dx is in code
    return data.convert("cm")
add_field("CourantTimeStep", function=_CourantTimeStep,
          convert_function=_convertCourantTimeStep,
          units=r"$\rm{s}$")

def _ParticleVelocityMagnitude(field, data):
    """M{|v|}"""
    bulk_velocity = data.get_field_parameter("bulk_velocity")
    if bulk_velocity == None:
        bulk_velocity = np.zeros(3)
    return ( (data["particle_velocity_x"]-bulk_velocity[0])**2.0 + \
             (data["particle_velocity_y"]-bulk_velocity[1])**2.0 + \
             (data["particle_velocity_z"]-bulk_velocity[2])**2.0 )**(1.0/2.0)
add_field("ParticleVelocityMagnitude", function=_ParticleVelocityMagnitude,
          particle_type=True, 
          take_log=False, units=r"\rm{cm}/\rm{s}")

def _VelocityMagnitude(field, data):
    """M{|v|}"""
    velocities = obtain_rv_vec(data)
    return np.sqrt(np.sum(velocities**2,axis=0))
add_field("VelocityMagnitude", function=_VelocityMagnitude,
          take_log=False, units=r"\rm{cm}/\rm{s}")

def _TangentialOverVelocityMagnitude(field, data):
    return np.abs(data["TangentialVelocity"])/np.abs(data["VelocityMagnitude"])
add_field("TangentialOverVelocityMagnitude",
          function=_TangentialOverVelocityMagnitude,
          take_log=False)

def _Pressure(field, data):
    """M{(Gamma-1.0)*rho*E}"""
    return (data.pf["Gamma"] - 1.0) * \
           data["Density"] * data["ThermalEnergy"]
add_field("Pressure", function=_Pressure, units=r"\rm{dyne}/\rm{cm}^{2}")

def _TempkeV(field, data):
    return data["Temperature"] * keV_per_K
add_field("TempkeV", function=_TempkeV, units=r"\rm{keV}",
          display_name="Temperature")

def _Entropy(field, data):
    if data.has_field_parameter("mu"):
        mw = mh*data.get_field_parameter("mu")
    else :
        mw = mh
    try:
        gammam1 = data.pf["Gamma"] - 1.0
    except:
        gammam1 = 5./3. - 1.0
    return kboltz * data["Temperature"] / \
           ((data["Density"]/mw)**gammam1)
add_field("Entropy", units=r"\rm{ergs}\ \rm{cm}^{3\gamma-3}",
          function=_Entropy)

### spherical coordinates: r (radius)
def _sph_r(field, data):
    center = data.get_field_parameter("center")
      
    coords = obtain_rvec(data)

    return get_sph_r(coords)

def _Convert_sph_r_CGS(data):
   return data.convert("cm")

add_field("sph_r", function=_sph_r,
         validators=[ValidateParameter("center")],
         convert_function = _Convert_sph_r_CGS, units=r"\rm{cm}")


### spherical coordinates: theta (angle with respect to normal)
def _sph_theta(field, data):
    center = data.get_field_parameter("center")
    normal = data.get_field_parameter("normal")
    
    coords = obtain_rvec(data)

    return get_sph_theta(coords, normal)

add_field("sph_theta", function=_sph_theta,
         validators=[ValidateParameter("center"),ValidateParameter("normal")])


### spherical coordinates: phi (angle in the plane perpendicular to the normal)
def _sph_phi(field, data):
    center = data.get_field_parameter("center")
    normal = data.get_field_parameter("normal")
    
    coords = obtain_rvec(data)

    return get_sph_phi(coords, normal)

add_field("sph_phi", function=_sph_phi,
         validators=[ValidateParameter("center"),ValidateParameter("normal")])

### cylindrical coordinates: R (radius in the cylinder's plane)
def _cyl_R(field, data):
    center = data.get_field_parameter("center")
    normal = data.get_field_parameter("normal")
      
    coords = obtain_rvec(data)

    return get_cyl_r(coords, normal)

def _Convert_cyl_R_CGS(data):
   return data.convert("cm")

add_field("cyl_R", function=_cyl_R,
         validators=[ValidateParameter("center"),ValidateParameter("normal")],
         convert_function = _Convert_cyl_R_CGS, units=r"\rm{cm}")
add_field("cyl_RCode", function=_cyl_R,
          validators=[ValidateParameter("center"),ValidateParameter("normal")],
          units=r"Radius (code)")


### cylindrical coordinates: z (height above the cylinder's plane)
def _cyl_z(field, data):
    center = data.get_field_parameter("center")
    normal = data.get_field_parameter("normal")
    
    coords = obtain_rvec(data)

    return get_cyl_z(coords, normal)

def _Convert_cyl_z_CGS(data):
   return data.convert("cm")

add_field("cyl_z", function=_cyl_z,
         validators=[ValidateParameter("center"),ValidateParameter("normal")],
         convert_function = _Convert_cyl_z_CGS, units=r"\rm{cm}")


### cylindrical coordinates: theta (angle in the cylinder's plane)
def _cyl_theta(field, data):
    center = data.get_field_parameter("center")
    normal = data.get_field_parameter("normal")
    
    coords = obtain_rvec(data)

    return get_cyl_theta(coords, normal)

add_field("cyl_theta", function=_cyl_theta,
         validators=[ValidateParameter("center"),ValidateParameter("normal")])

### The old field DiskAngle is the same as the spherical coordinates'
### 'theta' angle. I'm keeping DiskAngle for backwards compatibility.
def _DiskAngle(field, data):
    return data['sph_theta']

add_field("DiskAngle", function=_DiskAngle,
          take_log=False,
          validators=[ValidateParameter("center"),
                      ValidateParameter("normal")],
          display_field=False)


### The old field Height is the same as the cylindrical coordinates' z
### field. I'm keeping Height for backwards compatibility.
def _Height(field, data):
    return data['cyl_z']

def _convertHeight(data):
    return data.convert("cm")
def _convertHeightAU(data):
    return data.convert("au")
add_field("Height", function=_Height,
          convert_function=_convertHeight,
          validators=[ValidateParameter("center"),
                      ValidateParameter("normal")],
          units=r"cm", display_field=False)
add_field("HeightAU", function=_Height,
          convert_function=_convertHeightAU,
          validators=[ValidateParameter("center"),
                      ValidateParameter("normal")],
          units=r"AU", display_field=False)

def _cyl_RadialVelocity(field, data):
    normal = data.get_field_parameter("normal")
    velocities = obtain_rv_vec(data)

    theta = data['cyl_theta']

    return get_cyl_r_component(velocities, theta, normal)

def _cyl_RadialVelocityABS(field, data):
    return np.abs(_cyl_RadialVelocity(field, data))
def _Convert_cyl_RadialVelocityKMS(data):
    return km_per_cm
add_field("cyl_RadialVelocity", function=_cyl_RadialVelocity,
          units=r"\rm{cm}/\rm{s}",
          validators=[ValidateParameter("normal")])
add_field("cyl_RadialVelocityABS", function=_cyl_RadialVelocityABS,
          units=r"\rm{cm}/\rm{s}",
          validators=[ValidateParameter("normal")])
add_field("cyl_RadialVelocityKMS", function=_cyl_RadialVelocity,
          convert_function=_Convert_cyl_RadialVelocityKMS, units=r"\rm{km}/\rm{s}",
          validators=[ValidateParameter("normal")])
add_field("cyl_RadialVelocityKMSABS", function=_cyl_RadialVelocityABS,
          convert_function=_Convert_cyl_RadialVelocityKMS, units=r"\rm{km}/\rm{s}",
          validators=[ValidateParameter("normal")])

def _cyl_TangentialVelocity(field, data):
    normal = data.get_field_parameter("normal")
    velocities = obtain_rv_vec(data)
    theta = data['cyl_theta']

    return get_cyl_theta_component(velocities, theta, normal)

def _cyl_TangentialVelocityABS(field, data):
    return np.abs(_cyl_TangentialVelocity(field, data))
def _Convert_cyl_TangentialVelocityKMS(data):
    return km_per_cm
add_field("cyl_TangentialVelocity", function=_cyl_TangentialVelocity,
          units=r"\rm{cm}/\rm{s}",
          validators=[ValidateParameter("normal")])
add_field("cyl_TangentialVelocityABS", function=_cyl_TangentialVelocityABS,
          units=r"\rm{cm}/\rm{s}",
          validators=[ValidateParameter("normal")])
add_field("cyl_TangentialVelocityKMS", function=_cyl_TangentialVelocity,
          convert_function=_Convert_cyl_TangentialVelocityKMS, units=r"\rm{km}/\rm{s}",
          validators=[ValidateParameter("normal")])
add_field("cyl_TangentialVelocityKMSABS", function=_cyl_TangentialVelocityABS,
          convert_function=_Convert_cyl_TangentialVelocityKMS, units=r"\rm{km}/\rm{s}",
          validators=[ValidateParameter("normal")])

def _DynamicalTime(field, data):
    """
    The formulation for the dynamical time is:
    M{sqrt(3pi/(16*G*rho))} or M{sqrt(3pi/(16G))*rho^-(1/2)}
    Note that we return in our natural units already
    """
    return (3.0*np.pi/(16*G*data["Density"]))**(1./2.)
add_field("DynamicalTime", function=_DynamicalTime,
           units=r"\rm{s}")

def JeansMassMsun(field,data):
    return (MJ_constant * 
            ((data["Temperature"]/data["MeanMolecularWeight"])**(1.5)) *
            (data["Density"]**(-0.5)))
add_field("JeansMassMsun",function=JeansMassMsun,units=r"\rm{Msun}")

def _CellMass(field, data):
    return data["Density"] * data["CellVolume"]
def _convertCellMassMsun(data):
    return 1.0 / mass_sun_cgs # g^-1
add_field("CellMass", function=_CellMass, units=r"\rm{g}")
add_field("CellMassMsun", units=r"M_{\odot}",
          function=_CellMass,
          convert_function=_convertCellMassMsun)

def _CellMassCode(field, data):
    return data["Density"] * data["CellVolumeCode"]
def _convertCellMassCode(data):
    return 1.0/data.convert("Density")
add_field("CellMassCode", 
          function=_CellMassCode,
          convert_function=_convertCellMassCode)

def _TotalMass(field,data):
    return (data["Density"]+data[("deposit", "particle_density")]) * data["CellVolume"]
add_field("TotalMass", function=_TotalMass, units=r"\rm{g}")
add_field("TotalMassMsun", units=r"M_{\odot}",
          function=_TotalMass,
          convert_function=_convertCellMassMsun)

def _StarMass(field,data):
    return data["star_density"] * data["CellVolume"]
add_field("StarMassMsun", units=r"M_{\odot}",
          function=_StarMass,
          convert_function=_convertCellMassMsun)

def _Matter_Density(field,data):
    return (data['Density'] + data['particle_density'])
add_field("Matter_Density",function=_Matter_Density,units=r"\rm{g}/\rm{cm^3}")

def _ComovingDensity(field, data):
    ef = (1.0 + data.pf.current_redshift)**3.0
    return data["Density"]/ef
add_field("ComovingDensity", function=_ComovingDensity, units=r"\rm{g}/\rm{cm}^3")

# This is rho_total / rho_cr(z).
def _Convert_Overdensity(data):
    return 1.0 / (rho_crit_now * data.pf.hubble_constant**2 * 
                (1+data.pf.current_redshift)**3)
add_field("Overdensity",function=_Matter_Density,
          convert_function=_Convert_Overdensity, units=r"")

# This is (rho_total - <rho_total>) / <rho_total>.
def _DensityPerturbation(field, data):
    rho_bar = rho_crit_now * data.pf.omega_matter * \
        data.pf.hubble_constant**2 * \
        (1.0 + data.pf.current_redshift)**3
    return ((data['Matter_Density'] - rho_bar) / rho_bar)
add_field("DensityPerturbation",function=_DensityPerturbation,units=r"")

# This is rho_b / <rho_b>.
def _Baryon_Overdensity(field, data):
    if data.pf.has_key('omega_baryon_now'):
        omega_baryon_now = data.pf['omega_baryon_now']
    else:
        omega_baryon_now = 0.0441
    return data['Density'] / (omega_baryon_now * rho_crit_now * 
                              (data.pf.hubble_constant**2) * 
                              ((1+data.pf.current_redshift)**3))
add_field("Baryon_Overdensity", function=_Baryon_Overdensity, 
          units=r"")

# Weak lensing convergence.
# Eqn 4 of Metzler, White, & Loken (2001, ApJ, 547, 560).
def _convertConvergence(data):
    if not data.pf.parameters.has_key('cosmology_calculator'):
        data.pf.parameters['cosmology_calculator'] = Cosmology(
            HubbleConstantNow=(100.*data.pf.hubble_constant),
            OmegaMatterNow=data.pf.omega_matter, OmegaLambdaNow=data.pf.omega_lambda)
    # observer to lens
    DL = data.pf.parameters['cosmology_calculator'].AngularDiameterDistance(
        data.pf.parameters['observer_redshift'], data.pf.current_redshift)
    # observer to source
    DS = data.pf.parameters['cosmology_calculator'].AngularDiameterDistance(
        data.pf.parameters['observer_redshift'], data.pf.parameters['lensing_source_redshift'])
    # lens to source
    DLS = data.pf.parameters['cosmology_calculator'].AngularDiameterDistance(
        data.pf.current_redshift, data.pf.parameters['lensing_source_redshift'])
    # TODO: convert 1.5e14 to constants
    return (((DL * DLS) / DS) * (1.5e14 * data.pf.omega_matter * 
                                (data.pf.hubble_constant / speed_of_light_cgs)**2 *
                                (1 + data.pf.current_redshift)))
add_field("WeakLensingConvergence", function=_DensityPerturbation, 
          convert_function=_convertConvergence, 
          projection_conversion='mpccm')

def _CellVolume(field, data):
    if data['dx'].size == 1:
        try:
            return data['dx'] * data['dy'] * data['dz'] * \
                np.ones(data.ActiveDimensions, dtype='float64')
        except AttributeError:
            return data['dx'] * data['dy'] * data['dz']
    return data["dx"] * data["dy"] * data["dz"]
def _ConvertCellVolumeMpc(data):
    return data.convert("mpc")**3.0
def _ConvertCellVolumeCGS(data):
    return data.convert("cm")**3.0
add_field("CellVolumeCode", units=r"\rm{BoxVolume}^3",
          function=_CellVolume)
add_field("CellVolumeMpc", units=r"\rm{Mpc}^3",
          function=_CellVolume,
          convert_function=_ConvertCellVolumeMpc)
add_field("CellVolume", units=r"\rm{cm}^3",
          function=_CellVolume,
          convert_function=_ConvertCellVolumeCGS)

def _ChandraEmissivity(field, data):
    logT0 = np.log10(data["Temperature"]) - 7
    return ((data["NumberDensity"].astype('float64')**2.0) \
            *(10**(-0.0103*logT0**8 \
                   +0.0417*logT0**7 \
                   -0.0636*logT0**6 \
                   +0.1149*logT0**5 \
                   -0.3151*logT0**4 \
                   +0.6655*logT0**3 \
                   -1.1256*logT0**2 \
                   +1.0026*logT0**1 \
                   -0.6984*logT0) \
              +data["Metallicity"]*10**(0.0305*logT0**11 \
                                        -0.0045*logT0**10 \
                                        -0.3620*logT0**9 \
                                        +0.0513*logT0**8 \
                                        +1.6669*logT0**7 \
                                        -0.3854*logT0**6 \
                                        -3.3604*logT0**5 \
                                        +0.4728*logT0**4 \
                                        +4.5774*logT0**3 \
                                        -2.3661*logT0**2 \
                                        -1.6667*logT0**1 \
                                        -0.2193*logT0)))
def _convertChandraEmissivity(data):
    return 1.0 #1.0e-23*0.76**2
add_field("ChandraEmissivity", function=_ChandraEmissivity,
          convert_function=_convertChandraEmissivity,
          projection_conversion="1")

def _XRayEmissivity(field, data):
    return ((data["Density"].astype('float64')**2.0) \
            *data["Temperature"]**0.5)
def _convertXRayEmissivity(data):
    return 2.168e60 #TODO: convert me to constants
add_field("XRayEmissivity", function=_XRayEmissivity,
          convert_function=_convertXRayEmissivity,
          projection_conversion="1")

def _SZKinetic(field, data):
    vel_axis = data.get_field_parameter('axis')
    if vel_axis > 2:
        raise NeedsParameter(['axis'])
    vel = data["%s-velocity" % ({0:'x',1:'y',2:'z'}[vel_axis])]
    return (vel*data["Density"])
def _convertSZKinetic(data):
    return 0.88*((sigma_thompson/mh)/clight)
add_field("SZKinetic", function=_SZKinetic,
          convert_function=_convertSZKinetic,
          validators=[ValidateParameter('axis')])

def _SZY(field, data):
    return (data["Density"]*data["Temperature"])
def _convertSZY(data):
    conv = (0.88/mh) * (kboltz)/(me * clight*clight) * sigma_thompson
    return conv
add_field("SZY", function=_SZY, convert_function=_convertSZY)

def _AveragedDensity(field, data):
    nx, ny, nz = data["Density"].shape
    new_field = np.zeros((nx-2,ny-2,nz-2), dtype='float64')
    weight_field = np.zeros((nx-2,ny-2,nz-2), dtype='float64')
    i_i, j_i, k_i = np.mgrid[0:3,0:3,0:3]
    for i,j,k in zip(i_i.ravel(),j_i.ravel(),k_i.ravel()):
        sl = [slice(i,nx-(2-i)),slice(j,ny-(2-j)),slice(k,nz-(2-k))]
        new_field += data["Density"][sl] * data["CellMass"][sl]
        weight_field += data["CellMass"][sl]
    # Now some fancy footwork
    new_field2 = np.zeros((nx,ny,nz))
    new_field2[1:-1,1:-1,1:-1] = new_field/weight_field
    return new_field2
add_field("AveragedDensity",
          function=_AveragedDensity,
          validators=[ValidateSpatial(1, ["Density"])])

def _DivV(field, data):
    # We need to set up stencils
    if data.pf["HydroMethod"] == 2:
        sl_left = slice(None,-2,None)
        sl_right = slice(1,-1,None)
        div_fac = 1.0
    else:
        sl_left = slice(None,-2,None)
        sl_right = slice(2,None,None)
        div_fac = 2.0
    ds = div_fac * data['dx'].flat[0]
    f  = data["x-velocity"][sl_right,1:-1,1:-1]/ds
    f -= data["x-velocity"][sl_left ,1:-1,1:-1]/ds
    if data.pf.dimensionality > 1:
        ds = div_fac * data['dy'].flat[0]
        f += data["y-velocity"][1:-1,sl_right,1:-1]/ds
        f -= data["y-velocity"][1:-1,sl_left ,1:-1]/ds
    if data.pf.dimensionality > 2:
        ds = div_fac * data['dz'].flat[0]
        f += data["z-velocity"][1:-1,1:-1,sl_right]/ds
        f -= data["z-velocity"][1:-1,1:-1,sl_left ]/ds
    new_field = np.zeros(data["x-velocity"].shape, dtype='float64')
    new_field[1:-1,1:-1,1:-1] = f
    return new_field
def _convertDivV(data):
    return data.convert("cm")**-1.0
add_field("DivV", function=_DivV,
            validators=[ValidateSpatial(1,
            ["x-velocity","y-velocity","z-velocity"])],
          units=r"\rm{s}^{-1}", take_log=False,
          convert_function=_convertDivV)

def _AbsDivV(field, data):
    return np.abs(data['DivV'])
add_field("AbsDivV", function=_AbsDivV,
          units=r"\rm{s}^{-1}")

def _Contours(field, data):
    return -np.ones_like(data["Ones"])
add_field("Contours", validators=[ValidateSpatial(0)], take_log=False,
          display_field=False, function=_Contours)
add_field("tempContours", function=_Contours,
          validators=[ValidateSpatial(0), ValidateGridType()],
          take_log=False, display_field=False)

def obtain_velocities(data):
    return obtain_rv_vec(data)

def _convertSpecificAngularMomentum(data):
    return data.convert("cm")
def _convertSpecificAngularMomentumKMSMPC(data):
    return data.convert("mpc")/1e5

def _SpecificAngularMomentumX(field, data):
    xv, yv, zv = obtain_velocities(data)
    rv = obtain_rvec(data)
    return yv*rv[2,:] - zv*rv[1,:]
def _SpecificAngularMomentumY(field, data):
    xv, yv, zv = obtain_velocities(data)
    rv = obtain_rvec(data)
    return -(xv*rv[2,:] - zv*rv[0,:])
def _SpecificAngularMomentumZ(field, data):
    xv, yv, zv = obtain_velocities(data)
    rv = obtain_rvec(data)
    return xv*rv[1,:] - yv*rv[0,:]
for ax in 'XYZ':
    n = "SpecificAngularMomentum%s" % ax
    add_field(n, function=eval("_%s" % n),
              convert_function=_convertSpecificAngularMomentum,
              units=r"\rm{cm}^2/\rm{s}", validators=[ValidateParameter("center")])

def _AngularMomentumX(field, data):
    return data["CellMass"] * data["SpecificAngularMomentumX"]
add_field("AngularMomentumX", function=_AngularMomentumX,
         units=r"\rm{g}\/\rm{cm}^2/\rm{s}", vector_field=False,
         validators=[ValidateParameter('center')])
def _AngularMomentumY(field, data):
    return data["CellMass"] * data["SpecificAngularMomentumY"]
add_field("AngularMomentumY", function=_AngularMomentumY,
         units=r"\rm{g}\/\rm{cm}^2/\rm{s}", vector_field=False,
         validators=[ValidateParameter('center')])
def _AngularMomentumZ(field, data):
    return data["CellMass"] * data["SpecificAngularMomentumZ"]
add_field("AngularMomentumZ", function=_AngularMomentumZ,
         units=r"\rm{g}\/\rm{cm}^2/\rm{s}", vector_field=False,
         validators=[ValidateParameter('center')])

def _ParticleSpecificAngularMomentum(field, data):
    """
    Calculate the angular of a particle velocity.  Returns a vector for each
    particle.
    """
    if data.has_field_parameter("bulk_velocity"):
        bv = data.get_field_parameter("bulk_velocity")
    else: bv = np.zeros(3, dtype='float64')
    xv = data["particle_velocity_x"] - bv[0]
    yv = data["particle_velocity_y"] - bv[1]
    zv = data["particle_velocity_z"] - bv[2]
    center = data.get_field_parameter('center')
    coords = np.array([data['particle_position_x'],
                       data['particle_position_y'],
                       data['particle_position_z']], dtype='float64')
    new_shape = tuple([3] + [1]*(len(coords.shape)-1))
    r_vec = coords - np.reshape(center,new_shape)
    v_vec = np.array([xv,yv,zv], dtype='float64')
    return np.cross(r_vec, v_vec, axis=0)
#add_field("ParticleSpecificAngularMomentum",
#          function=_ParticleSpecificAngularMomentum, particle_type=True,
#          convert_function=_convertSpecificAngularMomentum, vector_field=True,
#          units=r"\rm{cm}^2/\rm{s}", validators=[ValidateParameter('center')])
def _convertSpecificAngularMomentumKMSMPC(data):
    return km_per_cm*data.convert("mpc")
#add_field("ParticleSpecificAngularMomentumKMSMPC",
#          function=_ParticleSpecificAngularMomentum, particle_type=True,
#          convert_function=_convertSpecificAngularMomentumKMSMPC, vector_field=True,
#          units=r"\rm{km}\rm{Mpc}/\rm{s}", validators=[ValidateParameter('center')])

def _ParticleSpecificAngularMomentumX(field, data):
    if data.has_field_parameter("bulk_velocity"):
        bv = data.get_field_parameter("bulk_velocity")
    else: bv = np.zeros(3, dtype='float64')
    center = data.get_field_parameter('center')
    y = data["particle_position_y"] - center[1]
    z = data["particle_position_z"] - center[2]
    yv = data["particle_velocity_y"] - bv[1]
    zv = data["particle_velocity_z"] - bv[2]
    return yv*z - zv*y
def _ParticleSpecificAngularMomentumY(field, data):
    if data.has_field_parameter("bulk_velocity"):
        bv = data.get_field_parameter("bulk_velocity")
    else: bv = np.zeros(3, dtype='float64')
    center = data.get_field_parameter('center')
    x = data["particle_position_x"] - center[0]
    z = data["particle_position_z"] - center[2]
    xv = data["particle_velocity_x"] - bv[0]
    zv = data["particle_velocity_z"] - bv[2]
    return -(xv*z - zv*x)
def _ParticleSpecificAngularMomentumZ(field, data):
    if data.has_field_parameter("bulk_velocity"):
        bv = data.get_field_parameter("bulk_velocity")
    else: bv = np.zeros(3, dtype='float64')
    center = data.get_field_parameter('center')
    x = data["particle_position_x"] - center[0]
    y = data["particle_position_y"] - center[1]
    xv = data["particle_velocity_x"] - bv[0]
    yv = data["particle_velocity_y"] - bv[1]
    return xv*y - yv*x
for ax in 'XYZ':
    n = "ParticleSpecificAngularMomentum%s" % ax
    add_field(n, function=eval("_%s" % n), particle_type=True,
              convert_function=_convertSpecificAngularMomentum,
              units=r"\rm{cm}^2/\rm{s}", validators=[ValidateParameter("center")])
    add_field(n + "KMSMPC", function=eval("_%s" % n), particle_type=True,
              convert_function=_convertSpecificAngularMomentumKMSMPC,
              units=r"\rm{cm}^2/\rm{s}", validators=[ValidateParameter("center")])

def _ParticleAngularMomentum(field, data):
    return data["ParticleMass"] * data["ParticleSpecificAngularMomentum"]
#add_field("ParticleAngularMomentum",
#          function=_ParticleAngularMomentum, units=r"\rm{g}\/\rm{cm}^2/\rm{s}",
#          particle_type=True, validators=[ValidateParameter('center')])
def _ParticleAngularMomentumMSUNKMSMPC(field, data):
    return data["ParticleMass"] * data["ParticleSpecificAngularMomentumKMSMPC"]
#add_field("ParticleAngularMomentumMSUNKMSMPC",
#          function=_ParticleAngularMomentumMSUNKMSMPC,
#          units=r"M_{\odot}\rm{km}\rm{Mpc}/\rm{s}",
#          particle_type=True, validators=[ValidateParameter('center')])

def _ParticleAngularMomentumX(field, data):
    return data["CellMass"] * data["ParticleSpecificAngularMomentumX"]
add_field("ParticleAngularMomentumX", function=_ParticleAngularMomentumX,
         units=r"\rm{g}\/\rm{cm}^2/\rm{s}", particle_type=True,
         validators=[ValidateParameter('center')])
def _ParticleAngularMomentumY(field, data):
    return data["CellMass"] * data["ParticleSpecificAngularMomentumY"]
add_field("ParticleAngularMomentumY", function=_ParticleAngularMomentumY,
         units=r"\rm{g}\/\rm{cm}^2/\rm{s}", particle_type=True,
         validators=[ValidateParameter('center')])
def _ParticleAngularMomentumZ(field, data):
    return data["CellMass"] * data["ParticleSpecificAngularMomentumZ"]
add_field("ParticleAngularMomentumZ", function=_ParticleAngularMomentumZ,
         units=r"\rm{g}\/\rm{cm}^2/\rm{s}", particle_type=True,
         validators=[ValidateParameter('center')])

def get_radius(data, field_prefix):
    center = data.get_field_parameter("center")
    DW = data.pf.domain_right_edge - data.pf.domain_left_edge
    radius = np.zeros(data[field_prefix+"x"].shape, dtype='float64')
    r = radius.copy()
    if any(data.pf.periodicity):
        rdw = radius.copy()
    for i, ax in enumerate('xyz'):
        np.subtract(data["%s%s" % (field_prefix, ax)], center[i], r)
        if data.pf.periodicity[i] == True:
            np.abs(r, r)
            np.subtract(r, DW[i], rdw)
            np.abs(rdw, rdw)
            np.minimum(r, rdw, r)
        np.power(r, 2.0, r)
        np.add(radius, r, radius)
    np.sqrt(radius, radius)
    return radius

def _ParticleRadius(field, data):
    return get_radius(data, "particle_position_")
def _Radius(field, data):
    return get_radius(data, "")

def _ConvertRadiusCGS(data):
    return data.convert("cm")
add_field("ParticleRadius", function=_ParticleRadius,
          validators=[ValidateParameter("center")],
          convert_function = _ConvertRadiusCGS, units=r"\rm{cm}",
          particle_type = True,
          display_name = "Particle Radius")
add_field("Radius", function=_Radius,
          validators=[ValidateParameter("center")],
          convert_function = _ConvertRadiusCGS, units=r"\rm{cm}")

def _ConvertRadiusMpc(data):
    return data.convert("mpc")
add_field("RadiusMpc", function=_Radius,
          validators=[ValidateParameter("center")],
          convert_function = _ConvertRadiusMpc, units=r"\rm{Mpc}",
          display_name = "Radius")
add_field("ParticleRadiusMpc", function=_ParticleRadius,
          validators=[ValidateParameter("center")],
          convert_function = _ConvertRadiusMpc, units=r"\rm{Mpc}",
          particle_type=True,
          display_name = "Particle Radius")

def _ConvertRadiuskpc(data):
    return data.convert("kpc")
add_field("ParticleRadiuskpc", function=_ParticleRadius,
          validators=[ValidateParameter("center")],
          convert_function = _ConvertRadiuskpc, units=r"\rm{kpc}",
          particle_type=True,
          display_name = "Particle Radius")
add_field("Radiuskpc", function=_Radius,
          validators=[ValidateParameter("center")],
          convert_function = _ConvertRadiuskpc, units=r"\rm{kpc}",
          display_name = "Radius")

def _ConvertRadiuskpch(data):
    return data.convert("kpch")
add_field("ParticleRadiuskpch", function=_ParticleRadius,
          validators=[ValidateParameter("center")],
          convert_function = _ConvertRadiuskpch, units=r"\rm{kpc}/\rm{h}",
          particle_type=True,
          display_name = "Particle Radius")
add_field("Radiuskpch", function=_Radius,
          validators=[ValidateParameter("center")],
          convert_function = _ConvertRadiuskpc, units=r"\rm{kpc}/\rm{h}",
          display_name = "Radius")

def _ConvertRadiuspc(data):
    return data.convert("pc")
add_field("ParticleRadiuspc", function=_ParticleRadius,
          validators=[ValidateParameter("center")],
          convert_function = _ConvertRadiuspc, units=r"\rm{pc}",
          particle_type=True,
          display_name = "Particle Radius")
add_field("Radiuspc", function=_Radius,
          validators=[ValidateParameter("center")],
          convert_function = _ConvertRadiuspc, units=r"\rm{pc}",
          display_name="Radius")

def _ConvertRadiusAU(data):
    return data.convert("au")
add_field("ParticleRadiusAU", function=_ParticleRadius,
          validators=[ValidateParameter("center")],
          convert_function = _ConvertRadiusAU, units=r"\rm{AU}",
          particle_type=True,
          display_name = "Particle Radius")
add_field("RadiusAU", function=_Radius,
          validators=[ValidateParameter("center")],
          convert_function = _ConvertRadiusAU, units=r"\rm{AU}",
          display_name = "Radius")

add_field("ParticleRadiusCode", function=_ParticleRadius,
          validators=[ValidateParameter("center")],
          particle_type=True,
          display_name = "Particle Radius (code)")
add_field("RadiusCode", function=_Radius,
          validators=[ValidateParameter("center")],
          display_name = "Radius (code)")

def _RadialVelocity(field, data):
    normal = data.get_field_parameter("normal")
    velocities = obtain_rv_vec(data)    
    theta = data['sph_theta']
    phi   = data['sph_phi']

    return get_sph_r_component(velocities, theta, phi, normal)

def _RadialVelocityABS(field, data):
    return np.abs(_RadialVelocity(field, data))
def _ConvertRadialVelocityKMS(data):
    return km_per_cm
add_field("RadialVelocity", function=_RadialVelocity,
          units=r"\rm{cm}/\rm{s}")
add_field("RadialVelocityABS", function=_RadialVelocityABS,
          units=r"\rm{cm}/\rm{s}")
add_field("RadialVelocityKMS", function=_RadialVelocity,
          convert_function=_ConvertRadialVelocityKMS, units=r"\rm{km}/\rm{s}")
add_field("RadialVelocityKMSABS", function=_RadialVelocityABS,
          convert_function=_ConvertRadialVelocityKMS, units=r"\rm{km}/\rm{s}")

def _ParticleRadialVelocity(field, data):
    normal = data.get_field_parameter('normal')
    center = data.get_field_parameter('center')
    bv = data.get_field_parameter("bulk_velocity")
    pos = "particle_position_%s"
    pos = np.array([data[pos % ax] for ax in "xyz"])
    vel = "particle_velocity_%s"
    vel = np.array([data[vel % ax] for ax in "xyz"])
    theta = get_sph_theta(pos.copy(), center)
    phi = get_sph_phi(pos.copy(), center)
    pos = pos - np.reshape(center, (3, 1))
    vel = vel - np.reshape(bv, (3, 1))
    sphr = get_sph_r_component(vel, theta, phi, normal)
    return sphr

add_field("ParticleRadialVelocity", function=_ParticleRadialVelocity,
          particle_type=True, units=r"\rm{cm}/\rm{s}",
          validators=[ValidateParameter("normal"), 
                      ValidateParameter("center")])

def _ParticleThetaVelocity(field, data):
    normal = data.get_field_parameter('normal')
    center = data.get_field_parameter('center')
    bv = data.get_field_parameter("bulk_velocity")
    pos = "particle_position_%s"
    pos = np.array([data[pos % ax] for ax in "xyz"])
    vel = "particle_velocity_%s"
    vel = np.array([data[vel % ax] for ax in "xyz"])
    theta = get_sph_theta(pos.copy(), center)
    phi = get_sph_phi(pos.copy(), center)
    pos = pos - np.reshape(center, (3, 1))
    vel = vel - np.reshape(bv, (3, 1))
    spht = get_sph_theta_component(vel, theta, phi, normal)
    return sphrt

add_field("ParticleThetaVelocity", function=_ParticleThetaVelocity,
          particle_type=True, units=r"\rm{cm}/\rm{s}",
          validators=[ValidateParameter("normal"), 
                      ValidateParameter("center")])

def _ParticlePhiVelocity(field, data):
    normal = data.get_field_parameter('normal')
    center = data.get_field_parameter('center')
    bv = data.get_field_parameter("bulk_velocity")
    pos = "particle_position_%s"
    pos = np.array([data[pos % ax] for ax in "xyz"])
    vel = "particle_velocity_%s"
    vel = np.array([data[vel % ax] for ax in "xyz"])
    theta = get_sph_theta(pos.copy(), center)
    phi = get_sph_phi(pos.copy(), center)
    pos = pos - np.reshape(center, (3, 1))
    vel = vel - np.reshape(bv, (3, 1))
    sphp = get_sph_phi_component(vel, theta, phi, normal)
    return sphrp

add_field("ParticlePhiVelocity", function=_ParticleThetaVelocity,
          particle_type=True, units=r"\rm{cm}/\rm{s}",
          validators=[ValidateParameter("normal"), 
                      ValidateParameter("center")])

def _TangentialVelocity(field, data):
    return np.sqrt(data["VelocityMagnitude"]**2.0
                 - data["RadialVelocity"]**2.0)
add_field("TangentialVelocity", 
          function=_TangentialVelocity,
          take_log=False, units=r"\rm{cm}/\rm{s}")

def _CuttingPlaneVelocityX(field, data):
    x_vec, y_vec, z_vec = [data.get_field_parameter("cp_%s_vec" % (ax))
                           for ax in 'xyz']
    bulk_velocity = data.get_field_parameter("bulk_velocity")
    if bulk_velocity == None:
        bulk_velocity = np.zeros(3)
    v_vec = np.array([data["%s-velocity" % ax] - bv \
                for ax, bv in zip('xyz', bulk_velocity)])
    v_vec = np.rollaxis(v_vec, 0, len(v_vec.shape))
    return np.sum(x_vec * v_vec, axis=-1)
add_field("CuttingPlaneVelocityX", 
          function=_CuttingPlaneVelocityX,
          validators=[ValidateParameter("cp_%s_vec" % ax)
                      for ax in 'xyz'], units=r"\rm{km}/\rm{s}")
def _CuttingPlaneVelocityY(field, data):
    x_vec, y_vec, z_vec = [data.get_field_parameter("cp_%s_vec" % (ax))
                           for ax in 'xyz']
    bulk_velocity = data.get_field_parameter("bulk_velocity")
    if bulk_velocity == None:
        bulk_velocity = np.zeros(3)
    v_vec = np.array([data["%s-velocity" % ax] - bv \
                for ax, bv in zip('xyz', bulk_velocity)])
    v_vec = np.rollaxis(v_vec, 0, len(v_vec.shape))
    return np.sum(y_vec * v_vec, axis=-1)
add_field("CuttingPlaneVelocityY", 
          function=_CuttingPlaneVelocityY,
          validators=[ValidateParameter("cp_%s_vec" % ax)
                      for ax in 'xyz'], units=r"\rm{km}/\rm{s}")

def _CuttingPlaneBx(field, data):
    x_vec, y_vec, z_vec = [data.get_field_parameter("cp_%s_vec" % (ax))
                           for ax in 'xyz']
    b_vec = np.array([data["B%s" % ax] for ax in 'xyz'])
    return np.dot(x_vec, b_vec)
add_field("CuttingPlaneBx", 
          function=_CuttingPlaneBx,
          validators=[ValidateParameter("cp_%s_vec" % ax)
                      for ax in 'xyz'], units=r"\rm{Gauss}")
def _CuttingPlaneBy(field, data):
    x_vec, y_vec, z_vec = [data.get_field_parameter("cp_%s_vec" % (ax))
                           for ax in 'xyz']
    b_vec = np.array([data["B%s" % ax] for ax in 'xyz'])
    return np.dot(y_vec, b_vec)
add_field("CuttingPlaneBy", 
          function=_CuttingPlaneBy,
          validators=[ValidateParameter("cp_%s_vec" % ax)
                      for ax in 'xyz'], units=r"\rm{Gauss}")

def _MeanMolecularWeight(field,data):
    return (data["Density"] / (mh *data["NumberDensity"]))
add_field("MeanMolecularWeight",function=_MeanMolecularWeight,units=r"")

def _JeansMassMsun(field,data):
    MJ_constant = (((5.0 * kboltz) / (G * mh)) ** (1.5)) * \
    (3.0 / (4.0 * np.pi)) ** (0.5) / mass_sun_cgs

    return (MJ_constant *
            ((data["Temperature"]/data["MeanMolecularWeight"])**(1.5)) *
            (data["Density"]**(-0.5)))
add_field("JeansMassMsun",function=_JeansMassMsun,
          units=r"\rm{M_{\odot}}")

def _pdensity(field, data):
    pmass = data[('deposit','all_mass')]
    np.divide(pmass, data["CellVolume"], pmass)
    return pmass
add_field("particle_density", function=_pdensity,
          validators=[ValidateGridType()],
          display_name=r"\mathrm{Particle}\/\mathrm{Density}")

def _MagneticEnergy(field,data):
    """This assumes that your front end has provided Bx, By, Bz in
    units of Gauss. If you use MKS, make sure to write your own
    MagneticEnergy field to deal with non-unitary \mu_0.
    """
    return (data["Bx"]**2 + data["By"]**2 + data["Bz"]**2)/(8*np.pi)
add_field("MagneticEnergy",function=_MagneticEnergy,
          units=r"\rm{ergs}\/\rm{cm}^{-3}",
          display_name=r"\rm{Magnetic}\/\rm{Energy}")

def _BMagnitude(field,data):
    """This assumes that your front end has provided Bx, By, Bz in
    units of Gauss. If you use MKS, make sure to write your own
    BMagnitude field to deal with non-unitary \mu_0.
    """
    return np.sqrt((data["Bx"]**2 + data["By"]**2 + data["Bz"]**2))
add_field("BMagnitude",
          function=_BMagnitude,
          display_name=r"|B|", units=r"\rm{Gauss}")

def _PlasmaBeta(field,data):
    """This assumes that your front end has provided Bx, By, Bz in
    units of Gauss. If you use MKS, make sure to write your own
    PlasmaBeta field to deal with non-unitary \mu_0.
    """
    return data['Pressure']/data['MagneticEnergy']
add_field("PlasmaBeta",
          function=_PlasmaBeta,
          display_name=r"\rm{Plasma}\/\beta", units="")

def _MagneticPressure(field,data):
    return data['MagneticEnergy']
add_field("MagneticPressure",
          function=_MagneticPressure,
          display_name=r"\rm{Magnetic}\/\rm{Pressure}",
          units=r"\rm{ergs}\/\rm{cm}^{-3}")

def _BPoloidal(field,data):
    normal = data.get_field_parameter("normal")

    Bfields = np.array([data['Bx'], data['By'], data['Bz']])

    theta = data['sph_theta']
    phi   = data['sph_phi']

    return get_sph_theta_component(Bfields, theta, phi, normal)

add_field("BPoloidal", function=_BPoloidal,
          units=r"\rm{Gauss}",
          validators=[ValidateParameter("normal")])

def _BToroidal(field,data):
    normal = data.get_field_parameter("normal")

    Bfields = np.array([data['Bx'], data['By'], data['Bz']])

    phi   = data['sph_phi']

    return get_sph_phi_component(Bfields, phi, normal)

add_field("BToroidal", function=_BToroidal,
          units=r"\rm{Gauss}",
          validators=[ValidateParameter("normal")])

def _BRadial(field,data):
    normal = data.get_field_parameter("normal")

    Bfields = np.array([data['Bx'], data['By'], data['Bz']])

    theta = data['sph_theta']
    phi   = data['sph_phi']

    return get_sph_r_component(Bfields, theta, phi, normal)

add_field("BRadial", function=_BPoloidal,
          units=r"\rm{Gauss}",
          validators=[ValidateParameter("normal")])

def _VorticitySquared(field, data):
    mylog.debug("Generating vorticity on %s", data)
    # We need to set up stencils
    if data.pf["HydroMethod"] == 2:
        sl_left = slice(None,-2,None)
        sl_right = slice(1,-1,None)
        div_fac = 1.0
    else:
        sl_left = slice(None,-2,None)
        sl_right = slice(2,None,None)
        div_fac = 2.0
    new_field = np.zeros(data["x-velocity"].shape)
    dvzdy = (data["z-velocity"][1:-1,sl_right,1:-1] -
             data["z-velocity"][1:-1,sl_left,1:-1]) \
             / (div_fac*data["dy"].flat[0])
    dvydz = (data["y-velocity"][1:-1,1:-1,sl_right] -
             data["y-velocity"][1:-1,1:-1,sl_left]) \
             / (div_fac*data["dz"].flat[0])
    new_field[1:-1,1:-1,1:-1] += (dvzdy - dvydz)**2.0
    del dvzdy, dvydz
    dvxdz = (data["x-velocity"][1:-1,1:-1,sl_right] -
             data["x-velocity"][1:-1,1:-1,sl_left]) \
             / (div_fac*data["dz"].flat[0])
    dvzdx = (data["z-velocity"][sl_right,1:-1,1:-1] -
             data["z-velocity"][sl_left,1:-1,1:-1]) \
             / (div_fac*data["dx"].flat[0])
    new_field[1:-1,1:-1,1:-1] += (dvxdz - dvzdx)**2.0
    del dvxdz, dvzdx
    dvydx = (data["y-velocity"][sl_right,1:-1,1:-1] -
             data["y-velocity"][sl_left,1:-1,1:-1]) \
             / (div_fac*data["dx"].flat[0])
    dvxdy = (data["x-velocity"][1:-1,sl_right,1:-1] -
             data["x-velocity"][1:-1,sl_left,1:-1]) \
             / (div_fac*data["dy"].flat[0])
    new_field[1:-1,1:-1,1:-1] += (dvydx - dvxdy)**2.0
    del dvydx, dvxdy
    new_field = np.abs(new_field)
    return new_field
def _convertVorticitySquared(data):
    return data.convert("cm")**-2.0
add_field("VorticitySquared", function=_VorticitySquared,
          validators=[ValidateSpatial(1,
              ["x-velocity","y-velocity","z-velocity"])],
          units=r"\rm{s}^{-2}",
          convert_function=_convertVorticitySquared)

def _gradPressureX(field, data):
    # We need to set up stencils
    if data.pf["HydroMethod"] == 2:
        sl_left = slice(None,-2,None)
        sl_right = slice(1,-1,None)
        div_fac = 1.0
    else:
        sl_left = slice(None,-2,None)
        sl_right = slice(2,None,None)
        div_fac = 2.0
    new_field = np.zeros(data["Pressure"].shape, dtype='float64')
    ds = div_fac * data['dx'].flat[0]
    new_field[1:-1,1:-1,1:-1]  = data["Pressure"][sl_right,1:-1,1:-1]/ds
    new_field[1:-1,1:-1,1:-1] -= data["Pressure"][sl_left ,1:-1,1:-1]/ds
    return new_field
def _gradPressureY(field, data):
    # We need to set up stencils
    if data.pf["HydroMethod"] == 2:
        sl_left = slice(None,-2,None)
        sl_right = slice(1,-1,None)
        div_fac = 1.0
    else:
        sl_left = slice(None,-2,None)
        sl_right = slice(2,None,None)
        div_fac = 2.0
    new_field = np.zeros(data["Pressure"].shape, dtype='float64')
    ds = div_fac * data['dy'].flat[0]
    new_field[1:-1,1:-1,1:-1]  = data["Pressure"][1:-1,sl_right,1:-1]/ds
    new_field[1:-1,1:-1,1:-1] -= data["Pressure"][1:-1,sl_left ,1:-1]/ds
    return new_field
def _gradPressureZ(field, data):
    # We need to set up stencils
    if data.pf["HydroMethod"] == 2:
        sl_left = slice(None,-2,None)
        sl_right = slice(1,-1,None)
        div_fac = 1.0
    else:
        sl_left = slice(None,-2,None)
        sl_right = slice(2,None,None)
        div_fac = 2.0
    new_field = np.zeros(data["Pressure"].shape, dtype='float64')
    ds = div_fac * data['dz'].flat[0]
    new_field[1:-1,1:-1,1:-1]  = data["Pressure"][1:-1,1:-1,sl_right]/ds
    new_field[1:-1,1:-1,1:-1] -= data["Pressure"][1:-1,1:-1,sl_left ]/ds
    return new_field
def _convertgradPressure(data):
    return 1.0/data.convert("cm")
for ax in 'XYZ':
    n = "gradPressure%s" % ax
    add_field(n, function=eval("_%s" % n),
              convert_function=_convertgradPressure,
              validators=[ValidateSpatial(1, ["Pressure"])],
              units=r"\rm{dyne}/\rm{cm}^{3}")

def _gradPressureMagnitude(field, data):
    return np.sqrt(data["gradPressureX"]**2 +
                   data["gradPressureY"]**2 +
                   data["gradPressureZ"]**2)
add_field("gradPressureMagnitude", function=_gradPressureMagnitude,
          validators=[ValidateSpatial(1, ["Pressure"])],
          units=r"\rm{dyne}/\rm{cm}^{3}")

def _gradDensityX(field, data):
    # We need to set up stencils
    if data.pf["HydroMethod"] == 2:
        sl_left = slice(None,-2,None)
        sl_right = slice(1,-1,None)
        div_fac = 1.0
    else:
        sl_left = slice(None,-2,None)
        sl_right = slice(2,None,None)
        div_fac = 2.0
    new_field = np.zeros(data["Density"].shape, dtype='float64')
    ds = div_fac * data['dx'].flat[0]
    new_field[1:-1,1:-1,1:-1]  = data["Density"][sl_right,1:-1,1:-1]/ds
    new_field[1:-1,1:-1,1:-1] -= data["Density"][sl_left ,1:-1,1:-1]/ds
    return new_field
def _gradDensityY(field, data):
    # We need to set up stencils
    if data.pf["HydroMethod"] == 2:
        sl_left = slice(None,-2,None)
        sl_right = slice(1,-1,None)
        div_fac = 1.0
    else:
        sl_left = slice(None,-2,None)
        sl_right = slice(2,None,None)
        div_fac = 2.0
    new_field = np.zeros(data["Density"].shape, dtype='float64')
    ds = div_fac * data['dy'].flat[0]
    new_field[1:-1,1:-1,1:-1]  = data["Density"][1:-1,sl_right,1:-1]/ds
    new_field[1:-1,1:-1,1:-1] -= data["Density"][1:-1,sl_left ,1:-1]/ds
    return new_field
def _gradDensityZ(field, data):
    # We need to set up stencils
    if data.pf["HydroMethod"] == 2:
        sl_left = slice(None,-2,None)
        sl_right = slice(1,-1,None)
        div_fac = 1.0
    else:
        sl_left = slice(None,-2,None)
        sl_right = slice(2,None,None)
        div_fac = 2.0
    new_field = np.zeros(data["Density"].shape, dtype='float64')
    ds = div_fac * data['dz'].flat[0]
    new_field[1:-1,1:-1,1:-1]  = data["Density"][1:-1,1:-1,sl_right]/ds
    new_field[1:-1,1:-1,1:-1] -= data["Density"][1:-1,1:-1,sl_left ]/ds
    return new_field
def _convertgradDensity(data):
    return 1.0/data.convert("cm")
for ax in 'XYZ':
    n = "gradDensity%s" % ax
    add_field(n, function=eval("_%s" % n),
              convert_function=_convertgradDensity,
              validators=[ValidateSpatial(1, ["Density"])],
              units=r"\rm{g}/\rm{cm}^{4}")

def _gradDensityMagnitude(field, data):
    return np.sqrt(data["gradDensityX"]**2 +
                   data["gradDensityY"]**2 +
                   data["gradDensityZ"]**2)
add_field("gradDensityMagnitude", function=_gradDensityMagnitude,
          validators=[ValidateSpatial(1, ["Density"])],
          units=r"\rm{g}/\rm{cm}^{4}")

def _BaroclinicVorticityX(field, data):
    rho2 = data["Density"].astype('float64')**2
    return (data["gradPressureY"] * data["gradDensityZ"] -
            data["gradPressureZ"] * data["gradDensityY"]) / rho2
def _BaroclinicVorticityY(field, data):
    rho2 = data["Density"].astype('float64')**2
    return (data["gradPressureZ"] * data["gradDensityX"] -
            data["gradPressureX"] * data["gradDensityZ"]) / rho2
def _BaroclinicVorticityZ(field, data):
    rho2 = data["Density"].astype('float64')**2
    return (data["gradPressureX"] * data["gradDensityY"] -
            data["gradPressureY"] * data["gradDensityX"]) / rho2
for ax in 'XYZ':
    n = "BaroclinicVorticity%s" % ax
    add_field(n, function=eval("_%s" % n),
          validators=[ValidateSpatial(1, ["Density", "Pressure"])],
          units=r"\rm{s}^{-1}")

def _BaroclinicVorticityMagnitude(field, data):
    return np.sqrt(data["BaroclinicVorticityX"]**2 +
                   data["BaroclinicVorticityY"]**2 +
                   data["BaroclinicVorticityZ"]**2)
add_field("BaroclinicVorticityMagnitude",
          function=_BaroclinicVorticityMagnitude,
          validators=[ValidateSpatial(1, ["Density", "Pressure"])],
          units=r"\rm{s}^{-1}")

def _VorticityX(field, data):
    # We need to set up stencils
    if data.pf["HydroMethod"] == 2:
        sl_left = slice(None,-2,None)
        sl_right = slice(1,-1,None)
        div_fac = 1.0
    else:
        sl_left = slice(None,-2,None)
        sl_right = slice(2,None,None)
        div_fac = 2.0
    new_field = np.zeros(data["z-velocity"].shape, dtype='float64')
    new_field[1:-1,1:-1,1:-1] = (data["z-velocity"][1:-1,sl_right,1:-1] -
                                 data["z-velocity"][1:-1,sl_left,1:-1]) \
                                 / (div_fac*data["dy"].flat[0])
    new_field[1:-1,1:-1,1:-1] -= (data["y-velocity"][1:-1,1:-1,sl_right] -
                                  data["y-velocity"][1:-1,1:-1,sl_left]) \
                                  / (div_fac*data["dz"].flat[0])
    return new_field
def _VorticityY(field, data):
    # We need to set up stencils
    if data.pf["HydroMethod"] == 2:
        sl_left = slice(None,-2,None)
        sl_right = slice(1,-1,None)
        div_fac = 1.0
    else:
        sl_left = slice(None,-2,None)
        sl_right = slice(2,None,None)
        div_fac = 2.0
    new_field = np.zeros(data["z-velocity"].shape, dtype='float64')
    new_field[1:-1,1:-1,1:-1] = (data["x-velocity"][1:-1,1:-1,sl_right] -
                                 data["x-velocity"][1:-1,1:-1,sl_left]) \
                                 / (div_fac*data["dz"].flat[0])
    new_field[1:-1,1:-1,1:-1] -= (data["z-velocity"][sl_right,1:-1,1:-1] -
                                  data["z-velocity"][sl_left,1:-1,1:-1]) \
                                  / (div_fac*data["dx"].flat[0])
    return new_field
def _VorticityZ(field, data):
    # We need to set up stencils
    if data.pf["HydroMethod"] == 2:
        sl_left = slice(None,-2,None)
        sl_right = slice(1,-1,None)
        div_fac = 1.0
    else:
        sl_left = slice(None,-2,None)
        sl_right = slice(2,None,None)
        div_fac = 2.0
    new_field = np.zeros(data["x-velocity"].shape, dtype='float64')
    new_field[1:-1,1:-1,1:-1] = (data["y-velocity"][sl_right,1:-1,1:-1] -
                                 data["y-velocity"][sl_left,1:-1,1:-1]) \
                                 / (div_fac*data["dx"].flat[0])
    new_field[1:-1,1:-1,1:-1] -= (data["x-velocity"][1:-1,sl_right,1:-1] -
                                  data["x-velocity"][1:-1,sl_left,1:-1]) \
                                  / (div_fac*data["dy"].flat[0])
    return new_field
def _convertVorticity(data):
    return 1.0/data.convert("cm")
for ax in 'XYZ':
    n = "Vorticity%s" % ax
    add_field(n, function=eval("_%s" % n),
              convert_function=_convertVorticity,
              validators=[ValidateSpatial(1, 
                          ["x-velocity", "y-velocity", "z-velocity"])],
              units=r"\rm{s}^{-1}")

def _VorticityMagnitude(field, data):
    return np.sqrt(data["VorticityX"]**2 +
                   data["VorticityY"]**2 +
                   data["VorticityZ"]**2)
add_field("VorticityMagnitude", function=_VorticityMagnitude,
          validators=[ValidateSpatial(1, 
                      ["x-velocity", "y-velocity", "z-velocity"])],
          units=r"\rm{s}^{-1}")

def _VorticityStretchingX(field, data):
    return data["DivV"] * data["VorticityX"]
def _VorticityStretchingY(field, data):
    return data["DivV"] * data["VorticityY"]
def _VorticityStretchingZ(field, data):
    return data["DivV"] * data["VorticityZ"]
for ax in 'XYZ':
    n = "VorticityStretching%s" % ax
    add_field(n, function=eval("_%s" % n),
              validators=[ValidateSpatial(0)])
def _VorticityStretchingMagnitude(field, data):
    return np.sqrt(data["VorticityStretchingX"]**2 +
                   data["VorticityStretchingY"]**2 +
                   data["VorticityStretchingZ"]**2)
add_field("VorticityStretchingMagnitude", 
          function=_VorticityStretchingMagnitude,
          validators=[ValidateSpatial(1, 
                      ["x-velocity", "y-velocity", "z-velocity"])],
          units=r"\rm{s}^{-1}")

def _VorticityGrowthX(field, data):
    return -data["VorticityStretchingX"] - data["BaroclinicVorticityX"]
def _VorticityGrowthY(field, data):
    return -data["VorticityStretchingY"] - data["BaroclinicVorticityY"]
def _VorticityGrowthZ(field, data):
    return -data["VorticityStretchingZ"] - data["BaroclinicVorticityZ"]
for ax in 'XYZ':
    n = "VorticityGrowth%s" % ax
    add_field(n, function=eval("_%s" % n),
              validators=[ValidateSpatial(1, 
                          ["x-velocity", "y-velocity", "z-velocity"])],
              units=r"\rm{s}^{-2}")
def _VorticityGrowthMagnitude(field, data):
    result = np.sqrt(data["VorticityGrowthX"]**2 +
                     data["VorticityGrowthY"]**2 +
                     data["VorticityGrowthZ"]**2)
    dot = np.zeros(result.shape)
    for ax in "XYZ":
        dot += data["Vorticity%s" % ax] * data["VorticityGrowth%s" % ax]
    result = np.sign(dot) * result
    return result
add_field("VorticityGrowthMagnitude", function=_VorticityGrowthMagnitude,
          validators=[ValidateSpatial(1, 
                      ["x-velocity", "y-velocity", "z-velocity"])],
          units=r"\rm{s}^{-1}",
          take_log=False)
def _VorticityGrowthMagnitudeABS(field, data):
    return np.sqrt(data["VorticityGrowthX"]**2 +
                   data["VorticityGrowthY"]**2 +
                   data["VorticityGrowthZ"]**2)
add_field("VorticityGrowthMagnitudeABS", function=_VorticityGrowthMagnitudeABS,
          validators=[ValidateSpatial(1, 
                      ["x-velocity", "y-velocity", "z-velocity"])],
          units=r"\rm{s}^{-1}")

def _VorticityGrowthTimescale(field, data):
    domegax_dt = data["VorticityX"] / data["VorticityGrowthX"]
    domegay_dt = data["VorticityY"] / data["VorticityGrowthY"]
    domegaz_dt = data["VorticityZ"] / data["VorticityGrowthZ"]
    return np.sqrt(domegax_dt**2 + domegay_dt**2 + domegaz_dt)
add_field("VorticityGrowthTimescale", function=_VorticityGrowthTimescale,
          validators=[ValidateSpatial(1, 
                      ["x-velocity", "y-velocity", "z-velocity"])],
          units=r"\rm{s}")

########################################################################
# With radiation pressure
########################################################################

def _VorticityRadPressureX(field, data):
    rho = data["Density"].astype('float64')
    return (data["RadAccel2"] * data["gradDensityZ"] -
            data["RadAccel3"] * data["gradDensityY"]) / rho
def _VorticityRadPressureY(field, data):
    rho = data["Density"].astype('float64')
    return (data["RadAccel3"] * data["gradDensityX"] -
            data["RadAccel1"] * data["gradDensityZ"]) / rho
def _VorticityRadPressureZ(field, data):
    rho = data["Density"].astype('float64')
    return (data["RadAccel1"] * data["gradDensityY"] -
            data["RadAccel2"] * data["gradDensityX"]) / rho
def _convertRadAccel(data):
    return data.convert("x-velocity")/data.convert("Time")
for ax in 'XYZ':
    n = "VorticityRadPressure%s" % ax
    add_field(n, function=eval("_%s" % n),
              convert_function=_convertRadAccel,
              validators=[ValidateSpatial(1, 
                   ["Density", "RadAccel1", "RadAccel2", "RadAccel3"])],
              units=r"\rm{s}^{-1}")

def _VorticityRadPressureMagnitude(field, data):
    return np.sqrt(data["VorticityRadPressureX"]**2 +
                   data["VorticityRadPressureY"]**2 +
                   data["VorticityRadPressureZ"]**2)
add_field("VorticityRadPressureMagnitude",
          function=_VorticityRadPressureMagnitude,
          validators=[ValidateSpatial(1, 
                      ["Density", "RadAccel1", "RadAccel2", "RadAccel3"])],
          units=r"\rm{s}^{-1}")

def _VorticityRPGrowthX(field, data):
    return -data["VorticityStretchingX"] - data["BaroclinicVorticityX"] \
           -data["VorticityRadPressureX"]
def _VorticityRPGrowthY(field, data):
    return -data["VorticityStretchingY"] - data["BaroclinicVorticityY"] \
           -data["VorticityRadPressureY"]
def _VorticityRPGrowthZ(field, data):
    return -data["VorticityStretchingZ"] - data["BaroclinicVorticityZ"] \
           -data["VorticityRadPressureZ"]
for ax in 'XYZ':
    n = "VorticityRPGrowth%s" % ax
    add_field(n, function=eval("_%s" % n),
              validators=[ValidateSpatial(1, 
                       ["Density", "RadAccel1", "RadAccel2", "RadAccel3"])],
              units=r"\rm{s}^{-1}")
def _VorticityRPGrowthMagnitude(field, data):
    result = np.sqrt(data["VorticityRPGrowthX"]**2 +
                     data["VorticityRPGrowthY"]**2 +
                     data["VorticityRPGrowthZ"]**2)
    dot = np.zeros(result.shape)
    for ax in "XYZ":
        dot += data["Vorticity%s" % ax] * data["VorticityGrowth%s" % ax]
    result = np.sign(dot) * result
    return result
add_field("VorticityRPGrowthMagnitude", function=_VorticityGrowthMagnitude,
          validators=[ValidateSpatial(1, 
                      ["Density", "RadAccel1", "RadAccel2", "RadAccel3"])],
          units=r"\rm{s}^{-1}",
          take_log=False)
def _VorticityRPGrowthMagnitudeABS(field, data):
    return np.sqrt(data["VorticityRPGrowthX"]**2 +
                   data["VorticityRPGrowthY"]**2 +
                   data["VorticityRPGrowthZ"]**2)
add_field("VorticityRPGrowthMagnitudeABS", 
          function=_VorticityRPGrowthMagnitudeABS,
          validators=[ValidateSpatial(1, 
                      ["Density", "RadAccel1", "RadAccel2", "RadAccel3"])],
          units=r"\rm{s}^{-1}")

def _VorticityRPGrowthTimescale(field, data):
    domegax_dt = data["VorticityX"] / data["VorticityRPGrowthX"]
    domegay_dt = data["VorticityY"] / data["VorticityRPGrowthY"]
    domegaz_dt = data["VorticityZ"] / data["VorticityRPGrowthZ"]
    return np.sqrt(domegax_dt**2 + domegay_dt**2 + domegaz_dt**2)
add_field("VorticityRPGrowthTimescale", function=_VorticityRPGrowthTimescale,
          validators=[ValidateSpatial(1, 
                      ["Density", "RadAccel1", "RadAccel2", "RadAccel3"])],
          units=r"\rm{s}^{-1}")<|MERGE_RESOLUTION|>--- conflicted
+++ resolved
@@ -98,14 +98,10 @@
           display_field = False)
 
 def _Ones(field, data):
-<<<<<<< HEAD
-    return np.ones(data.ActiveDimensions, dtype='float64')
-=======
     tr = np.ones(data.ires.shape, dtype="float64")
     if data._spatial:
         return data._reshape_vals(tr)
     return tr
->>>>>>> 3264802c
 add_field("Ones", function=_Ones,
           projection_conversion="unitary",
           display_field = False)
