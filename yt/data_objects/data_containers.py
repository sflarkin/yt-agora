"""
Various non-grid data containers.



"""

#-----------------------------------------------------------------------------
# Copyright (c) 2013, yt Development Team.
#
# Distributed under the terms of the Modified BSD License.
#
# The full license is in the file COPYING.txt, distributed with this software.
#-----------------------------------------------------------------------------

import itertools
import types

data_object_registry = {}

import numpy as np
import weakref
import shelve
from contextlib import contextmanager

from yt.funcs import *

from yt.data_objects.particle_io import particle_handler_registry
from yt.utilities.lib.marching_cubes import \
    march_cubes_grid, march_cubes_grid_flux
from yt.utilities.definitions import  x_dict, y_dict
from yt.utilities.parallel_tools.parallel_analysis_interface import \
    ParallelAnalysisInterface
from yt.utilities.parameter_file_storage import \
    ParameterFileStore
from yt.utilities.amr_kdtree.api import \
    AMRKDTree
from .derived_quantities import DerivedQuantityCollection
from yt.fields.field_exceptions import \
    NeedsGridType
from yt.fields.derived_field import \
    ValidateSpatial
import yt.geometry.selection_routines

def force_array(item, shape):
    try:
        sh = item.shape
        return item.copy()
    except AttributeError:
        if item:
            return np.ones(shape, dtype='bool')
        else:
            return np.zeros(shape, dtype='bool')

def restore_field_information_state(func):
    """
    A decorator that takes a function with the API of (self, grid, field)
    and ensures that after the function is called, the field_parameters will
    be returned to normal.
    """
    def save_state(self, grid, field=None, *args, **kwargs):
        old_params = grid.field_parameters
        grid.field_parameters = self.field_parameters
        tr = func(self, grid, field, *args, **kwargs)
        grid.field_parameters = old_params
        return tr
    return save_state

class YTFieldData(dict):
    """
    A Container object for field data, instead of just having it be a dict.
    """
    pass


class YTDataContainer(object):
    """
    Generic YTDataContainer container.  By itself, will attempt to
    generate field, read fields (method defined by derived classes)
    and deal with passing back and forth field parameters.
    """
    _chunk_info = None
    _num_ghost_zones = 0
    _con_args = ()
    _skip_add = False
    _container_fields = ()
    _field_cache = None

    class __metaclass__(type):
        def __init__(cls, name, b, d):
            type.__init__(cls, name, b, d)
            if hasattr(cls, "_type_name") and not cls._skip_add:
                data_object_registry[cls._type_name] = cls

    def __init__(self, pf, field_parameters):
        """
        Typically this is never called directly, but only due to inheritance.
        It associates a :class:`~yt.data_objects.api.Dataset` with the class,
        sets its initial set of fields, and the remainder of the arguments
        are passed as field_parameters.
        """
        if pf != None:
            self.pf = pf
            self.pf.index = pf.hierarchy
        self._current_particle_type = "all"
        self._current_fluid_type = self.pf.default_fluid_type
        self.pf.objects.append(weakref.proxy(self))
        mylog.debug("Appending object to %s (type: %s)", self.pf, type(self))
        self.field_data = YTFieldData()
        if field_parameters is None: field_parameters = {}
        self._set_default_field_parameters()
        for key, val in field_parameters.items():
            mylog.debug("Setting %s to %s", key, val)
            self.set_field_parameter(key, val)

    def _set_default_field_parameters(self):
        self.field_parameters = {}
        self.set_field_parameter(
            "center",self.pf.arr(np.zeros(3,dtype='float64'),'cm'))
        self.set_field_parameter(
            "bulk_velocity",self.pf.arr(np.zeros(3,dtype='float64'),'cm/s'))
        self.set_field_parameter(
            "normal",np.array([0,0,1],dtype='float64'))

    def apply_units(self, arr, units):
        return self.pf.arr(arr, input_units = units)

    def _set_center(self, center):
        if center is None:
            self.center = None
            self.set_field_parameter('center', self.center)
            return
        elif isinstance(center, (types.ListType, types.TupleType, np.ndarray)):
            center = self.pf.arr(center, 'code_length')
        elif center in ("c", "center"):
            center = self.pf.domain_center
        elif center == ("max"): # is this dangerous for race conditions?
<<<<<<< HEAD
            center = self.pf.index.find_max("Density")[1]
=======
            center = self.pf.h.find_max("density")[1]
>>>>>>> 4921837b
        elif center.startswith("max_"):
            center = self.pf.index.find_max(center[4:])[1]
        else:
            center = np.array(center, dtype='float64')
        self.center = self.pf.arr(center, 'code_length')
        self.set_field_parameter('center', self.center)

    def get_field_parameter(self, name, default=None):
        """
        This is typically only used by derived field functions, but
        it returns parameters used to generate fields.
        """
        if self.field_parameters.has_key(name):
            return self.field_parameters[name]
        else:
            return default

    def set_field_parameter(self, name, val):
        """
        Here we set up dictionaries that get passed up and down and ultimately
        to derived fields.
        """
        self.field_parameters[name] = val

    def has_field_parameter(self, name):
        """
        Checks if a field parameter is set.
        """
        return self.field_parameters.has_key(name)

    def convert(self, datatype):
        """
        This will attempt to convert a given unit to cgs from code units.
        It either returns the multiplicative factor or throws a KeyError.
        """
        return self.pf[datatype]

    def clear_data(self):
        """
        Clears out all data from the YTDataContainer instance, freeing memory.
        """
        self.field_data.clear()

    def has_key(self, key):
        """
        Checks if a data field already exists.
        """
        return self.field_data.has_key(key)

    def keys(self):
        return self.field_data.keys()

    def _reshape_vals(self, arr):
        return arr

    def __getitem__(self, key):
        """
        Returns a single field.  Will add if necessary.
        """
        f = self._determine_fields([key])[0]
        if f not in self.field_data and key not in self.field_data:
            if f in self._container_fields:
                self.field_data[f] = \
                    self.pf.arr(self._generate_container_field(f))
                return self.field_data[f]
            else:
                self.get_data(f)
        # fi.units is the unit expression string. We depend on the registry
        # hanging off the dataset to define this unit object.
        # Note that this is less succinct so that we can account for the case
        # when there are, for example, no elements in the object.
        rv = self.field_data.get(f, None)
        if rv is None:
            if isinstance(f, types.TupleType):
                fi = self.pf._get_field_info(*f)
            elif isinstance(f, types.StringType):
                fi = self.pf._get_field_info("unknown", f)
            rv = self.pf.arr(self.field_data[key], fi.units)
        return rv

    def __setitem__(self, key, val):
        """
        Sets a field to be some other value.
        """
        self.field_data[key] = val

    def __delitem__(self, key):
        """
        Deletes a field
        """
        if key not in self.field_data:
            key = self._determine_fields(key)[0]
        del self.field_data[key]

    def _generate_field(self, field):
        ftype, fname = field
        finfo = self.pf._get_field_info(*field)
        with self._field_type_state(ftype, finfo):
            if fname in self._container_fields:
                tr = self._generate_container_field(field)
            if finfo.particle_type:
                tr = self._generate_particle_field(field)
            else:
                tr = self._generate_fluid_field(field)
            if tr is None:
                raise YTCouldNotGenerateField(field, self.pf)
            return tr

    def _generate_fluid_field(self, field):
        # First we check the validator
        ftype, fname = field
        finfo = self.pf._get_field_info(ftype, fname)
        if self._current_chunk is None or \
           self._current_chunk.chunk_type != "spatial":
            gen_obj = self
        else:
            gen_obj = self._current_chunk.objs[0]
            gen_obj.field_parameters = self.field_parameters
        try:
            finfo.check_available(gen_obj)
        except NeedsGridType as ngt_exception:
            rv = self._generate_spatial_fluid(field, ngt_exception.ghost_zones)
        else:
            rv = finfo(gen_obj)
        return rv

    def _generate_spatial_fluid(self, field, ngz):
        rv = np.empty(self.ires.size, dtype="float64")
        ind = 0
        if ngz == 0:
            deps = self._identify_dependencies([field], spatial = True)
            deps = self._determine_fields(deps)
            for io_chunk in self.chunks([], "io", cache = False):
                for i,chunk in enumerate(self.chunks([], "spatial", ngz = 0,
                                                    preload_fields = deps)):
                    o = self._current_chunk.objs[0]
                    with o._activate_cache():
                        ind += o.select(self.selector, self[field], rv, ind)
        else:
            chunks = self.pf.index._chunk(self, "spatial", ngz = ngz)
            for i, chunk in enumerate(chunks):
                with self._chunked_read(chunk):
                    gz = self._current_chunk.objs[0]
                    wogz = gz._base_grid
                    ind += wogz.select(
                        self.selector,
                        gz[field][ngz:-ngz, ngz:-ngz, ngz:-ngz],
                        rv, ind)
        return rv

    def _generate_particle_field(self, field):
        # First we check the validator
        ftype, fname = field
        if self._current_chunk is None or \
           self._current_chunk.chunk_type != "spatial":
            gen_obj = self
        else:
            gen_obj = self._current_chunk.objs[0]
        try:
            finfo = self.pf._get_field_info(*field)
            finfo.check_available(gen_obj)
        except NeedsGridType as ngt_exception:
            if ngt_exception.ghost_zones != 0:
                raise NotImplementedError
            size = self._count_particles(ftype)
            rv = np.empty(size, dtype="float64")
            ind = 0
            for io_chunk in self.chunks([], "io", cache = False):
                for i, chunk in enumerate(self.chunks(field, "spatial")):
                    x, y, z = (self[ftype, 'particle_position_%s' % ax]
                               for ax in 'xyz')
                    if x.size == 0: continue
                    mask = self._current_chunk.objs[0].select_particles(
                        self.selector, x, y, z)
                    if mask is None: continue
                    # This requests it from the grid and does NOT mask it
                    data = self[field][mask]
                    rv[ind:ind+data.size] = data
                    ind += data.size
        else:
            with self._field_type_state(ftype, finfo, gen_obj):
                rv = self.pf._get_field_info(*field)(gen_obj)
        return rv

    def _count_particles(self, ftype):
        for (f1, f2), val in self.field_data.items():
            if f1 == ftype:
                return val.size
        size = 0
        for io_chunk in self.chunks([], "io", cache = False):
            for i,chunk in enumerate(self.chunks([], "spatial")):
                x, y, z = (self[ftype, 'particle_position_%s' % ax]
                            for ax in 'xyz')
                if x.size == 0: continue
                size += self._current_chunk.objs[0].count_particles(
                    self.selector, x, y, z)
        return size

    def _generate_container_field(self, field):
        raise NotImplementedError

    def _parameter_iterate(self, seq):
        for obj in seq:
            old_fp = obj.field_parameters
            obj.field_parameters = self.field_parameters
            yield obj
            obj.field_parameters = old_fp

    _key_fields = None
    def write_out(self, filename, fields=None, format="%0.16e"):
        if fields is None: fields=sorted(self.field_data.keys())
        if self._key_fields is None: raise ValueError
        field_order = self._key_fields[:]
        for field in field_order: self[field]
        field_order += [field for field in fields if field not in field_order]
        fid = open(filename,"w")
        fid.write("\t".join(["#"] + field_order + ["\n"]))
        field_data = np.array([self.field_data[field] for field in field_order])
        for line in range(field_data.shape[1]):
            field_data[:,line].tofile(fid, sep="\t", format=format)
            fid.write("\n")
        fid.close()

    def save_object(self, name, filename = None):
        """
        Save an object.  If *filename* is supplied, it will be stored in
        a :mod:`shelve` file of that name.  Otherwise, it will be stored via
        :meth:`yt.data_objects.api.GridIndex.save_object`.
        """
        if filename is not None:
            ds = shelve.open(filename, protocol=-1)
            if name in ds:
                mylog.info("Overwriting %s in %s", name, filename)
            ds[name] = self
            ds.close()
        else:
            self.pf.index.save_object(self, name)

    def to_glue(self, fields, label="yt"):
        """
        Takes specific *fields* in the container and exports them to
        Glue (http://www.glueviz.org) for interactive
        analysis. Optionally add a *label*.  
        """
        from glue.core import DataCollection, Data
        from glue.core.coordinates import coordinates_from_header
        from glue.qt.glue_application import GlueApplication
        
        gdata = Data(label=label)
        for component_name in fields:
            gdata.add_component(self[component_name], component_name)
        dc = DataCollection([gdata])

        app = GlueApplication(dc)
        app.start()

    def __reduce__(self):
        args = tuple([self.pf._hash(), self._type_name] +
                     [getattr(self, n) for n in self._con_args] +
                     [self.field_parameters])
        return (_reconstruct_object, args)

    def __repr__(self):
        # We'll do this the slow way to be clear what's going on
        s = "%s (%s): " % (self.__class__.__name__, self.pf)
        s += ", ".join(["%s=%s" % (i, getattr(self,i))
                       for i in self._con_args])
        return s

    @contextmanager
    def _field_parameter_state(self, field_parameters):
        old_field_parameters = self.field_parameters
        self.field_parameters = field_parameters
        yield
        self.field_parameters = old_field_parameters

    @contextmanager
    def _field_type_state(self, ftype, finfo, obj = None):
        if obj is None: obj = self
        old_particle_type = obj._current_particle_type
        old_fluid_type = obj._current_fluid_type
        if finfo.particle_type:
            obj._current_particle_type = ftype
        else:
            obj._current_fluid_type = ftype
        yield
        obj._current_particle_type = old_particle_type
        obj._current_fluid_type = old_fluid_type

    def _determine_fields(self, fields):
        fields = ensure_list(fields)
        explicit_fields = []
        for field in fields:
            if field in self._container_fields:
                explicit_fields.append(field)
                continue
            if isinstance(field, types.TupleType):
                if len(field) != 2 or \
                   not isinstance(field[0], types.StringTypes) or \
                   not isinstance(field[1], types.StringTypes):
                    raise YTFieldNotParseable(field)
                ftype, fname = field
                finfo = self.pf._get_field_info(ftype, fname)
            else:
                fname = field
                finfo = self.pf._get_field_info("unknown", fname)
                if finfo.particle_type:
                    ftype = self._current_particle_type
                else:
                    ftype = self._current_fluid_type
                    if (ftype, fname) not in self.pf.field_info:
                        ftype = self.pf._last_freq[0]
            if finfo.particle_type and ftype not in self.pf.particle_types:
                raise YTFieldTypeNotFound(ftype)
            elif not finfo.particle_type and ftype not in self.pf.fluid_types:
                raise YTFieldTypeNotFound(ftype)
            explicit_fields.append((ftype, fname))
        return explicit_fields

    _tree = None

    @property
    def tiles(self):
        if self._tree is not None: return self._tree
        self._tree = AMRKDTree(self.pf, data_source=self)
        return self._tree

    @property
    def blocks(self):
        for io_chunk in self.chunks([], "io"):
            for i,chunk in enumerate(self.chunks([], "spatial", ngz = 0)):
                # For grids this will be a grid object, and for octrees it will
                # be an OctreeSubset.  Note that we delegate to the sub-object.
                o = self._current_chunk.objs[0]
                for b, m in o.select_blocks(self.selector):
                    if m is None: continue
                    yield b, m

class GenerationInProgress(Exception):
    def __init__(self, fields):
        self.fields = fields
        super(GenerationInProgress, self).__init__()

class YTSelectionContainer(YTDataContainer, ParallelAnalysisInterface):
    _locked = False
    _sort_by = None
    _selector = None
    _current_chunk = None

    def __init__(self, *args, **kwargs):
        super(YTSelectionContainer, self).__init__(*args, **kwargs)

    @property
    def selector(self):
        if self._selector is not None: return self._selector
        s_module = getattr(self, '_selector_module',
                           yt.geometry.selection_routines)
        sclass = getattr(s_module,
                         "%s_selector" % self._type_name, None)
        if sclass is None:
            raise YTDataSelectorNotImplemented(self._type_name)
        self._selector = sclass(self)
        return self._selector

    def chunks(self, fields, chunking_style, **kwargs):
        # This is an iterator that will yield the necessary chunks.
        self.get_data() # Ensure we have built ourselves
        if fields is None: fields = []
        for chunk in self.pf.index._chunk(self, chunking_style, **kwargs):
            with self._chunked_read(chunk):
                self.get_data(fields)
                # NOTE: we yield before releasing the context
                yield self

    def _identify_dependencies(self, fields_to_get, spatial = False):
        inspected = 0
        fields_to_get = fields_to_get[:]
        for field in itertools.cycle(fields_to_get):
            if inspected >= len(fields_to_get): break
            inspected += 1
            fi = self.pf._get_field_info(*field)
            if not spatial and any(
                    isinstance(v, ValidateSpatial) for v in fi.validators):
                # We don't want to pre-fetch anything that's spatial, as that
                # will be done later.
                continue
            fd = self.pf.field_dependencies.get(field, None) or \
                 self.pf.field_dependencies.get(field[1], None)
            # This is long overdue.  Any time we *can't* find a field
            # dependency -- for instance, if the derived field has been added
            # after parameter file instantiation -- let's just try to
            # recalculate it.
            if fd is None:
                try:
                    fd = fi.get_dependencies(pf = self.pf)
                    self.pf.field_dependencies[field] = fd
                except:
                    continue
            requested = self._determine_fields(list(set(fd.requested)))
            deps = [d for d in requested if d not in fields_to_get]
            fields_to_get += deps
        return fields_to_get

    def get_data(self, fields=None):
        if self._current_chunk is None:
            self.pf.index._identify_base_chunk(self)
        if fields is None: return
        nfields = []
        apply_fields = defaultdict(list)
        for field in self._determine_fields(fields):
            if field[0] in self.pf.h.filtered_particle_types:
                f = self.pf.known_filters[field[0]]
                apply_fields[field[0]].append(
                    (f.filtered_type, field[1]))
            else:
                nfields.append(field)
        for filter_type in apply_fields:
            f = self.pf.known_filters[filter_type]
            with f.apply(self):
                self.get_data(apply_fields[filter_type])
        fields = nfields
        if len(fields) == 0: return
        # Now we collect all our fields
        # Here is where we need to perform a validation step, so that if we
        # have a field requested that we actually *can't* yet get, we put it
        # off until the end.  This prevents double-reading fields that will
        # need to be used in spatial fields later on.
        fields_to_get = []
        # This will be pre-populated with spatial fields
        fields_to_generate = [] 
        for field in self._determine_fields(fields):
            if field in self.field_data: continue
            finfo = self.pf._get_field_info(*field)
            try:
                finfo.check_available(self)
            except NeedsGridType:
                fields_to_generate.append(field)
                continue
            fields_to_get.append(field)
        if len(fields_to_get) == 0 and fields_to_generate == 0:
            return
        elif self._locked == True:
            raise GenerationInProgress(fields)
        # At this point, we want to figure out *all* our dependencies.
        fields_to_get = self._identify_dependencies(fields_to_get,
            self._spatial)
        # We now split up into readers for the types of fields
        fluids, particles = [], []
        finfos = {}
        for ftype, fname in fields_to_get:
            finfo = self.pf._get_field_info(ftype, fname)
            finfos[ftype, fname] = finfo
            if finfo.particle_type:
                particles.append((ftype, fname))
            elif (ftype, fname) not in fluids:
                fluids.append((ftype, fname))
        # The _read method will figure out which fields it needs to get from
        # disk, and return a dict of those fields along with the fields that
        # need to be generated.
        read_fluids, gen_fluids = self.pf._read_fluid_fields(
                                        fluids, self, self._current_chunk)
        for f, v in read_fluids.items():
            self.field_data[f] = self.pf.arr(v, input_units = finfos[f].units)

        read_particles, gen_particles = self.pf._read_particle_fields(
                                        particles, self, self._current_chunk)
        for f, v in read_particles.items():
            self.field_data[f] = self.pf.arr(v, input_units = finfos[f].units)

        fields_to_generate += gen_fluids + gen_particles
        self._generate_fields(fields_to_generate)

    def _generate_fields(self, fields_to_generate):
        index = 0
        with self._field_lock():
            # At this point, we assume that any fields that are necessary to
            # *generate* a field are in fact already available to us.  Note
            # that we do not make any assumption about whether or not the
            # fields have a spatial requirement.  This will be checked inside
            # _generate_field, at which point additional dependencies may
            # actually be noted.
            while any(f not in self.field_data for f in fields_to_generate):
                field = fields_to_generate[index % len(fields_to_generate)]
                index += 1
                if field in self.field_data: continue
                fi = self.pf._get_field_info(*field)
                try:
                    fd = self._generate_field(field)
                    if type(fd) == np.ndarray:
                        fd = self.pf.arr(fd, fi.units)
                    if fd is None:
                        raise RuntimeError
                    self.field_data[field] = fd
                    fd.convert_to_units(fi.units)
                except GenerationInProgress as gip:
                    for f in gip.fields:
                        if f not in fields_to_generate:
                            fields_to_generate.append(f)

    @contextmanager
    def _field_lock(self):
        self._locked = True
        yield
        self._locked = False

    @contextmanager
    def _chunked_read(self, chunk):
        # There are several items that need to be swapped out
        # field_data, size, shape
        old_field_data, self.field_data = self.field_data, YTFieldData()
        old_chunk, self._current_chunk = self._current_chunk, chunk
        old_locked, self._locked = self._locked, False
        yield
        self.field_data = old_field_data
        self._current_chunk = old_chunk
        self._locked = old_locked

    @contextmanager
    def _activate_cache(self):
        cache = self._field_cache or {}
        old_fields = {}
        for field in (f for f in cache if f in self.field_data):
            old_fields[field] = self.field_data[field]
        self.field_data.update(cache)
        yield
        for field in cache:
            self.field_data.pop(field)
            if field in old_fields:
                self.field_data[field] = old_fields.pop(field)
        self._field_cache = None

    def _initialize_cache(self, cache):
        # Wipe out what came before
        self._field_cache = {}
        self._field_cache.update(cache)

    @property
    def icoords(self):
        if self._current_chunk is None:
            self.pf.index._identify_base_chunk(self)
        return self._current_chunk.icoords

    @property
    def fcoords(self):
        if self._current_chunk is None:
            self.pf.index._identify_base_chunk(self)
        return self._current_chunk.fcoords

    @property
    def ires(self):
        if self._current_chunk is None:
            self.pf.index._identify_base_chunk(self)
        return self._current_chunk.ires

    @property
    def fwidth(self):
        if self._current_chunk is None:
            self.pf.index._identify_base_chunk(self)
        return self._current_chunk.fwidth

class YTSelectionContainer1D(YTSelectionContainer):
    _spatial = False
    def __init__(self, pf, field_parameters):
        super(YTSelectionContainer1D, self).__init__(
            pf, field_parameters)
        self._grids = None
        self._sortkey = None
        self._sorted = {}

class YTSelectionContainer2D(YTSelectionContainer):
    _key_fields = ['px','py','pdx','pdy']
    """
    Prepares the YTSelectionContainer2D, normal to *axis*.  If *axis* is 4, we are not
    aligned with any axis.
    """
    _spatial = False
    def __init__(self, axis, pf, field_parameters):
        ParallelAnalysisInterface.__init__(self)
        self.axis = fix_axis(axis)
        super(YTSelectionContainer2D, self).__init__(
            pf, field_parameters)
        self.set_field_parameter("axis", axis)

    def _convert_field_name(self, field):
        return field

    def _get_pw(self, fields, center, width, origin, plot_type):
        axis = self.axis
        self.fields = [k for k in self.field_data.keys()
                       if k not in self._key_fields]
        from yt.visualization.plot_window import \
            get_window_parameters, PWViewerMPL
        from yt.visualization.fixed_resolution import FixedResolutionBuffer
        (bounds, center) = get_window_parameters(axis, center, width, self.pf)
        pw = PWViewerMPL(self, bounds, fields=list(self.fields), origin=origin,
                         frb_generator=FixedResolutionBuffer, 
                         plot_type=plot_type)
        return pw


    def to_frb(self, width, resolution, center=None, height=None,
               periodic = False):
        r"""This function returns a FixedResolutionBuffer generated from this
        object.

        A FixedResolutionBuffer is an object that accepts a variable-resolution
        2D object and transforms it into an NxM bitmap that can be plotted,
        examined or processed.  This is a convenience function to return an FRB
        directly from an existing 2D data object.

        Parameters
        ----------
        width : width specifier
            This can either be a floating point value, in the native domain
            units of the simulation, or a tuple of the (value, unit) style.
            This will be the width of the FRB.
        height : height specifier
            This will be the physical height of the FRB, by default it is equal
            to width.  Note that this will not make any corrections to
            resolution for the aspect ratio.
        resolution : int or tuple of ints
            The number of pixels on a side of the final FRB.  If iterable, this
            will be the width then the height.
        center : array-like of floats, optional
            The center of the FRB.  If not specified, defaults to the center of
            the current object.
        periodic : bool
            Should the returned Fixed Resolution Buffer be periodic?  (default:
            False).

        Returns
        -------
        frb : :class:`~yt.visualization.fixed_resolution.FixedResolutionBuffer`
            A fixed resolution buffer, which can be queried for fields.

        Examples
        --------

        >>> proj = pf.h.proj("Density", 0)
        >>> frb = proj.to_frb( (100.0, 'kpc'), 1024)
        >>> write_image(np.log10(frb["Density"]), 'density_100kpc.png')
        """

        if (self.pf.geometry == "cylindrical" and self.axis == 1) or \
            (self.pf.geometry == "polar" and self.axis == 2):
            from yt.visualization.fixed_resolution import CylindricalFixedResolutionBuffer
            frb = CylindricalFixedResolutionBuffer(self, width, resolution)
            return frb

        if center is None:
            center = self.get_field_parameter("center")
            if center is None:
                center = (self.pf.domain_right_edge
                        + self.pf.domain_left_edge)/2.0
        if iterable(width):
            w, u = width
            width = self.pf.arr(w, input_units = u)
        if height is None:
            height = width
        elif iterable(height):
            h, u = height
            height = self.pf.arr(w, input_units = u)
        if not iterable(resolution):
            resolution = (resolution, resolution)
        from yt.visualization.fixed_resolution import FixedResolutionBuffer
        xax = x_dict[self.axis]
        yax = y_dict[self.axis]
        bounds = (center[xax] - width*0.5, center[xax] + width*0.5,
                  center[yax] - height*0.5, center[yax] + height*0.5)
        frb = FixedResolutionBuffer(self, bounds, resolution,
                                    periodic = periodic)
        return frb

class YTSelectionContainer3D(YTSelectionContainer):
    """
    Returns an instance of YTSelectionContainer3D, or prepares one.  Usually only
    used as a base class.  Note that *center* is supplied, but only used
    for fields and quantities that require it.
    """
    _key_fields = ['x','y','z','dx','dy','dz']
    _spatial = False
    _num_ghost_zones = 0
    def __init__(self, center, pf = None, field_parameters = None):
        ParallelAnalysisInterface.__init__(self)
        super(YTSelectionContainer3D, self).__init__(pf, field_parameters)
        self._set_center(center)
        self.coords = None
        self._grids = None
        self.quantities = DerivedQuantityCollection(self)

    def cut_region(self, field_cuts, field_parameters = None):
        """
        Return an InLineExtractedRegion, where the object cells are cut on the
        fly with a set of field_cuts.  It is very useful for applying
        conditions to the fields in your data object.  Note that in previous
        versions of yt, this accepted 'grid' as a variable, but presently it
        requires 'obj'.
        
        Examples
        --------
        To find the total mass of gas above 10^6 K in your volume:

        >>> pf = load("RedshiftOutput0005")
        >>> ad = pf.h.all_data()
        >>> cr = ad.cut_region(["obj['Temperature'] > 1e6"])
        >>> print cr.quantities["TotalQuantity"]("CellMassMsun")
        """
        cr = self.pf.h.cut_region(self, field_cuts,
                                  field_parameters = field_parameters)
        return cr

    def extract_isocontours(self, field, value, filename = None,
                            rescale = False, sample_values = None):
        r"""This identifies isocontours on a cell-by-cell basis, with no
        consideration of global connectedness, and returns the vertices of the
        Triangles in that isocontour.

        This function simply returns the vertices of all the triangles
        calculated by the marching cubes algorithm; for more complex
        operations, such as identifying connected sets of cells above a given
        threshold, see the extract_connected_sets function.  This is more
        useful for calculating, for instance, total isocontour area, or
        visualizing in an external program (such as `MeshLab
        <http://meshlab.sf.net>`_.)

        Parameters
        ----------
        field : string
            Any field that can be obtained in a data object.  This is the field
            which will be isocontoured.
        value : float
            The value at which the isocontour should be calculated.
        filename : string, optional
            If supplied, this file will be filled with the vertices in .obj
            format.  Suitable for loading into meshlab.
        rescale : bool, optional
            If true, the vertices will be rescaled within their min/max.
        sample_values : string, optional
            Any field whose value should be extracted at the center of each
            triangle.

        Returns
        -------
        verts : array of floats
            The array of vertices, x,y,z.  Taken in threes, these are the
            triangle vertices.
        samples : array of floats
            If `sample_values` is specified, this will be returned and will
            contain the values of the field specified at the center of each
            triangle.

        References
        ----------

        .. [1] Marching Cubes: http://en.wikipedia.org/wiki/Marching_cubes

        Examples
        --------
        This will create a data object, find a nice value in the center, and
        output the vertices to "triangles.obj" after rescaling them.

        >>> dd = pf.h.all_data()
        >>> rho = dd.quantities["WeightedAverageQuantity"](
        ...     "Density", weight="CellMassMsun")
        >>> verts = dd.extract_isocontours("Density", rho,
        ...             "triangles.obj", True)
        """
        verts = []
        samples = []
        pb = get_pbar("Extracting ", len(list(self._get_grid_objs())))
        for i, g in enumerate(self._get_grid_objs()):
            pb.update(i)
            my_verts = self._extract_isocontours_from_grid(
                            g, field, value, sample_values)
            if sample_values is not None:
                my_verts, svals = my_verts
                samples.append(svals)
            verts.append(my_verts)
        pb.finish()
        verts = np.concatenate(verts).transpose()
        verts = self.comm.par_combine_object(verts, op='cat', datatype='array')
        verts = verts.transpose()
        if sample_values is not None:
            samples = np.concatenate(samples)
            samples = self.comm.par_combine_object(samples, op='cat',
                                datatype='array')
        if rescale:
            mi = np.min(verts, axis=0)
            ma = np.max(verts, axis=0)
            verts = (verts - mi) / (ma - mi).max()
        if filename is not None and self.comm.rank == 0:
            if hasattr(filename, "write"): f = filename
            else: f = open(filename, "w")
            for v1 in verts:
                f.write("v %0.16e %0.16e %0.16e\n" % (v1[0], v1[1], v1[2]))
            for i in range(len(verts)/3):
                f.write("f %s %s %s\n" % (i*3+1, i*3+2, i*3+3))
            if not hasattr(filename, "write"): f.close()
        if sample_values is not None:
            return verts, samples
        return verts


    def _extract_isocontours_from_grid(self, grid, field, value,
                                       sample_values = None):
        mask = self._get_cut_mask(grid) * grid.child_mask
        vals = grid.get_vertex_centered_data(field, no_ghost = False)
        if sample_values is not None:
            svals = grid.get_vertex_centered_data(sample_values)
        else:
            svals = None
        my_verts = march_cubes_grid(value, vals, mask, grid.LeftEdge,
                                    grid.dds, svals)
        return my_verts

    def calculate_isocontour_flux(self, field, value,
                    field_x, field_y, field_z, fluxing_field = None):
        r"""This identifies isocontours on a cell-by-cell basis, with no
        consideration of global connectedness, and calculates the flux over
        those contours.

        This function will conduct marching cubes on all the cells in a given
        data container (grid-by-grid), and then for each identified triangular
        segment of an isocontour in a given cell, calculate the gradient (i.e.,
        normal) in the isocontoured field, interpolate the local value of the
        "fluxing" field, the area of the triangle, and then return:

        area * local_flux_value * (n dot v)

        Where area, local_value, and the vector v are interpolated at the barycenter
        (weighted by the vertex values) of the triangle.  Note that this
        specifically allows for the field fluxing across the surface to be
        *different* from the field being contoured.  If the fluxing_field is
        not specified, it is assumed to be 1.0 everywhere, and the raw flux
        with no local-weighting is returned.

        Additionally, the returned flux is defined as flux *into* the surface,
        not flux *out of* the surface.

        Parameters
        ----------
        field : string
            Any field that can be obtained in a data object.  This is the field
            which will be isocontoured and used as the "local_value" in the
            flux equation.
        value : float
            The value at which the isocontour should be calculated.
        field_x : string
            The x-component field
        field_y : string
            The y-component field
        field_z : string
            The z-component field
        fluxing_field : string, optional
            The field whose passage over the surface is of interest.  If not
            specified, assumed to be 1.0 everywhere.

        Returns
        -------
        flux : float
            The summed flux.  Note that it is not currently scaled; this is
            simply the code-unit area times the fields.

        References
        ----------

        .. [1] Marching Cubes: http://en.wikipedia.org/wiki/Marching_cubes

        Examples
        --------
        This will create a data object, find a nice value in the center, and
        calculate the metal flux over it.

        >>> dd = pf.h.all_data()
        >>> rho = dd.quantities["WeightedAverageQuantity"](
        ...     "Density", weight="CellMassMsun")
        >>> flux = dd.calculate_isocontour_flux("Density", rho,
        ...     "velocity_x", "velocity_y", "velocity_z", "Metal_Density")
        """
        flux = 0.0
        for g in self._get_grid_objs():
            flux += self._calculate_flux_in_grid(g, field, value,
                    field_x, field_y, field_z, fluxing_field)
        flux = self.comm.mpi_allreduce(flux, op="sum")
        return flux

    def _calculate_flux_in_grid(self, grid, field, value,
                    field_x, field_y, field_z, fluxing_field = None):
        mask = self._get_cut_mask(grid) * grid.child_mask
        vals = grid.get_vertex_centered_data(field)
        if fluxing_field is None:
            ff = np.ones(vals.shape, dtype="float64")
        else:
            ff = grid.get_vertex_centered_data(fluxing_field)
        xv, yv, zv = [grid.get_vertex_centered_data(f) for f in
                     [field_x, field_y, field_z]]
        return march_cubes_grid_flux(value, vals, xv, yv, zv,
                    ff, mask, grid.LeftEdge, grid.dds)

    def extract_connected_sets(self, field, num_levels, min_val, max_val,
                               log_space=True, cumulative=True):
        """
        This function will create a set of contour objects, defined
        by having connected cell structures, which can then be
        studied and used to 'paint' their source grids, thus enabling
        them to be plotted.

        Note that this function *can* return a connected set object that has no
        member values.
        """
        if log_space:
            cons = np.logspace(np.log10(min_val),np.log10(max_val),
                               num_levels+1)
        else:
            cons = np.linspace(min_val, max_val, num_levels+1)
        contours = {}
        for level in range(num_levels):
            contours[level] = {}
            if cumulative:
                mv = max_val
            else:
                mv = cons[level+1]
            from yt.analysis_modules.level_sets.api import identify_contours
            nj, cids = identify_contours(self, field, cons[level], mv)
            for cid in range(nj):
                contours[level][cid] = self.cut_region(
                    ["obj['Contours'] == %s" % (cid + 1)],
                    {'contour_slices': cids})
        return cons, contours

    def paint_grids(self, field, value, default_value=None):
        """
        This function paints every cell in our dataset with a given *value*.
        If default_value is given, the other values for the given in every grid
        are discarded and replaced with *default_value*.  Otherwise, the field is
        mandated to 'know how to exist' in the grid.

        Note that this only paints the cells *in the dataset*, so cells in grids
        with child cells are left untouched.
        """
        for grid in self._grids:
            if default_value != None:
                grid[field] = np.ones(grid.ActiveDimensions)*default_value
            grid[field][self._get_point_indices(grid)] = value

    _particle_handler = None

    @property
    def particles(self):
        if self._particle_handler is None:
            self._particle_handler = \
                particle_handler_registry[self._type_name](self.pf, self)
        return self._particle_handler


    def volume(self, unit = "unitary"):
        """
        Return the volume of the data container in units *unit*.
        This is found by adding up the volume of the cells with centers
        in the container, rather than using the geometric shape of
        the container, so this may vary very slightly
        from what might be expected from the geometric volume.
        """
        return self.quantities["TotalQuantity"]("CellVolume")[0] * \
            (self.pf[unit] / self.pf['cm']) ** 3.0

# Many of these items are set up specifically to ensure that
# we are not breaking old pickle files.  This means we must only call the
# _reconstruct_object and that we cannot mandate any additional arguments to
# the reconstruction function.
#
# In the future, this would be better off being set up to more directly
# reference objects or retain state, perhaps with a context manager.
#
# One final detail: time series or multiple parameter files in a single pickle
# seems problematic.

class ReconstructedObject(tuple):
    pass

def _check_nested_args(arg, ref_pf):
    if not isinstance(arg, (tuple, list, ReconstructedObject)):
        return arg
    elif isinstance(arg, ReconstructedObject) and ref_pf == arg[0]:
        return arg[1]
    narg = [_check_nested_args(a, ref_pf) for a in arg]
    return narg

def _get_pf_by_hash(hash):
    from yt.data_objects.dataset import _cached_pfs
    for pf in _cached_pfs.values():
        if pf._hash() == hash: return pf
    return None

def _reconstruct_object(*args, **kwargs):
    pfid = args[0]
    dtype = args[1]
    pf = _get_pf_by_hash(pfid)
    if not pf:
        pfs = ParameterFileStore()
        pf = pfs.get_pf_hash(pfid)
    field_parameters = args[-1]
    # will be much nicer when we can do pfid, *a, fp = args
    args = args[2:-1]
    new_args = [_check_nested_args(a, pf) for a in args]
    cls = getattr(pf.h, dtype)
    obj = cls(*new_args)
    obj.field_parameters.update(field_parameters)
    return ReconstructedObject((pf, obj))

class YTSelectedIndicesBase(YTSelectionContainer3D):
    """An arbitrarily defined data container that allows for selection
    of all data meeting certain criteria.

    In order to create an arbitrarily selected set of data, the
    ExtractedRegion takes a `base_region` and a set of `indices`
    and creates a region within the `base_region` consisting of
    all data indexed by the `indices`. Note that `indices` must be
    precomputed. This does not work well for parallelized
    operations.

    Parameters
    ----------
    base_region : yt data source
        A previously selected data source.
    indices : array_like
        An array of indices

    Other Parameters
    ----------------
    force_refresh : bool
       Force a refresh of the data. Defaults to True.

    Examples
    --------
    """
    _type_name = "extracted_region"
    _con_args = ('_base_region', '_indices')
    def __init__(self, base_region, indices, force_refresh=True, **kwargs):
        cen = kwargs.pop("center", None)
        if cen is None: cen = base_region.get_field_parameter("center")
        YTSelectionContainer3D.__init__(self, center=cen,
                            pf=base_region.pf, **kwargs)
        self._base_region = base_region # We don't weakly reference because
                                        # It is not cyclic
        if isinstance(indices, types.DictType):
            self._indices = indices
            self._grids = self._base_region.pf.h.grids[self._indices.keys()]
        else:
            self._grids = None
            self._base_indices = indices

    def _get_cut_particle_mask(self, grid):
        # Override to provide a warning
        mylog.warning("Returning all particles from an Extracted Region.  This could be incorrect!")
        return True

    def _get_list_of_grids(self):
        # Okay, so what we're going to want to do is get the pointI from
        # region._get_point_indices(grid) for grid in base_region._grids,
        # and then construct an array of those, which we will select along indices.
        if self._grids != None: return
        grid_vals, xi, yi, zi = [], [], [], []
        for grid in self._base_region._grids:
            xit,yit,zit = self._base_region._get_point_indices(grid)
            grid_vals.append(np.ones(xit.shape, dtype='int') * (grid.id-grid._id_offset))
            xi.append(xit)
            yi.append(yit)
            zi.append(zit)
        grid_vals = np.concatenate(grid_vals)[self._base_indices]
        grid_order = np.argsort(grid_vals)
        # Note: grid_vals is still unordered
        grid_ids = np.unique(grid_vals)
        xi = np.concatenate(xi)[self._base_indices][grid_order]
        yi = np.concatenate(yi)[self._base_indices][grid_order]
        zi = np.concatenate(zi)[self._base_indices][grid_order]
        bc = np.bincount(grid_vals)
        splits = []
        for i,v in enumerate(bc):
            if v > 0: splits.append(v)
        splits = np.add.accumulate(splits)
        xis, yis, zis = [np.array_split(aa, splits) for aa in [xi,yi,zi]]
        self._indices = {}
        h = self._base_region.pf.h
        for grid_id, x, y, z in itertools.izip(grid_ids, xis, yis, zis):
            # grid_id needs no offset
            ll = h.grids[grid_id].ActiveDimensions.prod() \
               - (np.logical_not(h.grids[grid_id].child_mask)).sum()
            # This means we're completely enclosed, except for child masks
            if x.size == ll:
                self._indices[grid_id] = None
            else:
                # This will slow things down a bit, but conserve memory
                self._indices[grid_id] = \
                    np.zeros(h.grids[grid_id].ActiveDimensions, dtype='bool')
                self._indices[grid_id][(x,y,z)] = True
        self._grids = h.grids[self._indices.keys()]

    def _is_fully_enclosed(self, grid):
        if self._indices[grid.id-grid._id_offset] is None or \
            (self._indices[grid.id-grid._id_offset][0].size ==
             grid.ActiveDimensions.prod()):
            return True
        return False

    def _get_cut_mask(self, grid):
        cm = np.zeros(grid.ActiveDimensions, dtype='bool')
        cm[self._get_point_indices(grid, False)] = True
        return cm

    __empty_array = np.array([], dtype='bool')
    def _get_point_indices(self, grid, use_child_mask=True):
        # Yeah, if it's not true, we don't care.
        tr = self._indices.get(grid.id-grid._id_offset, self.__empty_array)
        if tr is None: tr = np.where(grid.child_mask)
        else: tr = np.where(tr)
        return tr

    def __repr__(self):
        # We'll do this the slow way to be clear what's going on
        s = "%s (%s): " % (self.__class__.__name__, self.pf)
        s += ", ".join(["%s=%s" % (i, getattr(self,i))
                       for i in self._con_args if i != "_indices"])
        return s

    def join(self, other):
        ng = {}
        gs = set(self._indices.keys() + other._indices.keys())
        for g in gs:
            grid = self.pf.h.grids[g]
            if g in other._indices and g in self._indices:
                # We now join the indices
                ind = np.zeros(grid.ActiveDimensions, dtype='bool')
                ind[self._indices[g]] = True
                ind[other._indices[g]] = True
                if ind.prod() == grid.ActiveDimensions.prod(): ind = None
            elif g in self._indices:
                ind = self._indices[g]
            elif g in other._indices:
                ind = other._indices[g]
            # Okay we have indices
            if ind is not None: ind = ind.copy()
            ng[g] = ind
        gl = self.pf.h.grids[list(gs)]
        gc = self.pf.h.grid_collection(
            self._base_region.get_field_parameter("center"), gl)
        return self.pf.h.extracted_region(gc, ng)


class YTValueCutExtractionBase(YTSelectionContainer3D):
    _type_name = "cut_region"
    _con_args = ("_base_region", "_field_cuts")
    """
    In-line extracted regions accept a base region and a set of field_cuts to
    determine which points in a grid should be included.
    """
    def __init__(self, base_region, field_cuts, **kwargs):
        cen = base_region.get_field_parameter("center")
        YTSelectionContainer3D.__init__(self, center=cen,
                            pf=base_region.pf, **kwargs)
        self._base_region = base_region # We don't weakly reference because
                                        # It is not cyclic
        self._field_cuts = ensure_list(field_cuts)[:]

    def _get_list_of_grids(self):
        self._grids = self._base_region._grids

    def _is_fully_enclosed(self, grid):
        return False

    def _get_cut_mask(self, grid):
        point_mask = np.ones(grid.ActiveDimensions, dtype='bool')
        point_mask *= self._base_region._get_cut_mask(grid)
        for cut in self._field_cuts:
            point_mask *= eval(cut)
        return point_mask

class YTBooleanRegionBase(YTSelectionContainer3D):
    """
    This will build a hybrid region based on the boolean logic
    of the regions.
    
    Parameters
    ----------
    regions : list
        A list of region objects and strings describing the boolean logic
        to use when building the hybrid region. The boolean logic can be
        nested using parentheses.
    
    Examples
    --------
    >>> re1 = pf.h.region([0.5, 0.5, 0.5], [0.4, 0.4, 0.4],
        [0.6, 0.6, 0.6])
    >>> re2 = pf.h.region([0.5, 0.5, 0.5], [0.45, 0.45, 0.45],
        [0.55, 0.55, 0.55])
    >>> sp1 = pf.h.sphere([0.575, 0.575, 0.575], .03)
    >>> toroid_shape = pf.h.boolean([re1, "NOT", re2])
    >>> toroid_shape_with_hole = pf.h.boolean([re1, "NOT", "(", re2, "OR",
        sp1, ")"])
    """
    _type_name = "boolean"
    _con_args = ("regions",)
    def __init__(self, regions, fields = None, pf = None, **kwargs):
        # Center is meaningless, but we'll define it all the same.
        YTSelectionContainer3D.__init__(self, [0.5]*3, fields, pf, **kwargs)
        self.regions = regions
        self._all_regions = []
        self._some_overlap = []
        self._all_overlap = []
        self._cut_masks = {}
        self._get_all_regions()
        self._make_overlaps()
        self._get_list_of_grids()

    def _get_all_regions(self):
        # Before anything, we simply find out which regions are involved in all
        # of this process, uniquely.
        for item in self.regions:
            if isinstance(item, types.StringType): continue
            self._all_regions.append(item)
            # So cut_masks don't get messed up.
            item._boolean_touched = True
        self._all_regions = np.unique(self._all_regions)

    def _make_overlaps(self):
        # Using the processed cut_masks, we'll figure out what grids
        # are left in the hybrid region.
        pbar = get_pbar("Building boolean", len(self._all_regions))
        for i, region in enumerate(self._all_regions):
            try:
                region._get_list_of_grids()
                alias = region
            except AttributeError:
                alias = region.data
            for grid in alias._grids:
                if grid in self._some_overlap or grid in self._all_overlap:
                    continue
                # Get the cut_mask for this grid in this region, and see
                # if there's any overlap with the overall cut_mask.
                overall = self._get_cut_mask(grid)
                local = force_array(alias._get_cut_mask(grid),
                    grid.ActiveDimensions)
                # Below we don't want to match empty masks.
                if overall.sum() == 0 and local.sum() == 0: continue
                # The whole grid is in the hybrid region if a) its cut_mask
                # in the original region is identical to the new one and b)
                # the original region cut_mask is all ones.
                if (local == np.bitwise_and(overall, local)).all() and \
                        (local == True).all():
                    self._all_overlap.append(grid)
                    continue
                if (overall == local).any():
                    # Some of local is in overall
                    self._some_overlap.append(grid)
                    continue
            pbar.update(i)
        pbar.finish()

    def __repr__(self):
        # We'll do this the slow way to be clear what's going on
        s = "%s (%s): " % (self.__class__.__name__, self.pf)
        s += "["
        for i, region in enumerate(self.regions):
            if region in ["OR", "AND", "NOT", "(", ")"]:
                s += region
            else:
                s += region.__repr__()
            if i < (len(self.regions) - 1): s += ", "
        s += "]"
        return s

    def _is_fully_enclosed(self, grid):
        return (grid in self._all_overlap)

    def _get_list_of_grids(self):
        self._grids = np.array(self._some_overlap + self._all_overlap,
            dtype='object')

    def _get_cut_mask(self, grid, field=None):
        if self._is_fully_enclosed(grid):
            return True # We do not want child masking here
        if not isinstance(grid, (FakeGridForParticles,)) \
             and grid.id in self._cut_masks:
            return self._cut_masks[grid.id]
        # If we get this far, we have to generate the cut_mask.
        return self._get_level_mask(self.regions, grid)

    def _get_level_mask(self, ops, grid):
        level_masks = []
        end = 0
        for i, item in enumerate(ops):
            if end > 0 and i < end:
                # We skip over things inside parentheses on this level.
                continue
            if isinstance(item, YTDataContainer):
                # Add this regions cut_mask to level_masks
                level_masks.append(force_array(item._get_cut_mask(grid),
                    grid.ActiveDimensions))
            elif item == "AND" or item == "NOT" or item == "OR":
                level_masks.append(item)
            elif item == "(":
                # recurse down, and we'll append the results, which
                # should be a single cut_mask
                open_count = 0
                for ii, item in enumerate(ops[i + 1:]):
                    # We look for the matching closing parentheses to find
                    # where we slice ops.
                    if item == "(":
                        open_count += 1
                    if item == ")" and open_count > 0:
                        open_count -= 1
                    elif item == ")" and open_count == 0:
                        end = i + ii + 1
                        break
                level_masks.append(force_array(self._get_level_mask(ops[i + 1:end],
                    grid), grid.ActiveDimensions))
                end += 1
            elif isinstance(item.data, AMRData):
                level_masks.append(force_array(item.data._get_cut_mask(grid),
                    grid.ActiveDimensions))
            else:
                mylog.error("Item in the boolean construction unidentified.")
        # Now we do the logic on our level_mask.
        # There should be no nested logic anymore.
        # The first item should be a cut_mask,
        # so that will be our starting point.
        this_cut_mask = level_masks[0]
        for i, item in enumerate(level_masks):
            # I could use a slice above, but I'll keep i consistent instead.
            if i == 0: continue
            if item == "AND":
                # So, the next item in level_masks we want to AND.
                np.bitwise_and(this_cut_mask, level_masks[i+1], this_cut_mask)
            if item == "NOT":
                # It's convenient to remember that NOT == AND NOT
                np.bitwise_and(this_cut_mask, np.invert(level_masks[i+1]),
                    this_cut_mask)
            if item == "OR":
                np.bitwise_or(this_cut_mask, level_masks[i+1], this_cut_mask)
        if not isinstance(grid, FakeGridForParticles):
            self._cut_masks[grid.id] = this_cut_mask
        return this_cut_mask<|MERGE_RESOLUTION|>--- conflicted
+++ resolved
@@ -95,16 +95,16 @@
     def __init__(self, pf, field_parameters):
         """
         Typically this is never called directly, but only due to inheritance.
-        It associates a :class:`~yt.data_objects.api.Dataset` with the class,
+        It associates a :class:`~yt.data_objects.api.StaticOutput` with the class,
         sets its initial set of fields, and the remainder of the arguments
         are passed as field_parameters.
         """
         if pf != None:
             self.pf = pf
-            self.pf.index = pf.hierarchy
+            self.hierarchy = pf.hierarchy
         self._current_particle_type = "all"
         self._current_fluid_type = self.pf.default_fluid_type
-        self.pf.objects.append(weakref.proxy(self))
+        self.hierarchy.objects.append(weakref.proxy(self))
         mylog.debug("Appending object to %s (type: %s)", self.pf, type(self))
         self.field_data = YTFieldData()
         if field_parameters is None: field_parameters = {}
@@ -135,13 +135,9 @@
         elif center in ("c", "center"):
             center = self.pf.domain_center
         elif center == ("max"): # is this dangerous for race conditions?
-<<<<<<< HEAD
-            center = self.pf.index.find_max("Density")[1]
-=======
             center = self.pf.h.find_max("density")[1]
->>>>>>> 4921837b
         elif center.startswith("max_"):
-            center = self.pf.index.find_max(center[4:])[1]
+            center = self.pf.h.find_max(center[4:])[1]
         else:
             center = np.array(center, dtype='float64')
         self.center = self.pf.arr(center, 'code_length')
@@ -279,7 +275,7 @@
                     with o._activate_cache():
                         ind += o.select(self.selector, self[field], rv, ind)
         else:
-            chunks = self.pf.index._chunk(self, "spatial", ngz = ngz)
+            chunks = self.hierarchy._chunk(self, "spatial", ngz = ngz)
             for i, chunk in enumerate(chunks):
                 with self._chunked_read(chunk):
                     gz = self._current_chunk.objs[0]
@@ -367,7 +363,7 @@
         """
         Save an object.  If *filename* is supplied, it will be stored in
         a :mod:`shelve` file of that name.  Otherwise, it will be stored via
-        :meth:`yt.data_objects.api.GridIndex.save_object`.
+        :meth:`yt.data_objects.api.GridGeometryHandler.save_object`.
         """
         if filename is not None:
             ds = shelve.open(filename, protocol=-1)
@@ -376,7 +372,7 @@
             ds[name] = self
             ds.close()
         else:
-            self.pf.index.save_object(self, name)
+            self.hierarchy.save_object(self, name)
 
     def to_glue(self, fields, label="yt"):
         """
@@ -508,7 +504,7 @@
         # This is an iterator that will yield the necessary chunks.
         self.get_data() # Ensure we have built ourselves
         if fields is None: fields = []
-        for chunk in self.pf.index._chunk(self, chunking_style, **kwargs):
+        for chunk in self.hierarchy._chunk(self, chunking_style, **kwargs):
             with self._chunked_read(chunk):
                 self.get_data(fields)
                 # NOTE: we yield before releasing the context
@@ -545,7 +541,7 @@
 
     def get_data(self, fields=None):
         if self._current_chunk is None:
-            self.pf.index._identify_base_chunk(self)
+            self.hierarchy._identify_base_chunk(self)
         if fields is None: return
         nfields = []
         apply_fields = defaultdict(list)
@@ -599,12 +595,12 @@
         # The _read method will figure out which fields it needs to get from
         # disk, and return a dict of those fields along with the fields that
         # need to be generated.
-        read_fluids, gen_fluids = self.pf._read_fluid_fields(
+        read_fluids, gen_fluids = self.hierarchy._read_fluid_fields(
                                         fluids, self, self._current_chunk)
         for f, v in read_fluids.items():
             self.field_data[f] = self.pf.arr(v, input_units = finfos[f].units)
 
-        read_particles, gen_particles = self.pf._read_particle_fields(
+        read_particles, gen_particles = self.hierarchy._read_particle_fields(
                                         particles, self, self._current_chunk)
         for f, v in read_particles.items():
             self.field_data[f] = self.pf.arr(v, input_units = finfos[f].units)
@@ -679,25 +675,25 @@
     @property
     def icoords(self):
         if self._current_chunk is None:
-            self.pf.index._identify_base_chunk(self)
+            self.hierarchy._identify_base_chunk(self)
         return self._current_chunk.icoords
 
     @property
     def fcoords(self):
         if self._current_chunk is None:
-            self.pf.index._identify_base_chunk(self)
+            self.hierarchy._identify_base_chunk(self)
         return self._current_chunk.fcoords
 
     @property
     def ires(self):
         if self._current_chunk is None:
-            self.pf.index._identify_base_chunk(self)
+            self.hierarchy._identify_base_chunk(self)
         return self._current_chunk.ires
 
     @property
     def fwidth(self):
         if self._current_chunk is None:
-            self.pf.index._identify_base_chunk(self)
+            self.hierarchy._identify_base_chunk(self)
         return self._current_chunk.fwidth
 
 class YTSelectionContainer1D(YTSelectionContainer):
@@ -1129,7 +1125,7 @@
     return narg
 
 def _get_pf_by_hash(hash):
-    from yt.data_objects.dataset import _cached_pfs
+    from yt.data_objects.static_output import _cached_pfs
     for pf in _cached_pfs.values():
         if pf._hash() == hash: return pf
     return None
