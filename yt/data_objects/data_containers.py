--- conflicted
+++ resolved
@@ -827,11 +827,7 @@
         for field in temp_data.keys():
             self[field] = temp_data[field]
 
-<<<<<<< HEAD
-    def to_frb(self, width, resolution, center = None):
-=======
     def to_frb(self, width, resolution, center=None, height=None):
->>>>>>> f2382ebf
         r"""This function returns a FixedResolutionBuffer generated from this
         object.
 
@@ -839,21 +835,6 @@
         2D object and transforms it into an NxM bitmap that can be plotted,
         examined or processed.  This is a convenience function to return an FRB
         directly from an existing 2D data object.
-<<<<<<< HEAD
-
-        Parameters
-        ----------
-        width : width specifier
-            This can either be a floating point value, in the native domain
-            units of the simulation, or a tuple of the (value, unit) style.
-            This will be the width of the FRB.
-        resolution : int or tuple of ints
-            The number of pixels on a side of the final FRB.
-        center : array-like of floats, optional
-            The center of the FRB.  If not specified, defaults to the center of
-            the current object.
-
-=======
 
         Parameters
         ----------
@@ -869,7 +850,6 @@
             The center of the FRB.  If not specified, defaults to the center of
             the current object.
 
->>>>>>> f2382ebf
         Returns
         -------
         frb : :class:`~yt.visualization.fixed_resolution.FixedResolutionBuffer`
@@ -1301,11 +1281,7 @@
         return "%s/c%s_L%s" % \
             (self._top_node, cen_name, L_name)
 
-<<<<<<< HEAD
-    def to_frb(self, width, resolution):
-=======
     def to_frb(self, width, resolution, height=None):
->>>>>>> f2382ebf
         r"""This function returns an ObliqueFixedResolutionBuffer generated
         from this object.
 
@@ -1323,11 +1299,8 @@
             This can either be a floating point value, in the native domain
             units of the simulation, or a tuple of the (value, unit) style.
             This will be the width of the FRB.
-<<<<<<< HEAD
-=======
         height : height specifier
             This will be the height of the FRB, by default it is equal to width.
->>>>>>> f2382ebf
         resolution : int or tuple of ints
             The number of pixels on a side of the final FRB.
 
@@ -1349,12 +1322,6 @@
         if iterable(width):
             w, u = width
             width = w/self.pf[u]
-<<<<<<< HEAD
-        if not iterable(resolution):
-            resolution = (resolution, resolution)
-        from yt.visualization.fixed_resolution import ObliqueFixedResolutionBuffer
-        bounds = (-width/2.0, width/2.0, -width/2.0, width/2.0)
-=======
         if height is None:
             height = width
         elif iterable(height):
@@ -1364,7 +1331,6 @@
             resolution = (resolution, resolution)
         from yt.visualization.fixed_resolution import ObliqueFixedResolutionBuffer
         bounds = (-width/2.0, width/2.0, -height/2.0, height/2.0)
->>>>>>> f2382ebf
         frb = ObliqueFixedResolutionBuffer(self, bounds, resolution)
         return frb
 
@@ -3518,62 +3484,16 @@
         self._base_dx = (
               (self.pf.domain_right_edge - self.pf.domain_left_edge) /
                self.pf.domain_dimensions.astype("float64"))
-        self.global_endindex = None
         AMRCoveringGridBase.__init__(self, *args, **kwargs)
         self._final_start_index = self.global_startindex
 
     def _get_list_of_grids(self):
         if self._grids is not None: return
-        # Check for ill-behaved AMR schemes (Enzo) where we may have
-        # root-tile-boundary issues.  This is specific to the root tiles not
-        # allowing grids to cross them and also allowing > 1 level of
-        # difference between neighboring areas.
-        nz = 0
-        buf = 0.0
-        self.min_level = 0
-        dl = ((self.global_startindex.astype("float64") + 1)
-           / (self.pf.refine_by**self.level))
-        dr = ((self.global_startindex.astype("float64")
-              + self.ActiveDimensions - 1)
-           / (self.pf.refine_by**self.level))
-        if na.any(dl == na.rint(dl)) or na.any(dr == na.rint(dr)):
-            nz = 2 * self.pf.refine_by**self.level
-            buf = self._base_dx
-        if nz <= self.pf.refine_by**3: # delta level of 3
-            last_buf = [None,None,None]
-            count = 0
-            # Repeat until no more grids are covered (up to a delta level of 3)
-            while na.any(buf != last_buf) or count == 3:
-                cg = self.pf.h.covering_grid(self.level,
-                     self.left_edge - buf, self.ActiveDimensions + nz)
-                cg._use_pbar = False
-                count = cg.ActiveDimensions.prod()
-                for g in cg._grids:
-                    count -= cg._get_data_from_grid(g, [])
-                    if count <= 0:
-                        self.min_level = g.Level
-                        break
-                last_buf = buf
-                # Increase box by 2 cell widths at the min covering level
-                buf = 2*self._base_dx / self.pf.refine_by**self.min_level
-                nz += 4 * self.pf.refine_by**(self.level-self.min_level)
-                count += 1
-        else:
-            nz = buf = 0
-            self.min_level = 0
-        # This should not cost substantial additional time.
-        BLE = self.left_edge - buf
-        BRE = self.right_edge + buf
-        if na.any(BLE < self.pf.domain_left_edge) or \
-           na.any(BRE > self.pf.domain_right_edge):
-            grids,ind = self.pf.hierarchy.get_periodic_box_grids_below_level(
-                            BLE, BRE, self.level, self.min_level)
-        else:
-            grids,ind = self.pf.hierarchy.get_box_grids_below_level(
-                BLE, BRE, self.level,
-                min(self.level, self.min_level))
-        sort_ind = na.argsort(self.pf.h.grid_levels.ravel()[ind])
-        self._grids = self.pf.hierarchy.grids[ind][(sort_ind,)]
+        buffer = ((self.pf.domain_right_edge - self.pf.domain_left_edge)
+                 / self.pf.domain_dimensions).max()
+        AMRCoveringGridBase._get_list_of_grids(self, buffer)
+        # We reverse the order to ensure that coarse grids are first
+        self._grids = self._grids[::-1]
 
     def get_data(self, field=None):
         self._get_list_of_grids()
@@ -3589,19 +3509,11 @@
         # We jump-start our task here
         mylog.debug("Getting fields %s from %s possible grids",
                    fields_to_get, len(self._grids))
-<<<<<<< HEAD
-        self._update_level_state(self.min_level, fields_to_get, initialize=True)
-        if self._use_pbar: pbar = \
-                get_pbar('Searching grids for values ', len(self._grids))
-        # The grids are assumed to be pre-sorted
-        last_level = self.min_level
-=======
         self._update_level_state(0, fields_to_get)
         if self._use_pbar: pbar = \
                 get_pbar('Searching grids for values ', len(self._grids))
         # The grids are assumed to be pre-sorted
         last_level = 0
->>>>>>> f2382ebf
         for gi, grid in enumerate(self._grids):
             if self._use_pbar: pbar.update(gi)
             if grid.Level > last_level and grid.Level <= self.level:
@@ -3619,44 +3531,27 @@
                     raise KeyError(n_bad)
         if self._use_pbar: pbar.finish()
 
-<<<<<<< HEAD
-    def _update_level_state(self, level, fields = None, initialize=False):
-=======
     def _update_level_state(self, level, fields = None):
->>>>>>> f2382ebf
         dx = self._base_dx / self.pf.refine_by**level
         self.field_data['cdx'] = dx[0]
         self.field_data['cdy'] = dx[1]
         self.field_data['cdz'] = dx[2]
         LL = self.left_edge - self.pf.domain_left_edge
-        RL = self.right_edge - self.pf.domain_left_edge
         self._old_global_startindex = self.global_startindex
-        self._old_global_endindex = self.global_endindex
-        # We use one grid cell at LEAST, plus one buffer on all sides
-        self.global_startindex = na.floor(LL / dx).astype('int64') - 1
-        self.global_endindex = na.ceil(RL / dx).astype('int64') + 1
+        self.global_startindex = na.rint(LL / dx).astype('int64') - 1
         self.domain_width = na.rint((self.pf.domain_right_edge -
                     self.pf.domain_left_edge)/dx).astype('int64')
-<<<<<<< HEAD
-        if (level == 0 or initialize) and self.level > 0:
-            idims = self.global_endindex - self.global_startindex
-=======
         if level == 0 and self.level > 0:
             # We use one grid cell at LEAST, plus one buffer on all sides
             idims = na.rint((self.right_edge-self.left_edge)/dx).astype('int64') + 2
->>>>>>> f2382ebf
             fields = ensure_list(fields)
             for field in fields:
                 self.field_data[field] = na.zeros(idims,dtype='float64')-999
             self._cur_dims = idims.astype("int32")
-        elif (level == 0 or initialize) and self.level == 0:
+        elif level == 0 and self.level == 0:
             DLE = self.pf.domain_left_edge
             self.global_startindex = na.array(na.floor(LL/ dx), dtype='int64')
             idims = na.rint((self.right_edge-self.left_edge)/dx).astype('int64')
-<<<<<<< HEAD
-            #idims = self.global_endindex - self.global_startindex
-=======
->>>>>>> f2382ebf
             fields = ensure_list(fields)
             for field in fields:
                 self.field_data[field] = na.zeros(idims,dtype='float64')-999
@@ -3665,26 +3560,15 @@
     def _refine(self, dlevel, fields):
         rf = float(self.pf.refine_by**dlevel)
 
-<<<<<<< HEAD
-        input_left = (self._old_global_startindex + 0.5) * rf
-        input_right = (self._old_global_endindex - 0.5) * rf
-        output_left = self.global_startindex + 0.5
-        output_right = self.global_endindex - 0.5
-        output_dims = (output_right - output_left + 1).astype('int32')
-=======
         input_left = (self._old_global_startindex + 0.5) * rf 
         dx = na.fromiter((self['cd%s' % ax] for ax in 'xyz'), count=3, dtype='float64')
         output_dims = na.rint((self.right_edge-self.left_edge)/dx+0.5).astype('int32') + 2
->>>>>>> f2382ebf
 
         self._cur_dims = output_dims
 
         for field in fields:
             output_field = na.zeros(output_dims, dtype="float64")
-<<<<<<< HEAD
-=======
             output_left = self.global_startindex + 0.5
->>>>>>> f2382ebf
             ghost_zone_interpolate(rf, self[field], input_left,
                                    output_field, output_left)
             self.field_data[field] = output_field
