""" 
The base classes for selecting and returning data.

Author: Matthew Turk <matthewturk@gmail.com>
Affiliation: Columbia University
Author: Britton Smith <Britton.Smith@colorado.edu>
Affiliation: University of Colorado at Boulder
Homepage: http://yt-project.org/
License:
  Copyright (C) 2007-2011 Matthew Turk.  All Rights Reserved.

  This file is part of yt.

  yt is free software; you can redistribute it and/or modify
  it under the terms of the GNU General Public License as published by
  the Free Software Foundation; either version 3 of the License, or
  (at your option) any later version.

  This program is distributed in the hope that it will be useful,
  but WITHOUT ANY WARRANTY; without even the implied warranty of
  MERCHANTABILITY or FITNESS FOR A PARTICULAR PURPOSE.  See the
  GNU General Public License for more details.

  You should have received a copy of the GNU General Public License
  along with this program.  If not, see <http://www.gnu.org/licenses/>.
"""

import itertools
import types

data_object_registry = {}

import numpy as np
import weakref
import shelve
from contextlib import contextmanager

from yt.funcs import *

from yt.data_objects.particle_io import particle_handler_registry
from yt.utilities.lib import \
    march_cubes_grid, march_cubes_grid_flux
from yt.utilities.definitions import  x_dict, y_dict
from yt.utilities.parallel_tools.parallel_analysis_interface import \
    ParallelAnalysisInterface
from yt.utilities.parameter_file_storage import \
    ParameterFileStore
from .derived_quantities import DerivedQuantityCollection
from .field_info_container import \
    NeedsGridType
import yt.geometry.selection_routines

def force_array(item, shape):
    try:
        sh = item.shape
        return item.copy()
    except AttributeError:
        if item:
            return np.ones(shape, dtype='bool')
        else:
            return np.zeros(shape, dtype='bool')

def restore_field_information_state(func):
    """ 
    A decorator that takes a function with the API of (self, grid, field)
    and ensures that after the function is called, the field_parameters will
    be returned to normal.
    """
    def save_state(self, grid, field=None, *args, **kwargs):
        old_params = grid.field_parameters
        grid.field_parameters = self.field_parameters
        tr = func(self, grid, field, *args, **kwargs)
        grid.field_parameters = old_params
        return tr
    return save_state

class YTFieldData(dict):
    """ 
    A Container object for field data, instead of just having it be a dict.
    """
    pass
        

class YTDataContainer(object):
    """ 
    Generic YTDataContainer container.  By itself, will attempt to
    generate field, read fields (method defined by derived classes)
    and deal with passing back and forth field parameters.
    """
    _chunk_info = None
    _num_ghost_zones = 0
    _con_args = ()
    _skip_add = False
    _container_fields = ()

    class __metaclass__(type):
        def __init__(cls, name, b, d):
            type.__init__(cls, name, b, d)
            if hasattr(cls, "_type_name") and not cls._skip_add:
                data_object_registry[cls._type_name] = cls

    def __init__(self, pf, field_parameters):
        """ 
        Typically this is never called directly, but only due to inheritance.
        It associates a :class:`~yt.data_objects.api.StaticOutput` with the class,
        sets its initial set of fields, and the remainder of the arguments
        are passed as field_parameters.
        """
        if pf != None:
            self.pf = pf
            self.hierarchy = pf.hierarchy
        self._current_particle_type = "all"
        self._current_fluid_type = self.pf.default_fluid_type
        self.hierarchy.objects.append(weakref.proxy(self))
        mylog.debug("Appending object to %s (type: %s)", self.pf, type(self))
        self.field_data = YTFieldData()
        if field_parameters is None: field_parameters = {}
        self._set_default_field_parameters()
        for key, val in field_parameters.items():
            mylog.debug("Setting %s to %s", key, val)
            self.set_field_parameter(key, val)

    def _set_default_field_parameters(self):
        self.field_parameters = {}
        self.set_field_parameter("center",np.zeros(3,dtype='float64'))
        self.set_field_parameter("bulk_velocity",np.zeros(3,dtype='float64'))
        self.set_field_parameter("normal",np.array([0,0,1],dtype='float64'))

    def _set_center(self, center):
        if center is None:
            pass
        elif isinstance(center, (types.ListType, types.TupleType, np.ndarray)):
            center = np.array(center)
        elif center in ("c", "center"):
            center = self.pf.domain_center
        elif center == ("max"): # is this dangerous for race conditions?
            center = self.pf.h.find_max("Density")[1]
        elif center.startswith("max_"):
            center = self.pf.h.find_max(center[4:])[1]
        else:
            center = np.array(center, dtype='float64')
        self.center = center
        self.set_field_parameter('center', center)

    def get_field_parameter(self, name, default=None):
        """
        This is typically only used by derived field functions, but
        it returns parameters used to generate fields.
        """
        if self.field_parameters.has_key(name):
            return self.field_parameters[name]
        else:
            return default

    def set_field_parameter(self, name, val):
        """
        Here we set up dictionaries that get passed up and down and ultimately
        to derived fields.
        """
        self.field_parameters[name] = val

    def has_field_parameter(self, name):
        """
        Checks if a field parameter is set.
        """
        return self.field_parameters.has_key(name)

    def convert(self, datatype):
        """
        This will attempt to convert a given unit to cgs from code units.
        It either returns the multiplicative factor or throws a KeyError.
        """
        return self.pf[datatype]

    def clear_data(self):
        """
        Clears out all data from the YTDataContainer instance, freeing memory.
        """
        self.field_data.clear()

    def has_key(self, key):
        """
        Checks if a data field already exists.
        """
        return self.field_data.has_key(key)

    def keys(self):
        return self.field_data.keys()

    def __getitem__(self, key):
        """
        Returns a single field.  Will add if necessary.
        """
        if key not in self.field_data:
            if key in self._container_fields:
                self.field_data[key] = self._generate_container_field(key)
                return self.field_data[key]
            else:
                self.get_data(key)
        f = self._determine_fields(key)[0]
        return self.field_data[f]

    def __setitem__(self, key, val):
        """
        Sets a field to be some other value.
        """
        self.field_data[key] = val

    def __delitem__(self, key):
        """
        Deletes a field
        """
        del self.field_data[key]

    def _generate_field(self, field):
        ftype, fname = field
        finfo = self.pf._get_field_info(*field)
        with self._field_type_state(ftype, finfo):
            if fname in self._container_fields:
                return self._generate_container_field(field)
            if finfo.particle_type:
                return self._generate_particle_field(field)
            else:
                return self._generate_fluid_field(field)

    def _generate_fluid_field(self, field):
        # First we check the validator
        ftype, fname = field
        if self._current_chunk is None or \
           self._current_chunk.chunk_type != "spatial":
            gen_obj = self
        else:
            gen_obj = self._current_chunk.objs[0]
        try:
            self.pf.field_info[fname].check_available(gen_obj)
        except NeedsGridType as ngt_exception:
            rv = self._generate_spatial_fluid(field, ngt_exception.ghost_zones)
        else:
            rv = self.pf.field_info[fname](gen_obj)
        return rv

    def _generate_spatial_fluid(self, field, ngz):
        rv = np.empty(self.size, dtype="float64")
        ind = 0
        if ngz == 0:
            for io_chunk in self.chunks([], "io"):
                for i,chunk in enumerate(self.chunks(field, "spatial", ngz = 0)):
                    mask = self._current_chunk.objs[0].select(self.selector)
                    if mask is None: continue
                    data = self[field][mask]
                    rv[ind:ind+data.size] = data
                    ind += data.size
        else:
            chunks = self.hierarchy._chunk(self, "spatial", ngz = ngz)
            for i, chunk in enumerate(chunks):
                with self._chunked_read(chunk):
                    gz = self._current_chunk.objs[0]
                    wogz = gz._base_grid
                    mask = wogz.select(self.selector)
                    if mask is None: continue
                    data = gz[field][ngz:-ngz, ngz:-ngz, ngz:-ngz][mask]
                    rv[ind:ind+data.size] = data
                    ind += data.size
        return rv

    def _generate_particle_field(self, field):
        # First we check the validator
        ftype, fname = field
        if self._current_chunk is None or \
           self._current_chunk.chunk_type != "spatial":
            gen_obj = self
        else:
            gen_obj = self._current_chunk.objs[0]
        try:
            finfo = self.pf._get_field_info(*field)
            finfo.check_available(gen_obj)
        except NeedsGridType as ngt_exception:
            if ngt_exception.ghost_zones != 0:
                raise NotImplementedError
            size = self._count_particles(ftype)
            rv = np.empty(size, dtype="float64")
            ind = 0
            for io_chunk in self.chunks([], "io"):
                for i,chunk in enumerate(self.chunks(field, "spatial")):
                    x, y, z = (self[ftype, 'particle_position_%s' % ax]
                               for ax in 'xyz')
                    if x.size == 0: continue
                    mask = self._current_chunk.objs[0].select_particles(
                        self.selector, x, y, z)
                    if mask is None: continue
                    # This requests it from the grid and does NOT mask it
                    data = self[field][mask]
                    rv[ind:ind+data.size] = data
                    ind += data.size
        else:
            with self._field_type_state(ftype, finfo, gen_obj):
                rv = self.pf._get_field_info(*field)(gen_obj)
        return rv

    def _count_particles(self, ftype):
        for (f1, f2), val in self.field_data.items():
            if f1 == ftype:
                return val.size
        size = 0
        for io_chunk in self.chunks([], "io"):
            for i,chunk in enumerate(self.chunks([], "spatial")):
                x, y, z = (self[ftype, 'particle_position_%s' % ax]
                            for ax in 'xyz')
                if x.size == 0: continue
                size += self._current_chunk.objs[0].count_particles(
                    self.selector, x, y, z)
        return size

    def _generate_container_field(self, field):
        raise NotImplementedError

    def _parameter_iterate(self, seq):
        for obj in seq:
            old_fp = obj.field_parameters
            obj.field_parameters = self.field_parameters
            yield obj
            obj.field_parameters = old_fp

    _key_fields = None
    def write_out(self, filename, fields=None, format="%0.16e"):
        if fields is None: fields=sorted(self.field_data.keys())
        if self._key_fields is None: raise ValueError
        field_order = self._key_fields[:]
        for field in field_order: self[field]
        field_order += [field for field in fields if field not in field_order]
        fid = open(filename,"w")
        fid.write("\t".join(["#"] + field_order + ["\n"]))
        field_data = np.array([self.field_data[field] for field in field_order])
        for line in range(field_data.shape[1]):
            field_data[:,line].tofile(fid, sep="\t", format=format)
            fid.write("\n")
        fid.close()

    def save_object(self, name, filename = None):
        """
        Save an object.  If *filename* is supplied, it will be stored in
        a :mod:`shelve` file of that name.  Otherwise, it will be stored via
        :meth:`yt.data_objects.api.GridGeometryHandler.save_object`.
        """
        if filename is not None:
            ds = shelve.open(filename, protocol=-1)
            if name in ds:
                mylog.info("Overwriting %s in %s", name, filename)
            ds[name] = self
            ds.close()
        else:
            self.hierarchy.save_object(self, name)

    def __reduce__(self):
        args = tuple([self.pf._hash(), self._type_name] +
                     [getattr(self, n) for n in self._con_args] +
                     [self.field_parameters])
        return (_reconstruct_object, args)

    def __repr__(self, clean = False):
        # We'll do this the slow way to be clear what's going on
        if clean: s = "%s: " % (self.__class__.__name__)
        else: s = "%s (%s): " % (self.__class__.__name__, self.pf)
        s += ", ".join(["%s=%s" % (i, getattr(self,i))
                       for i in self._con_args])
        return s

    @contextmanager
    def _field_type_state(self, ftype, finfo, obj = None):
        if obj is None: obj = self
        old_particle_type = obj._current_particle_type
        old_fluid_type = obj._current_fluid_type
        if finfo.particle_type:
            obj._current_particle_type = ftype
        else:
            obj._current_fluid_type = ftype
        yield
        obj._current_particle_type = old_particle_type
        obj._current_fluid_type = old_fluid_type

    def _determine_fields(self, fields):
        fields = ensure_list(fields)
        explicit_fields = []
        for field in fields:
            if field in self._container_fields:
                explicit_fields.append(field)
                continue
            if isinstance(field, types.TupleType):
                if len(field) != 2 or \
                   not isinstance(field[0], types.StringTypes) or \
                   not isinstance(field[1], types.StringTypes):
                    raise YTFieldNotParseable(field)
                ftype, fname = field
                finfo = self.pf._get_field_info(ftype, fname)
            else:
                fname = field
                finfo = self.pf._get_field_info("unknown", fname)
                if finfo.particle_type:
                    ftype = self._current_particle_type
                else:
                    ftype = self._current_fluid_type
            if finfo.particle_type and ftype not in self.pf.particle_types:
                raise YTFieldTypeNotFound(ftype)
            elif not finfo.particle_type and ftype not in self.pf.fluid_types:
                raise YTFieldTypeNotFound(ftype)
            explicit_fields.append((ftype, fname))
        return explicit_fields

class GenerationInProgress(Exception):
    def __init__(self, fields):
        self.fields = fields
        super(GenerationInProgress, self).__init__()

class YTSelectionContainer(YTDataContainer, ParallelAnalysisInterface):
    _locked = False
    _sort_by = None
    _selector = None
    _current_chunk = None
    size = None
    shape = None

    def __init__(self, *args, **kwargs):
        super(YTSelectionContainer, self).__init__(*args, **kwargs)

    @property
    def selector(self):
        if self._selector is not None: return self._selector
        sclass = getattr(yt.geometry.selection_routines,
                         "%s_selector" % self._type_name, None)
        if sclass is None:
            raise YTDataSelectorNotImplemented(self._type_name)
        self._selector = sclass(self)
        return self._selector

    def chunks(self, fields, chunking_style, **kwargs):
        # This is an iterator that will yield the necessary chunks.
        self.get_data() # Ensure we have built ourselves
        if fields is None: fields = []
        for chunk in self.hierarchy._chunk(self, chunking_style, **kwargs):
            with self._chunked_read(chunk):
                self.get_data(fields)
                # NOTE: we yield before releasing the context
                yield self

    def _identify_dependencies(self, fields_to_get):
        inspected = 0
        fields_to_get = fields_to_get[:]
        for ftype, field in itertools.cycle(fields_to_get):
            if inspected >= len(fields_to_get): break
            inspected += 1
            if field not in self.pf.field_dependencies: continue
            fd = self.pf.field_dependencies[field]
            requested = self._determine_fields(list(set(fd.requested)))
            deps = [d for d in requested if d not in fields_to_get]
            fields_to_get += deps
        return fields_to_get
    
    def get_data(self, fields=None):
        if self._current_chunk is None:
            self.hierarchy._identify_base_chunk(self)
        if fields is None: return
        fields = self._determine_fields(fields)
        # Now we collect all our fields
        fields_to_get = [f for f in fields if f not in self.field_data]
        if len(fields_to_get) == 0:
            return
        elif self._locked == True:
            raise GenerationInProgress(fields)
        # At this point, we want to figure out *all* our dependencies.
        fields_to_get = self._identify_dependencies(fields_to_get)
        # We now split up into readers for the types of fields
        fluids, particles = [], []
        for ftype, fname in fields_to_get:
            finfo = self.pf._get_field_info(ftype, fname)
            if finfo.particle_type:
                particles.append((ftype, fname))
            elif (ftype, fname) not in fluids:
                fluids.append((ftype, fname))
        # The _read method will figure out which fields it needs to get from
        # disk, and return a dict of those fields along with the fields that
        # need to be generated.
        read_fluids, gen_fluids = self.hierarchy._read_fluid_fields(
                                        fluids, self, self._current_chunk)
        self.field_data.update(read_fluids)

        read_particles, gen_particles = self.hierarchy._read_particle_fields(
                                        particles, self, self._current_chunk)
        self.field_data.update(read_particles)
        fields_to_generate = gen_fluids + gen_particles
        self._generate_fields(fields_to_generate)

    def _generate_fields(self, fields_to_generate):
        index = 0
        with self._field_lock():
            while any(f not in self.field_data for f in fields_to_generate):
                field = fields_to_generate[index % len(fields_to_generate)]
                index += 1
                if field in self.field_data: continue
                try:
                    self.field_data[field] = self._generate_field(field)
                except GenerationInProgress as gip:
                    for f in gip.fields:
                        if f not in fields_to_generate:
                            fields_to_generate.append(f)

    @contextmanager
    def _field_lock(self):
        self._locked = True
        yield
        self._locked = False

    @contextmanager
    def _chunked_read(self, chunk):
        # There are several items that need to be swapped out
        # field_data, size, shape
        old_field_data, self.field_data = self.field_data, YTFieldData()
        old_size, self.size = self.size, chunk.data_size
        old_chunk, self._current_chunk = self._current_chunk, chunk
        old_locked, self._locked = self._locked, False
        #self.shape = (self.size,)
        yield
        self.field_data = old_field_data
        self.size = old_size
        #self.shape = (old_size,)
        self._current_chunk = old_chunk
        self._locked = old_locked

    @property
    def icoords(self):
        return self._current_chunk.icoords

    @property
    def fcoords(self):
        return self._current_chunk.fcoords

    @property
    def ires(self):
        return self._current_chunk.ires

    @property
    def fwidth(self):
        return self._current_chunk.fwidth

class YTSelectionContainer1D(YTSelectionContainer):
    _spatial = False
    def __init__(self, pf, field_parameters):
        super(YTSelectionContainer1D, self).__init__(
            pf, field_parameters)
        self._grids = None
        self._sortkey = None
        self._sorted = {}

class YTSelectionContainer2D(YTSelectionContainer):
    _key_fields = ['px','py','pdx','pdy']
    """ 
    Class to represent a set of :class:`YTDataContainer` that's 2-D in nature, and
    thus does not have as many actions as the 3-D data types.
    """
    _spatial = False
    def __init__(self, axis, pf, field_parameters):
        """
        Prepares the YTSelectionContainer2D, normal to *axis*.  If *axis* is 4, we are not
        aligned with any axis.
        """
        ParallelAnalysisInterface.__init__(self)
        self.axis = axis
        super(YTSelectionContainer2D, self).__init__(
            pf, field_parameters)
        self.set_field_parameter("axis", axis)
        
    def _convert_field_name(self, field):
        return field

    def _get_pw(self, fields, center, width, origin, axes_unit, plot_type):
        axis = self.axis
        self.fields = [k for k in self.field_data.keys()
                       if k not in self._container_fields]
        from yt.visualization.plot_window import \
            GetWindowParameters, PWViewerMPL
        from yt.visualization.fixed_resolution import FixedResolutionBuffer
        (bounds, center, units) = GetWindowParameters(axis, center, width, self.pf)
        if axes_unit is None and units != ('1', '1'):
            axes_unit = units
        pw = PWViewerMPL(self, bounds, origin=origin, frb_generator=FixedResolutionBuffer, 
                         plot_type=plot_type)
        pw.set_axes_unit(axes_unit)
        return pw


    def to_frb(self, width, resolution, center=None, height=None):
        r"""This function returns a FixedResolutionBuffer generated from this
        object.

        A FixedResolutionBuffer is an object that accepts a variable-resolution
        2D object and transforms it into an NxM bitmap that can be plotted,
        examined or processed.  This is a convenience function to return an FRB
        directly from an existing 2D data object.

        Parameters
        ----------
        height : height specifier
            This will be the physical height of the FRB, by default it is equal
            to width.  Note that this will not make any corrections to
            resolution for the aspect ratio.
        resolution : int or tuple of ints
            The number of pixels on a side of the final FRB.  If iterable, this
            will be the width then the height.
        height : height specifier
            This will be the height of the FRB, by default it is equal to width.
        center : array-like of floats, optional
            The center of the FRB.  If not specified, defaults to the center of
            the current object.

        Returns
        -------
        frb : :class:`~yt.visualization.fixed_resolution.FixedResolutionBuffer`
            A fixed resolution buffer, which can be queried for fields.

        Examples
        --------

        >>> proj = pf.h.proj("Density", 0)
        >>> frb = proj.to_frb( (100.0, 'kpc'), 1024)
        >>> write_image(np.log10(frb["Density"]), 'density_100kpc.png')
        """
        
        if (self.pf.geometry == "cylindrical" and self.axis == 1) or \
            (self.pf.geometry == "polar" and self.axis == 2):
            from yt.visualization.fixed_resolution import CylindricalFixedResolutionBuffer
            frb = CylindricalFixedResolutionBuffer(self, width, resolution)
            return frb
        
        if center is None:
            center = self.get_field_parameter("center")
            if center is None:
                center = (self.pf.domain_right_edge
                        + self.pf.domain_left_edge)/2.0
        if iterable(width):
            w, u = width
            width = w/self.pf[u]
        if height is None:
            height = width
        elif iterable(height):
            h, u = height
            height = h/self.pf[u]
        if not iterable(resolution):
            resolution = (resolution, resolution)
        from yt.visualization.fixed_resolution import FixedResolutionBuffer
        xax = x_dict[self.axis]
        yax = y_dict[self.axis]
        bounds = (center[xax] - width*0.5, center[xax] + width*0.5,
                  center[yax] - height*0.5, center[yax] + height*0.5)
        frb = FixedResolutionBuffer(self, bounds, resolution)
        return frb

class YTSelectionContainer3D(YTSelectionContainer):
    _key_fields = ['x','y','z','dx','dy','dz']
    """
    Class describing a cluster of data points, not necessarily sharing any
    particular attribute.
    """
    _spatial = False
    _num_ghost_zones = 0
    def __init__(self, center, pf = None, field_parameters = None):
        """
        Returns an instance of YTSelectionContainer3D, or prepares one.  Usually only
        used as a base class.  Note that *center* is supplied, but only used
        for fields and quantities that require it.
        """
        ParallelAnalysisInterface.__init__(self)
        super(YTSelectionContainer3D, self).__init__(pf, field_parameters)
        self._set_center(center)
        self.coords = None
        self._grids = None
        self.quantities = DerivedQuantityCollection(self)

    def cut_region(self, field_cuts):
        """
        Return an InLineExtractedRegion, where the grid cells are cut on the
        fly with a set of field_cuts.  It is very useful for applying 
        conditions to the fields in your data object.
        
        Examples
        --------
        To find the total mass of gas above 10^6 K in your volume:

        >>> pf = load("RedshiftOutput0005")
        >>> ad = pf.h.all_data()
        >>> cr = ad.cut_region(["grid['Temperature'] > 1e6"])
        >>> print cr.quantities["TotalQuantity"]("CellMassMsun")

        """
        return YTValueCutExtractionBase(self, field_cuts)

    def extract_region(self, indices):
        """
        Return an ExtractedRegion where the points contained in it are defined
        as the points in `this` data object with the given *indices*.
        """
        fp = self.field_parameters.copy()
        return YTSelectedIndicesBase(self, indices, field_parameters = fp)

    def extract_isocontours(self, field, value, filename = None,
                            rescale = False, sample_values = None):
        r"""This identifies isocontours on a cell-by-cell basis, with no
        consideration of global connectedness, and returns the vertices of the
        Triangles in that isocontour.

        This function simply returns the vertices of all the triangles
        calculated by the marching cubes algorithm; for more complex
        operations, such as identifying connected sets of cells above a given
        threshold, see the extract_connected_sets function.  This is more
        useful for calculating, for instance, total isocontour area, or
        visualizing in an external program (such as `MeshLab
        <http://meshlab.sf.net>`_.)
        
        Parameters
        ----------
        field : string
            Any field that can be obtained in a data object.  This is the field
            which will be isocontoured.
        value : float
            The value at which the isocontour should be calculated.
        filename : string, optional
            If supplied, this file will be filled with the vertices in .obj
            format.  Suitable for loading into meshlab.
        rescale : bool, optional
            If true, the vertices will be rescaled within their min/max.
        sample_values : string, optional
            Any field whose value should be extracted at the center of each
            triangle.

        Returns
        -------
        verts : array of floats
            The array of vertices, x,y,z.  Taken in threes, these are the
            triangle vertices.
        samples : array of floats
            If `sample_values` is specified, this will be returned and will
            contain the values of the field specified at the center of each
            triangle.

        References
        ----------

        .. [1] Marching Cubes: http://en.wikipedia.org/wiki/Marching_cubes

        Examples
        --------
        This will create a data object, find a nice value in the center, and
        output the vertices to "triangles.obj" after rescaling them.

        >>> dd = pf.h.all_data()
        >>> rho = dd.quantities["WeightedAverageQuantity"](
        ...     "Density", weight="CellMassMsun")
        >>> verts = dd.extract_isocontours("Density", rho,
        ...             "triangles.obj", True)
        """
        verts = []
        samples = []
        pb = get_pbar("Extracting ", len(list(self._get_grid_objs())))
        for i, g in enumerate(self._get_grid_objs()):
            pb.update(i)
            my_verts = self._extract_isocontours_from_grid(
                            g, field, value, sample_values)
            if sample_values is not None:
                my_verts, svals = my_verts
                samples.append(svals)
            verts.append(my_verts)
        pb.finish()
        verts = np.concatenate(verts).transpose()
        verts = self.comm.par_combine_object(verts, op='cat', datatype='array')
        verts = verts.transpose()
        if sample_values is not None:
            samples = np.concatenate(samples)
            samples = self.comm.par_combine_object(samples, op='cat',
                                datatype='array')
        if rescale:
            mi = np.min(verts, axis=0)
            ma = np.max(verts, axis=0)
            verts = (verts - mi) / (ma - mi).max()
        if filename is not None and self.comm.rank == 0:
            if hasattr(filename, "write"): f = filename
            else: f = open(filename, "w")
            for v1 in verts:
                f.write("v %0.16e %0.16e %0.16e\n" % (v1[0], v1[1], v1[2]))
            for i in range(len(verts)/3):
                f.write("f %s %s %s\n" % (i*3+1, i*3+2, i*3+3))
            if not hasattr(filename, "write"): f.close()
        if sample_values is not None:
            return verts, samples
        return verts


    def _extract_isocontours_from_grid(self, grid, field, value,
                                       sample_values = None):
        mask = self._get_cut_mask(grid) * grid.child_mask
        vals = grid.get_vertex_centered_data(field, no_ghost = False)
        if sample_values is not None:
            svals = grid.get_vertex_centered_data(sample_values)
        else:
            svals = None
        my_verts = march_cubes_grid(value, vals, mask, grid.LeftEdge,
                                    grid.dds, svals)
        return my_verts

    def calculate_isocontour_flux(self, field, value,
                    field_x, field_y, field_z, fluxing_field = None):
        r"""This identifies isocontours on a cell-by-cell basis, with no
        consideration of global connectedness, and calculates the flux over
        those contours.

        This function will conduct marching cubes on all the cells in a given
        data container (grid-by-grid), and then for each identified triangular
        segment of an isocontour in a given cell, calculate the gradient (i.e.,
        normal) in the isocontoured field, interpolate the local value of the
        "fluxing" field, the area of the triangle, and then return:

        area * local_flux_value * (n dot v)

        Where area, local_value, and the vector v are interpolated at the barycenter
        (weighted by the vertex values) of the triangle.  Note that this
        specifically allows for the field fluxing across the surface to be
        *different* from the field being contoured.  If the fluxing_field is
        not specified, it is assumed to be 1.0 everywhere, and the raw flux
        with no local-weighting is returned.

        Additionally, the returned flux is defined as flux *into* the surface,
        not flux *out of* the surface.
        
        Parameters
        ----------
        field : string
            Any field that can be obtained in a data object.  This is the field
            which will be isocontoured and used as the "local_value" in the
            flux equation.
        value : float
            The value at which the isocontour should be calculated.
        field_x : string
            The x-component field
        field_y : string
            The y-component field
        field_z : string
            The z-component field
        fluxing_field : string, optional
            The field whose passage over the surface is of interest.  If not
            specified, assumed to be 1.0 everywhere.

        Returns
        -------
        flux : float
            The summed flux.  Note that it is not currently scaled; this is
            simply the code-unit area times the fields.

        References
        ----------

        .. [1] Marching Cubes: http://en.wikipedia.org/wiki/Marching_cubes

        Examples
        --------
        This will create a data object, find a nice value in the center, and
        calculate the metal flux over it.

        >>> dd = pf.h.all_data()
        >>> rho = dd.quantities["WeightedAverageQuantity"](
        ...     "Density", weight="CellMassMsun")
        >>> flux = dd.calculate_isocontour_flux("Density", rho,
        ...     "x-velocity", "y-velocity", "z-velocity", "Metal_Density")
        """
        flux = 0.0
        for g in self._get_grid_objs():
            flux += self._calculate_flux_in_grid(g, field, value,
                    field_x, field_y, field_z, fluxing_field)
        flux = self.comm.mpi_allreduce(flux, op="sum")
        return flux

    def _calculate_flux_in_grid(self, grid, field, value,
                    field_x, field_y, field_z, fluxing_field = None):
        mask = self._get_cut_mask(grid) * grid.child_mask
        vals = grid.get_vertex_centered_data(field)
        if fluxing_field is None:
            ff = np.ones(vals.shape, dtype="float64")
        else:
            ff = grid.get_vertex_centered_data(fluxing_field)
        xv, yv, zv = [grid.get_vertex_centered_data(f) for f in 
                     [field_x, field_y, field_z]]
        return march_cubes_grid_flux(value, vals, xv, yv, zv,
                    ff, mask, grid.LeftEdge, grid.dds)

    def extract_connected_sets(self, field, num_levels, min_val, max_val,
                                log_space=True, cumulative=True, cache=False):
        """
        This function will create a set of contour objects, defined
        by having connected cell structures, which can then be
        studied and used to 'paint' their source grids, thus enabling
        them to be plotted.
        """
        if log_space:
            cons = np.logspace(np.log10(min_val),np.log10(max_val),
                               num_levels+1)
        else:
            cons = np.linspace(min_val, max_val, num_levels+1)
        contours = {}
        if cache: cached_fields = defaultdict(lambda: dict())
        else: cached_fields = None
        for level in range(num_levels):
            contours[level] = {}
            if cumulative:
                mv = max_val
            else:
                mv = cons[level+1]
            from yt.analysis_modules.level_sets.api import identify_contours
            cids = identify_contours(self, field, cons[level], mv,
                                     cached_fields)
            for cid, cid_ind in cids.items():
                contours[level][cid] = self.extract_region(cid_ind)
        return cons, contours

    def paint_grids(self, field, value, default_value=None):
        """
        This function paints every cell in our dataset with a given *value*.
        If default_value is given, the other values for the given in every grid
        are discarded and replaced with *default_value*.  Otherwise, the field is
        mandated to 'know how to exist' in the grid.

        Note that this only paints the cells *in the dataset*, so cells in grids
        with child cells are left untouched.
        """
        for grid in self._grids:
            if default_value != None:
                grid[field] = np.ones(grid.ActiveDimensions)*default_value
            grid[field][self._get_point_indices(grid)] = value

    _particle_handler = None

    @property
    def particles(self):
        if self._particle_handler is None:
            self._particle_handler = \
                particle_handler_registry[self._type_name](self.pf, self)
        return self._particle_handler


    def volume(self, unit = "unitary"):
        """
        Return the volume of the data container in units *unit*.
        This is found by adding up the volume of the cells with centers
        in the container, rather than using the geometric shape of
        the container, so this may vary very slightly
        from what might be expected from the geometric volume.
        """
        return self.quantities["TotalQuantity"]("CellVolume")[0] * \
            (self.pf[unit] / self.pf['cm']) ** 3.0

def _reconstruct_object(*args, **kwargs):
    pfid = args[0]
    dtype = args[1]
    field_parameters = args[-1]
    # will be much nicer when we can do pfid, *a, fp = args
    args, new_args = args[2:-1], []
    for arg in args:
        if iterable(arg) and len(arg) == 2 \
           and not isinstance(arg, types.DictType) \
           and isinstance(arg[1], YTDataContainer):
            new_args.append(arg[1])
        else: new_args.append(arg)
    pfs = ParameterFileStore()
    pf = pfs.get_pf_hash(pfid)
    cls = getattr(pf.h, dtype)
    obj = cls(*new_args)
    obj.field_parameters.update(field_parameters)
    return pf, obj


class YTSelectedIndicesBase(YTSelectionContainer3D):
    """
    ExtractedRegions are arbitrarily defined containers of data, useful
    for things like selection along a baryon field.
    """
    _type_name = "extracted_region"
    _con_args = ('_base_region', '_indices')
    def __init__(self, base_region, indices, force_refresh=True, **kwargs):
        """An arbitrarily defined data container that allows for selection
        of all data meeting certain criteria.

        In order to create an arbitrarily selected set of data, the
        ExtractedRegion takes a `base_region` and a set of `indices`
        and creates a region within the `base_region` consisting of
        all data indexed by the `indices`. Note that `indices` must be
        precomputed. This does not work well for parallelized
        operations.

        Parameters
        ----------
        base_region : yt data source
            A previously selected data source.
        indices : array_like
            An array of indices

        Other Parameters
        ----------------
        force_refresh : bool
           Force a refresh of the data. Defaults to True.

        Examples
        --------
        """
        cen = kwargs.pop("center", None)
        if cen is None: cen = base_region.get_field_parameter("center")
        YTSelectionContainer3D.__init__(self, center=cen,
                            pf=base_region.pf, **kwargs)
        self._base_region = base_region # We don't weakly reference because
                                        # It is not cyclic
        if isinstance(indices, types.DictType):
            self._indices = indices
            self._grids = self._base_region.pf.h.grids[self._indices.keys()]
        else:
            self._grids = None
            self._base_indices = indices

    def _get_cut_particle_mask(self, grid):
        # Override to provide a warning
        mylog.warning("Returning all particles from an Extracted Region.  This could be incorrect!")
        return True

    def _get_list_of_grids(self):
        # Okay, so what we're going to want to do is get the pointI from
        # region._get_point_indices(grid) for grid in base_region._grids,
        # and then construct an array of those, which we will select along indices.
        if self._grids != None: return
        grid_vals, xi, yi, zi = [], [], [], []
        for grid in self._base_region._grids:
            xit,yit,zit = self._base_region._get_point_indices(grid)
            grid_vals.append(np.ones(xit.shape, dtype='int') * (grid.id-grid._id_offset))
            xi.append(xit)
            yi.append(yit)
            zi.append(zit)
        grid_vals = np.concatenate(grid_vals)[self._base_indices]
        grid_order = np.argsort(grid_vals)
        # Note: grid_vals is still unordered
        grid_ids = np.unique(grid_vals)
        xi = np.concatenate(xi)[self._base_indices][grid_order]
        yi = np.concatenate(yi)[self._base_indices][grid_order]
        zi = np.concatenate(zi)[self._base_indices][grid_order]
        bc = np.bincount(grid_vals)
        splits = []
        for i,v in enumerate(bc):
            if v > 0: splits.append(v)
        splits = np.add.accumulate(splits)
        xis, yis, zis = [np.array_split(aa, splits) for aa in [xi,yi,zi]]
        self._indices = {}
        h = self._base_region.pf.h
        for grid_id, x, y, z in itertools.izip(grid_ids, xis, yis, zis):
            # grid_id needs no offset
            ll = h.grids[grid_id].ActiveDimensions.prod() \
               - (np.logical_not(h.grids[grid_id].child_mask)).sum()
            # This means we're completely enclosed, except for child masks
            if x.size == ll:
                self._indices[grid_id] = None
            else:
                # This will slow things down a bit, but conserve memory
                self._indices[grid_id] = \
                    np.zeros(h.grids[grid_id].ActiveDimensions, dtype='bool')
                self._indices[grid_id][(x,y,z)] = True
        self._grids = h.grids[self._indices.keys()]

    def _is_fully_enclosed(self, grid):
<<<<<<< HEAD
        """
        check if all grid corners are inside the ellipsoid
        """
        # vector from corner to center
        vr = (grid._corners - self.center)
        # 3 possible cases of locations taking periodic BC into account
        # just listing the components, find smallest later
        dotarr=np.array([vr, vr + self.DW, vr - self.DW])
        # these vrdote# finds the product of vr components with e#
        # square the results
        # find the smallest
        # sums it
        vrdote0_2 = (np.multiply(dotarr, self._e0)**2).min(axis \
                                                           = 0).sum(axis = 1)
        vrdote1_2 = (np.multiply(dotarr, self._e1)**2).min(axis \
                                                           = 0).sum(axis = 1)
        vrdote2_2 = (np.multiply(dotarr, self._e2)**2).min(axis \
                                                           = 0).sum(axis = 1)
        return np.all(vrdote0_2 / self._A**2 + \
                      vrdote1_2 / self._B**2 + \
                      vrdote2_2 / self._C**2 <=1.0)

    @restore_grid_state # Pains me not to decorate with cache_mask here
    def _get_cut_mask(self, grid, field = None):
        """
        This checks if each cell is inside the ellipsoid
        """
        # We have the *property* center, which is not necessarily
        # the same as the field_parameter
        if self._is_fully_enclosed(grid):
            return True # We do not want child masking here
        if not isinstance(grid, (FakeGridForParticles, GridChildMaskWrapper)) \
           and grid.id in self._cut_masks:
            return self._cut_masks[grid.id]
        Inside = np.zeros(grid["x"].shape, dtype = 'float64')
        dim = grid["x"].shape
        # need this to take into account non-cube root grid tiles
        if (len(dim) == 1):
            dot_evec = np.zeros([3, dim[0]])
        elif (len(dim) == 2):
            dot_evec = np.zeros([3, dim[0], dim[1]])
        elif (len(dim) == 3):
            dot_evec = np.zeros([3, dim[0], dim[1], dim[2]])

        for i, ax in enumerate('xyz'):
            # distance to center
            ar  = grid[ax]-self.center[i]
            # cases to take into account periodic BC
            case = np.array([ar, ar + self.DW[i], ar - self.DW[i]])
            # find which of the 3 cases is smallest in magnitude
            index = np.abs(case).argmin(axis = 0)
            # restrict distance to only the smallest cases
            vec = np.choose(index, case)
            # sum up to get the dot product with e_vectors
            dot_evec += np.array([vec * self._e0[i], \
                                  vec * self._e1[i], \
                                  vec * self._e2[i]])
        # Calculate the eqn of ellipsoid, if it is inside
        # then result should be <= 1.0
        Inside = dot_evec[0]**2 / self._A**2 + \
                 dot_evec[1]**2 / self._B**2 + \
                 dot_evec[2]**2 / self._C**2
        cm = ((Inside <= 1.0) & grid.child_mask)
        if not isinstance(grid, (FakeGridForParticles, GridChildMaskWrapper)):
            self._cut_masks[grid.id] = cm
        return cm

class AMRCoveringGridBase(AMR3DData):
    _spatial = True
    _type_name = "covering_grid"
    _con_args = ('level', 'left_edge', 'ActiveDimensions')
    def __init__(self, level, left_edge, dims, fields = None,
                 pf = None, num_ghost_zones = 0, use_pbar = True, **kwargs):
        """A 3D region with all data extracted to a single, specified
        resolution.
        
        Parameters
        ----------
        level : int
            The resolution level data is uniformly gridded at
        left_edge : array_like
            The left edge of the region to be extracted
        dims : array_like
            Number of cells along each axis of resulting covering_grid
        fields : array_like, optional
            A list of fields that you'd like pre-generated for your object

        Examples
        --------
        cube = pf.h.covering_grid(2, left_edge=[0.0, 0.0, 0.0], \
                                  right_edge=[1.0, 1.0, 1.0],
                                  dims=[128, 128, 128])
        """
        AMR3DData.__init__(self, center=kwargs.pop("center", None),
                           fields=fields, pf=pf, **kwargs)
        self.left_edge = np.array(left_edge)
        self.level = level
        rdx = self.pf.domain_dimensions*self.pf.refine_by**level
        self.dds = self.pf.domain_width/rdx.astype("float64")
        self.ActiveDimensions = np.array(dims, dtype='int32')
        self.right_edge = self.left_edge + self.ActiveDimensions*self.dds
        self._num_ghost_zones = num_ghost_zones
        self._use_pbar = use_pbar
        self.global_startindex = np.rint((self.left_edge-self.pf.domain_left_edge)/self.dds).astype('int64')
        self.domain_width = np.rint((self.pf.domain_right_edge -
                    self.pf.domain_left_edge)/self.dds).astype('int64')
        self._refresh_data()

    def _get_list_of_grids(self, buffer = 0.0):
        if self._grids is not None: return
        if np.any(self.left_edge - buffer < self.pf.domain_left_edge) or \
           np.any(self.right_edge + buffer > self.pf.domain_right_edge):
            grids,ind = self.pf.hierarchy.get_periodic_box_grids_below_level(
                            self.left_edge - buffer,
                            self.right_edge + buffer, self.level)
        else:
            grids,ind = self.pf.hierarchy.get_box_grids_below_level(
                self.left_edge - buffer,
                self.right_edge + buffer, self.level)
        sort_ind = np.argsort(self.pf.h.grid_levels.ravel()[ind])
        self._grids = self.pf.hierarchy.grids[ind][(sort_ind,)][::-1]

    def _refresh_data(self):
        AMR3DData._refresh_data(self)
        self['dx'] = self.dds[0] * np.ones(self.ActiveDimensions, dtype='float64')
        self['dy'] = self.dds[1] * np.ones(self.ActiveDimensions, dtype='float64')
        self['dz'] = self.dds[2] * np.ones(self.ActiveDimensions, dtype='float64')

    def get_data(self, fields=None):
        if self._grids is None:
            self._get_list_of_grids()
        if fields is None:
            fields = self.fields[:]
        else:
            fields = ensure_list(fields)
        obtain_fields = []
        for field in fields:
            if self.field_data.has_key(field): continue
            if field not in self.hierarchy.field_list:
                try:
                    #print "Generating", field
                    self._generate_field(field)
                    continue
                except NeedsOriginalGrid, ngt_exception:
                    pass
            elif self.pf.field_info[field].particle_type:
                region = self.pf.h.region(self.center,
                            self.left_edge, self.right_edge)
                self.field_data[field] = region[field]
                continue
            obtain_fields.append(field)
            self[field] = np.zeros(self.ActiveDimensions, dtype='float64') -999
        if len(obtain_fields) == 0: return
        mylog.debug("Getting fields %s from %s possible grids",
                   obtain_fields, len(self._grids))
        if self._use_pbar: pbar = \
                get_pbar('Searching grids for values ', len(self._grids))
        count = self.ActiveDimensions.prod()
        for i, grid in enumerate(self._grids):
            if self._use_pbar: pbar.update(i)
            count -= self._get_data_from_grid(grid, obtain_fields)
            if count <= 0: break
        if self._use_pbar: pbar.finish()
        if count > 0 or np.any(self[obtain_fields[0]] == -999):
            # and self.dx < self.hierarchy.grids[0].dx:
            n_bad = np.where(self[obtain_fields[0]]==-999)[0].size
            mylog.error("Covering problem: %s cells are uncovered", n_bad)
            raise KeyError(n_bad)
            
    def _generate_field(self, field):
        if self.pf.field_info.has_key(field):
            # First we check the validator; this might even raise!
            self.pf.field_info[field].check_available(self)
            self[field] = self.pf.field_info[field](self)
        else: # Can't find the field, try as it might
            raise KeyError(field)

    def flush_data(self, field=None):
        """
        Any modifications made to the data in this object are pushed back
        to the originating grids, except the cells where those grids are both
        below the current level `and` have child cells.
        """
        self._get_list_of_grids()
        # We don't generate coordinates here.
        if field == None:
            fields_to_get = self.fields[:]
        else:
            fields_to_get = ensure_list(field)
        for grid in self._grids:
            self._flush_data_to_grid(grid, fields_to_get)

    @restore_grid_state
    def _get_data_from_grid(self, grid, fields):
        ll = int(grid.Level == self.level)
        ref_ratio = self.pf.refine_by**(self.level - grid.Level)
        g_fields = [gf.astype("float64") 
                    if gf.dtype != "float64"
                    else gf for gf in (grid[field] for field in fields)]
        c_fields = [self[field] for field in fields]
        count = FillRegion(ref_ratio,
            grid.get_global_startindex(), self.global_startindex,
            c_fields, g_fields, 
            self.ActiveDimensions, grid.ActiveDimensions,
            grid.child_mask, self.domain_width, ll, 0)
        return count

    def _flush_data_to_grid(self, grid, fields):
        ll = int(grid.Level == self.level)
        ref_ratio = self.pf.refine_by**(self.level - grid.Level)
        g_fields = []
        for field in fields:
            if not grid.has_key(field): grid[field] = \
               np.zeros(grid.ActiveDimensions, dtype=self[field].dtype)
            g_fields.append(grid[field])
        c_fields = [self[field] for field in fields]
        FillRegion(ref_ratio,
            grid.get_global_startindex(), self.global_startindex,
            c_fields, g_fields, 
            self.ActiveDimensions, grid.ActiveDimensions,
            grid.child_mask, self.domain_width, ll, 1)

    @property
    def LeftEdge(self):
        return self.left_edge

    @property
    def RightEdge(self):
        return self.right_edge

class AMRSmoothedCoveringGridBase(AMRCoveringGridBase):
    _type_name = "smoothed_covering_grid"
    @wraps(AMRCoveringGridBase.__init__)
    def __init__(self, *args, **kwargs):
        """A 3D region with all data extracted and interpolated to a
        single, specified resolution. (Identical to covering_grid,
        except that it interpolates.)

        Smoothed covering grids start at level 0, interpolating to
        fill the region to level 1, replacing any cells actually
        covered by level 1 data, and then recursively repeating this
        process until it reaches the specified `level`.
        
        Parameters
        ----------
        level : int
            The resolution level data is uniformly gridded at
        left_edge : array_like
            The left edge of the region to be extracted
        dims : array_like
            Number of cells along each axis of resulting covering_grid.
        fields : array_like, optional
            A list of fields that you'd like pre-generated for your object
=======
        if self._indices[grid.id-grid._id_offset] is None or \
            (self._indices[grid.id-grid._id_offset][0].size ==
             grid.ActiveDimensions.prod()):
            return True
        return False
>>>>>>> 6a78fba6

    def _get_cut_mask(self, grid):
        cm = np.zeros(grid.ActiveDimensions, dtype='bool')
        cm[self._get_point_indices(grid, False)] = True
        return cm

    __empty_array = np.array([], dtype='bool')
    def _get_point_indices(self, grid, use_child_mask=True):
        # Yeah, if it's not true, we don't care.
        tr = self._indices.get(grid.id-grid._id_offset, self.__empty_array)
        if tr is None: tr = np.where(grid.child_mask)
        else: tr = np.where(tr)
        return tr

<<<<<<< HEAD
    def get_data(self, field=None):
        self._get_list_of_grids()
        # We don't generate coordinates here.
        if field == None:
            fields = self.fields[:]
        else:
            fields = ensure_list(field)
        fields_to_get = []
        for field in fields:
            if self.field_data.has_key(field): continue
            if field not in self.hierarchy.field_list:
                try:
                    #print "Generating", field
                    self._generate_field(field)
                    continue
                except NeedsOriginalGrid, ngt_exception:
                    pass
            elif self.pf.field_info[field].particle_type:
                region = self.pf.h.region(self.center,
                            self.left_edge, self.right_edge)
                self.field_data[field] = region[field]
                continue
            fields_to_get.append(field)
        if len(fields_to_get) == 0: return
        # Note that, thanks to some trickery, we have different dimensions
        # on the field than one might think from looking at the dx and the
        # L/R edges.
        # We jump-start our task here
        mylog.debug("Getting fields %s from %s possible grids",
                   fields_to_get, len(self._grids))
        self._update_level_state(0, fields_to_get)
        if self._use_pbar: pbar = \
                get_pbar('Searching grids for values ', len(self._grids))
        # The grids are assumed to be pre-sorted
        last_level = 0
        for gi, grid in enumerate(self._grids):
            if self._use_pbar: pbar.update(gi)
            if grid.Level > last_level and grid.Level <= self.level:
                mylog.debug("Updating level state to %s", last_level + 1)
                self._update_level_state(last_level + 1)
                self._refine(1, fields_to_get)
                last_level = grid.Level
            self._get_data_from_grid(grid, fields_to_get)
        while last_level < self.level:
            mylog.debug("Grid-free refinement %s to %s", last_level, last_level + 1)
            self._update_level_state(last_level + 1)
            self._refine(1, fields_to_get)
            last_level += 1
        if self.level > 0:
            for field in fields_to_get:
                self[field] = self[field][1:-1,1:-1,1:-1]
                if np.any(self[field] == -999):
                    # and self.dx < self.hierarchy.grids[0].dx:
                    n_bad = (self[field]==-999).sum()
                    mylog.error("Covering problem: %s cells are uncovered", n_bad)
                    raise KeyError(n_bad)
        if self._use_pbar: pbar.finish()
=======
    def __repr__(self):
        # We'll do this the slow way to be clear what's going on
        s = "%s (%s): " % (self.__class__.__name__, self.pf)
        s += ", ".join(["%s=%s" % (i, getattr(self,i))
                       for i in self._con_args if i != "_indices"])
        return s
>>>>>>> 6a78fba6

    def join(self, other):
        ng = {}
        gs = set(self._indices.keys() + other._indices.keys())
        for g in gs:
            grid = self.pf.h.grids[g]
            if g in other._indices and g in self._indices:
                # We now join the indices
                ind = np.zeros(grid.ActiveDimensions, dtype='bool')
                ind[self._indices[g]] = True
                ind[other._indices[g]] = True
                if ind.prod() == grid.ActiveDimensions.prod(): ind = None
            elif g in self._indices:
                ind = self._indices[g]
            elif g in other._indices:
                ind = other._indices[g]
            # Okay we have indices
            if ind is not None: ind = ind.copy()
            ng[g] = ind
        gl = self.pf.h.grids[list(gs)]
        gc = self.pf.h.grid_collection(
            self._base_region.get_field_parameter("center"), gl)
        return self.pf.h.extracted_region(gc, ng)


class YTValueCutExtractionBase(YTSelectionContainer3D):
    _type_name = "cut_region"
    """
    In-line extracted regions accept a base region and a set of field_cuts to
    determine which points in a grid should be included.
    """
    def __init__(self, base_region, field_cuts, **kwargs):
        cen = base_region.get_field_parameter("center")
        YTSelectionContainer3D.__init__(self, center=cen,
                            pf=base_region.pf, **kwargs)
        self._base_region = base_region # We don't weakly reference because
                                        # It is not cyclic
        self._field_cuts = ensure_list(field_cuts)[:]

    def _get_list_of_grids(self):
        self._grids = self._base_region._grids

    def _is_fully_enclosed(self, grid):
        return False

    def _get_cut_mask(self, grid):
        point_mask = np.ones(grid.ActiveDimensions, dtype='bool')
        point_mask *= self._base_region._get_cut_mask(grid)
        for cut in self._field_cuts:
            point_mask *= eval(cut)
        return point_mask

class YTBooleanRegionBase(YTSelectionContainer3D):
    """
    A hybrid region built by boolean comparison between
    existing regions.
    """
    _type_name = "boolean"
    _con_args = ("regions")
    def __init__(self, regions, fields = None, pf = None, **kwargs):
        """
        This will build a hybrid region based on the boolean logic
        of the regions.

        Parameters
        ----------
        regions : list
            A list of region objects and strings describing the boolean logic
            to use when building the hybrid region. The boolean logic can be
            nested using parentheses.

        Examples
        --------
        >>> re1 = pf.h.region([0.5, 0.5, 0.5], [0.4, 0.4, 0.4],
            [0.6, 0.6, 0.6])
        >>> re2 = pf.h.region([0.5, 0.5, 0.5], [0.45, 0.45, 0.45],
            [0.55, 0.55, 0.55])
        >>> sp1 = pf.h.sphere([0.575, 0.575, 0.575], .03)
        >>> toroid_shape = pf.h.boolean([re1, "NOT", re2])
        >>> toroid_shape_with_hole = pf.h.boolean([re1, "NOT", "(", re2, "OR",
            sp1, ")"])
        """
        # Center is meaningless, but we'll define it all the same.
        YTSelectionContainer3D.__init__(self, [0.5]*3, fields, pf, **kwargs)
        self.regions = regions
        self._all_regions = []
        self._some_overlap = []
        self._all_overlap = []
        self._cut_masks = {}
        self._get_all_regions()
        self._make_overlaps()
        self._get_list_of_grids()

    def _get_all_regions(self):
        # Before anything, we simply find out which regions are involved in all
        # of this process, uniquely.
        for item in self.regions:
            if isinstance(item, types.StringType): continue
            self._all_regions.append(item)
            # So cut_masks don't get messed up.
            item._boolean_touched = True
        self._all_regions = np.unique(self._all_regions)

    def _make_overlaps(self):
        # Using the processed cut_masks, we'll figure out what grids
        # are left in the hybrid region.
        pbar = get_pbar("Building boolean", len(self._all_regions))
        for i, region in enumerate(self._all_regions):
            try:
                region._get_list_of_grids()
                alias = region
            except AttributeError:
                alias = region.data
            for grid in alias._grids:
                if grid in self._some_overlap or grid in self._all_overlap:
                    continue
                # Get the cut_mask for this grid in this region, and see
                # if there's any overlap with the overall cut_mask.
                overall = self._get_cut_mask(grid)
                local = force_array(alias._get_cut_mask(grid),
                    grid.ActiveDimensions)
                # Below we don't want to match empty masks.
                if overall.sum() == 0 and local.sum() == 0: continue
                # The whole grid is in the hybrid region if a) its cut_mask
                # in the original region is identical to the new one and b)
                # the original region cut_mask is all ones.
                if (local == np.bitwise_and(overall, local)).all() and \
                        (local == True).all():
                    self._all_overlap.append(grid)
                    continue
                if (overall == local).any():
                    # Some of local is in overall
                    self._some_overlap.append(grid)
                    continue
            pbar.update(i)
        pbar.finish()

    def __repr__(self):
        # We'll do this the slow way to be clear what's going on
        s = "%s (%s): " % (self.__class__.__name__, self.pf)
        s += "["
        for i, region in enumerate(self.regions):
            if region in ["OR", "AND", "NOT", "(", ")"]:
                s += region
            else:
                s += region.__repr__(clean = True)
            if i < (len(self.regions) - 1): s += ", "
        s += "]"
        return s

    def _is_fully_enclosed(self, grid):
        return (grid in self._all_overlap)

    def _get_list_of_grids(self):
        self._grids = np.array(self._some_overlap + self._all_overlap,
            dtype='object')

    def _get_cut_mask(self, grid, field=None):
        if self._is_fully_enclosed(grid):
            return True # We do not want child masking here
        if not isinstance(grid, (FakeGridForParticles,)) \
             and grid.id in self._cut_masks:
            return self._cut_masks[grid.id]
        # If we get this far, we have to generate the cut_mask.
        return self._get_level_mask(self.regions, grid)

    def _get_level_mask(self, ops, grid):
        level_masks = []
        end = 0
        for i, item in enumerate(ops):
            if end > 0 and i < end:
                # We skip over things inside parentheses on this level.
                continue
            if isinstance(item, YTDataContainer):
                # Add this regions cut_mask to level_masks
                level_masks.append(force_array(item._get_cut_mask(grid),
                    grid.ActiveDimensions))
            elif item == "AND" or item == "NOT" or item == "OR":
                level_masks.append(item)
            elif item == "(":
                # recurse down, and we'll append the results, which
                # should be a single cut_mask
                open_count = 0
                for ii, item in enumerate(ops[i + 1:]):
                    # We look for the matching closing parentheses to find
                    # where we slice ops.
                    if item == "(":
                        open_count += 1
                    if item == ")" and open_count > 0:
                        open_count -= 1
                    elif item == ")" and open_count == 0:
                        end = i + ii + 1
                        break
                level_masks.append(force_array(self._get_level_mask(ops[i + 1:end],
                    grid), grid.ActiveDimensions))
            elif isinstance(item.data, AMRData):
                level_masks.append(force_array(item.data._get_cut_mask(grid),
                    grid.ActiveDimensions))
                end += 1
            else:
                mylog.error("Item in the boolean construction unidentified.")
        # Now we do the logic on our level_mask.
        # There should be no nested logic anymore.
        # The first item should be a cut_mask,
        # so that will be our starting point.
        this_cut_mask = level_masks[0]
        for i, item in enumerate(level_masks):
            # I could use a slice above, but I'll keep i consistent instead.
            if i == 0: continue
            if item == "AND":
                # So, the next item in level_masks we want to AND.
                np.bitwise_and(this_cut_mask, level_masks[i+1], this_cut_mask)
            if item == "NOT":
                # It's convenient to remember that NOT == AND NOT
                np.bitwise_and(this_cut_mask, np.invert(level_masks[i+1]),
                    this_cut_mask)
            if item == "OR":
                np.bitwise_or(this_cut_mask, level_masks[i+1], this_cut_mask)
        if not isinstance(grid, FakeGridForParticles):
            self._cut_masks[grid.id] = this_cut_mask
<<<<<<< HEAD
        return this_cut_mask

class AMRSurfaceBase(AMRData, ParallelAnalysisInterface):
    _type_name = "surface"
    _con_args = ("data_source", "surface_field", "field_value")
    vertices = None
    def __init__(self, data_source, surface_field, field_value):
        r"""This surface object identifies isocontours on a cell-by-cell basis,
        with no consideration of global connectedness, and returns the vertices
        of the Triangles in that isocontour.

        This object simply returns the vertices of all the triangles
        calculated by the marching cubes algorithm; for more complex
        operations, such as identifying connected sets of cells above a given
        threshold, see the extract_connected_sets function.  This is more
        useful for calculating, for instance, total isocontour area, or
        visualizing in an external program (such as `MeshLab
        <http://meshlab.sf.net>`_.)  The object has the properties .vertices
        and will sample values if a field is requested.  The values are
        interpolated to the center of a given face.
        
        Parameters
        ----------
        data_source : AMR3DDataObject
            This is the object which will used as a source
        surface_field : string
            Any field that can be obtained in a data object.  This is the field
            which will be isocontoured.
        field_value : float
            The value at which the isocontour should be calculated.

        References
        ----------

        .. [1] Marching Cubes: http://en.wikipedia.org/wiki/Marching_cubes

        Examples
        --------
        This will create a data object, find a nice value in the center, and
        output the vertices to "triangles.obj" after rescaling them.

        >>> sp = pf.h.sphere("max", (10, "kpc")
        >>> surf = pf.h.surface(sp, "Density", 5e-27)
        >>> print surf["Temperature"]
        >>> print surf.vertices
        >>> bounds = [(sp.center[i] - 5.0/pf['kpc'],
        ...            sp.center[i] + 5.0/pf['kpc']) for i in range(3)]
        >>> surf.export_ply("my_galaxy.ply", bounds = bounds)
        """
        ParallelAnalysisInterface.__init__(self)
        self.data_source = data_source
        self.surface_field = surface_field
        self.field_value = field_value
        self.vertex_samples = YTFieldData()
        center = data_source.get_field_parameter("center")
        AMRData.__init__(self, center = center, fields = None, pf =
                         data_source.pf)
        self._grids = self.data_source._grids.copy()

    def get_data(self, fields = None, sample_type = "face"):
        if isinstance(fields, list) and len(fields) > 1:
            for field in fields: self.get_data(field)
            return
        elif isinstance(fields, list):
            fields = fields[0]
        # Now we have a "fields" value that is either a string or None
        pb = get_pbar("Extracting (sampling: %s)" % fields,
                      len(list(self._get_grid_objs())))
        verts = []
        samples = []
        for i,g in enumerate(self._get_grid_objs()):
            pb.update(i)
            my_verts = self._extract_isocontours_from_grid(
                            g, self.surface_field, self.field_value,
                            fields, sample_type)
            if fields is not None:
                my_verts, svals = my_verts
                samples.append(svals)
            verts.append(my_verts)
        pb.finish()
        verts = np.concatenate(verts).transpose()
        verts = self.comm.par_combine_object(verts, op='cat', datatype='array')
        self.vertices = verts
        if fields is not None:
            samples = np.concatenate(samples)
            samples = self.comm.par_combine_object(samples, op='cat',
                                datatype='array')
            if sample_type == "face":
                self[fields] = samples
            elif sample_type == "vertex":
                self.vertex_samples[fields] = samples
        

    @restore_grid_state
    def _extract_isocontours_from_grid(self, grid, field, value,
                                       sample_values = None,
                                       sample_type = "face"):
        mask = self.data_source._get_cut_mask(grid) * grid.child_mask
        vals = grid.get_vertex_centered_data(field, no_ghost = False)
        if sample_values is not None:
            svals = grid.get_vertex_centered_data(sample_values)
        else:
            svals = None
        sample_type = {"face":1, "vertex":2}[sample_type]
        my_verts = march_cubes_grid(value, vals, mask, grid.LeftEdge,
                                    grid.dds, svals, sample_type)
        return my_verts

    def calculate_flux(self, field_x, field_y, field_z, fluxing_field = None):
        r"""This calculates the flux over the surface.

        This function will conduct marching cubes on all the cells in a given
        data container (grid-by-grid), and then for each identified triangular
        segment of an isocontour in a given cell, calculate the gradient (i.e.,
        normal) in the isocontoured field, interpolate the local value of the
        "fluxing" field, the area of the triangle, and then return:

        area * local_flux_value * (n dot v)

        Where area, local_value, and the vector v are interpolated at the barycenter
        (weighted by the vertex values) of the triangle.  Note that this
        specifically allows for the field fluxing across the surface to be
        *different* from the field being contoured.  If the fluxing_field is
        not specified, it is assumed to be 1.0 everywhere, and the raw flux
        with no local-weighting is returned.

        Additionally, the returned flux is defined as flux *into* the surface,
        not flux *out of* the surface.
        
        Parameters
        ----------
        field_x : string
            The x-component field
        field_y : string
            The y-component field
        field_z : string
            The z-component field
        fluxing_field : string, optional
            The field whose passage over the surface is of interest.  If not
            specified, assumed to be 1.0 everywhere.

        Returns
        -------
        flux : float
            The summed flux.  Note that it is not currently scaled; this is
            simply the code-unit area times the fields.

        References
        ----------

        .. [1] Marching Cubes: http://en.wikipedia.org/wiki/Marching_cubes

        Examples
        --------

        This will create a data object, find a nice value in the center, and
        calculate the metal flux over it.

        >>> sp = pf.h.sphere("max", (10, "kpc")
        >>> surf = pf.h.surface(sp, "Density", 5e-27)
        >>> flux = surf.calculate_flux(
        ...     "x-velocity", "y-velocity", "z-velocity", "Metal_Density")
        """
        flux = 0.0
        pb = get_pbar("Fluxing %s" % fluxing_field,
                len(list(self._get_grid_objs())))
        for i, g in enumerate(self._get_grid_objs()):
            pb.update(i)
            flux += self._calculate_flux_in_grid(g,
                    field_x, field_y, field_z, fluxing_field)
        pb.finish()
        flux = self.comm.mpi_allreduce(flux, op="sum")
        return flux

    @restore_grid_state
    def _calculate_flux_in_grid(self, grid, 
                    field_x, field_y, field_z, fluxing_field = None):
        mask = self.data_source._get_cut_mask(grid) * grid.child_mask
        vals = grid.get_vertex_centered_data(self.surface_field)
        if fluxing_field is None:
            ff = np.ones(vals.shape, dtype="float64")
        else:
            ff = grid.get_vertex_centered_data(fluxing_field)
        xv, yv, zv = [grid.get_vertex_centered_data(f) for f in 
                     [field_x, field_y, field_z]]
        return march_cubes_grid_flux(self.field_value, vals, xv, yv, zv,
                    ff, mask, grid.LeftEdge, grid.dds)

    @property
    def triangles(self):
        if self.vertices is None:
            self.get_data()
        vv = np.empty((self.vertices.shape[1]/3, 3, 3), dtype="float64")
        for i in range(3):
            for j in range(3):
                vv[:,i,j] = self.vertices[j,i::3]
        return vv

    def export_ply(self, filename, bounds = None, color_field = None,
                   color_map = "algae", color_log = True, sample_type = "face"):
        r"""This exports the surface to the PLY format, suitable for visualization
        in many different programs (e.g., MeshLab).

        Parameters
        ----------
        filename : string
            The file this will be exported to.  This cannot be a file-like object.
        bounds : list of tuples
            The bounds the vertices will be normalized to.  This is of the format:
            [(xmin, xmax), (ymin, ymax), (zmin, zmax)].  Defaults to the full
            domain.
        color_field : string
            Should a field be sample and colormapped?
        color_map : string
            Which color map should be applied?
        color_log : bool
            Should the color field be logged before being mapped?

        Examples
        --------

        >>> sp = pf.h.sphere("max", (10, "kpc")
        >>> surf = pf.h.surface(sp, "Density", 5e-27)
        >>> print surf["Temperature"]
        >>> print surf.vertices
        >>> bounds = [(sp.center[i] - 5.0/pf['kpc'],
        ...            sp.center[i] + 5.0/pf['kpc']) for i in range(3)]
        >>> surf.export_ply("my_galaxy.ply", bounds = bounds)
        """
        if self.vertices is None:
            self.get_data(color_field, sample_type)
        elif color_field is not None:
            if sample_type == "face" and \
                color_field not in self.field_data:
                self[color_field]
            elif sample_type == "vertex" and \
                color_field not in self.vertex_data:
                self.get_data(color_field, sample_type)
        self._export_ply(filename, bounds, color_field, color_map, color_log,
                         sample_type)

    def _color_samples(self, cs, color_log, color_map, arr):
            if color_log: cs = np.log10(cs)
            mi, ma = cs.min(), cs.max()
            cs = (cs - mi) / (ma - mi)
            from yt.visualization.image_writer import map_to_colors
            cs = map_to_colors(cs, color_map)
            arr["red"][:] = cs[0,:,0]
            arr["green"][:] = cs[0,:,1]
            arr["blue"][:] = cs[0,:,2]

    @parallel_root_only
    def _export_ply(self, filename, bounds = None, color_field = None,
                   color_map = "algae", color_log = True, sample_type = "face"):
        if isinstance(filename, file):
            f = filename
        else:
            f = open(filename, "wb")
        if bounds is None:
            DLE = self.pf.domain_left_edge
            DRE = self.pf.domain_right_edge
            bounds = [(DLE[i], DRE[i]) for i in range(3)]
        nv = self.vertices.shape[1]
        vs = [("x", "<f"), ("y", "<f"), ("z", "<f"),
              ("red", "uint8"), ("green", "uint8"), ("blue", "uint8") ]
        fs = [("ni", "uint8"), ("v1", "<i4"), ("v2", "<i4"), ("v3", "<i4"),
              ("red", "uint8"), ("green", "uint8"), ("blue", "uint8") ]
        f.write("ply\n")
        f.write("format binary_little_endian 1.0\n")
        f.write("element vertex %s\n" % (nv))
        f.write("property float x\n")
        f.write("property float y\n")
        f.write("property float z\n")
        if color_field is not None and sample_type == "vertex":
            f.write("property uchar red\n")
            f.write("property uchar green\n")
            f.write("property uchar blue\n")
            v = np.empty(self.vertices.shape[1], dtype=vs)
            cs = self.vertex_samples[color_field]
            self._color_samples(cs, color_log, color_map, v)
        else:
            v = np.empty(self.vertices.shape[1], dtype=vs[:3])
        f.write("element face %s\n" % (nv/3))
        f.write("property list uchar int vertex_indices\n")
        if color_field is not None and sample_type == "face":
            f.write("property uchar red\n")
            f.write("property uchar green\n")
            f.write("property uchar blue\n")
            # Now we get our samples
            cs = self[color_field]
            arr = np.empty(cs.shape[0], dtype=np.dtype(fs))
            self._color_samples(cs, color_log, color_map, arr)
        else:
            arr = np.empty(nv/3, np.dtype(fs[:-3]))
        for i, ax in enumerate("xyz"):
            # Do the bounds first since we cast to f32
            tmp = self.vertices[i,:]
            np.subtract(tmp, bounds[i][0], tmp)
            w = bounds[i][1] - bounds[i][0]
            np.divide(tmp, w, tmp)
            np.subtract(tmp, 0.5, tmp) # Center at origin.
            v[ax][:] = tmp 
        f.write("end_header\n")
        v.tofile(f)
        arr["ni"][:] = 3
        vi = np.arange(nv, dtype="<i")
        vi.shape = (nv/3, 3)
        arr["v1"][:] = vi[:,0]
        arr["v2"][:] = vi[:,1]
        arr["v3"][:] = vi[:,2]
        arr.tofile(f)
        if filename is not f:
            f.close()

    def export_sketchfab(self, title, description, api_key = None,
                            color_field = None, color_map = "algae",
                            color_log = True, bounds = None):
        r"""This exports Surfaces to SketchFab.com, where they can be viewed
        interactively in a web browser.

        SketchFab.com is a proprietary web service that provides WebGL
        rendering of models.  This routine will use temporary files to
        construct a compressed binary representation (in .PLY format) of the
        Surface and any optional fields you specify and upload it to
        SketchFab.com.  It requires an API key, which can be found on your
        SketchFab.com dashboard.  You can either supply the API key to this
        routine directly or you can place it in the variable
        "sketchfab_api_key" in your ~/.yt/config file.  This function is
        parallel-safe.

        Parameters
        ----------
        title : string
            The title for the model on the website
        description : string
            How you want the model to be described on the website
        api_key : string
            Optional; defaults to using the one in the config file
        color_field : string
            If specified, the field by which the surface will be colored
        color_map : string
            The name of the color map to use to map the color field
        color_log : bool
            Should the field be logged before being mapped to RGB?
        bounds : list of tuples
            [ (xmin, xmax), (ymin, ymax), (zmin, zmax) ] within which the model
            will be scaled and centered.  Defaults to the full domain.

        Returns
        -------
        URL : string
            The URL at which your model can be viewed.

        Examples
        --------

        from yt.mods import *
        pf = load("redshift0058")
        dd = pf.h.sphere("max", (200, "kpc"))
        rho = 5e-27

        bounds = [(dd.center[i] - 100.0/pf['kpc'],
                   dd.center[i] + 100.0/pf['kpc']) for i in range(3)]

        surf = pf.h.surface(dd, "Density", rho)

        rv = surf.export_sketchfab(
            title = "Testing Upload",
            description = "A simple test of the uploader",
            color_field = "Temperature",
            color_map = "hot",
            color_log = True,
            bounds = bounds
        )
        """
        api_key = api_key or ytcfg.get("yt","sketchfab_api_key")
        if api_key in (None, "None"):
            raise YTNoAPIKey("SketchFab.com", "sketchfab_api_key")
        import zipfile, json
        from tempfile import TemporaryFile

        ply_file = TemporaryFile()
        self.export_ply(ply_file, bounds, color_field, color_map, color_log,
                        sample_type = "vertex")
        ply_file.seek(0)
        # Greater than ten million vertices and we throw an error but dump
        # to a file.
        if self.vertices.shape[1] > 1e7:
            tfi = 0
            fn = "temp_model_%03i.ply" % tfi
            while os.path.exists(fn):
                fn = "temp_model_%03i.ply" % tfi
                tfi += 1
            open(fn, "wb").write(ply_file.read())
            raise YTTooManyVertices(self.vertices.shape[1], fn)

        zfs = TemporaryFile()
        with zipfile.ZipFile(zfs, "w", zipfile.ZIP_DEFLATED) as zf:
            zf.writestr("yt_export.ply", ply_file.read())
        zfs.seek(0)

        zfs.seek(0)
        data = {
            'title': title,
            'token': api_key,
            'description': description,
            'fileModel': zfs,
            'filenameModel': "yt_export.zip",
        }
        upload_id = self._upload_to_sketchfab(data)
        upload_id = self.comm.mpi_bcast(upload_id, root = 0)
        return upload_id

    @parallel_root_only
    def _upload_to_sketchfab(self, data):
        import urllib2, json
        from yt.utilities.poster.encode import multipart_encode
        from yt.utilities.poster.streaminghttp import register_openers
        register_openers()
        datamulti, headers = multipart_encode(data)
        request = urllib2.Request("https://api.sketchfab.com/v1/models",
                        datamulti, headers)
        rv = urllib2.urlopen(request).read()
        rv = json.loads(rv)
        upload_id = rv.get("result", {}).get("id", None)
        if upload_id:
            mylog.info("Model uploaded to: https://sketchfab.com/show/%s",
                       upload_id)
        else:
            mylog.error("Problem uploading.")
        return upload_id


def _reconstruct_object(*args, **kwargs):
    pfid = args[0]
    dtype = args[1]
    field_parameters = args[-1]
    # will be much nicer when we can do pfid, *a, fp = args
    args, new_args = args[2:-1], []
    for arg in args:
        if iterable(arg) and len(arg) == 2 \
           and not isinstance(arg, types.DictType) \
           and isinstance(arg[1], AMRData):
            new_args.append(arg[1])
        else: new_args.append(arg)
    pfs = ParameterFileStore()
    pf = pfs.get_pf_hash(pfid)
    cls = getattr(pf.h, dtype)
    obj = cls(*new_args)
    obj.field_parameters.update(field_parameters)
    return pf, obj
=======
        return this_cut_mask
>>>>>>> 6a78fba6
<|MERGE_RESOLUTION|>--- conflicted
+++ resolved
@@ -1066,267 +1066,11 @@
         self._grids = h.grids[self._indices.keys()]
 
     def _is_fully_enclosed(self, grid):
-<<<<<<< HEAD
-        """
-        check if all grid corners are inside the ellipsoid
-        """
-        # vector from corner to center
-        vr = (grid._corners - self.center)
-        # 3 possible cases of locations taking periodic BC into account
-        # just listing the components, find smallest later
-        dotarr=np.array([vr, vr + self.DW, vr - self.DW])
-        # these vrdote# finds the product of vr components with e#
-        # square the results
-        # find the smallest
-        # sums it
-        vrdote0_2 = (np.multiply(dotarr, self._e0)**2).min(axis \
-                                                           = 0).sum(axis = 1)
-        vrdote1_2 = (np.multiply(dotarr, self._e1)**2).min(axis \
-                                                           = 0).sum(axis = 1)
-        vrdote2_2 = (np.multiply(dotarr, self._e2)**2).min(axis \
-                                                           = 0).sum(axis = 1)
-        return np.all(vrdote0_2 / self._A**2 + \
-                      vrdote1_2 / self._B**2 + \
-                      vrdote2_2 / self._C**2 <=1.0)
-
-    @restore_grid_state # Pains me not to decorate with cache_mask here
-    def _get_cut_mask(self, grid, field = None):
-        """
-        This checks if each cell is inside the ellipsoid
-        """
-        # We have the *property* center, which is not necessarily
-        # the same as the field_parameter
-        if self._is_fully_enclosed(grid):
-            return True # We do not want child masking here
-        if not isinstance(grid, (FakeGridForParticles, GridChildMaskWrapper)) \
-           and grid.id in self._cut_masks:
-            return self._cut_masks[grid.id]
-        Inside = np.zeros(grid["x"].shape, dtype = 'float64')
-        dim = grid["x"].shape
-        # need this to take into account non-cube root grid tiles
-        if (len(dim) == 1):
-            dot_evec = np.zeros([3, dim[0]])
-        elif (len(dim) == 2):
-            dot_evec = np.zeros([3, dim[0], dim[1]])
-        elif (len(dim) == 3):
-            dot_evec = np.zeros([3, dim[0], dim[1], dim[2]])
-
-        for i, ax in enumerate('xyz'):
-            # distance to center
-            ar  = grid[ax]-self.center[i]
-            # cases to take into account periodic BC
-            case = np.array([ar, ar + self.DW[i], ar - self.DW[i]])
-            # find which of the 3 cases is smallest in magnitude
-            index = np.abs(case).argmin(axis = 0)
-            # restrict distance to only the smallest cases
-            vec = np.choose(index, case)
-            # sum up to get the dot product with e_vectors
-            dot_evec += np.array([vec * self._e0[i], \
-                                  vec * self._e1[i], \
-                                  vec * self._e2[i]])
-        # Calculate the eqn of ellipsoid, if it is inside
-        # then result should be <= 1.0
-        Inside = dot_evec[0]**2 / self._A**2 + \
-                 dot_evec[1]**2 / self._B**2 + \
-                 dot_evec[2]**2 / self._C**2
-        cm = ((Inside <= 1.0) & grid.child_mask)
-        if not isinstance(grid, (FakeGridForParticles, GridChildMaskWrapper)):
-            self._cut_masks[grid.id] = cm
-        return cm
-
-class AMRCoveringGridBase(AMR3DData):
-    _spatial = True
-    _type_name = "covering_grid"
-    _con_args = ('level', 'left_edge', 'ActiveDimensions')
-    def __init__(self, level, left_edge, dims, fields = None,
-                 pf = None, num_ghost_zones = 0, use_pbar = True, **kwargs):
-        """A 3D region with all data extracted to a single, specified
-        resolution.
-        
-        Parameters
-        ----------
-        level : int
-            The resolution level data is uniformly gridded at
-        left_edge : array_like
-            The left edge of the region to be extracted
-        dims : array_like
-            Number of cells along each axis of resulting covering_grid
-        fields : array_like, optional
-            A list of fields that you'd like pre-generated for your object
-
-        Examples
-        --------
-        cube = pf.h.covering_grid(2, left_edge=[0.0, 0.0, 0.0], \
-                                  right_edge=[1.0, 1.0, 1.0],
-                                  dims=[128, 128, 128])
-        """
-        AMR3DData.__init__(self, center=kwargs.pop("center", None),
-                           fields=fields, pf=pf, **kwargs)
-        self.left_edge = np.array(left_edge)
-        self.level = level
-        rdx = self.pf.domain_dimensions*self.pf.refine_by**level
-        self.dds = self.pf.domain_width/rdx.astype("float64")
-        self.ActiveDimensions = np.array(dims, dtype='int32')
-        self.right_edge = self.left_edge + self.ActiveDimensions*self.dds
-        self._num_ghost_zones = num_ghost_zones
-        self._use_pbar = use_pbar
-        self.global_startindex = np.rint((self.left_edge-self.pf.domain_left_edge)/self.dds).astype('int64')
-        self.domain_width = np.rint((self.pf.domain_right_edge -
-                    self.pf.domain_left_edge)/self.dds).astype('int64')
-        self._refresh_data()
-
-    def _get_list_of_grids(self, buffer = 0.0):
-        if self._grids is not None: return
-        if np.any(self.left_edge - buffer < self.pf.domain_left_edge) or \
-           np.any(self.right_edge + buffer > self.pf.domain_right_edge):
-            grids,ind = self.pf.hierarchy.get_periodic_box_grids_below_level(
-                            self.left_edge - buffer,
-                            self.right_edge + buffer, self.level)
-        else:
-            grids,ind = self.pf.hierarchy.get_box_grids_below_level(
-                self.left_edge - buffer,
-                self.right_edge + buffer, self.level)
-        sort_ind = np.argsort(self.pf.h.grid_levels.ravel()[ind])
-        self._grids = self.pf.hierarchy.grids[ind][(sort_ind,)][::-1]
-
-    def _refresh_data(self):
-        AMR3DData._refresh_data(self)
-        self['dx'] = self.dds[0] * np.ones(self.ActiveDimensions, dtype='float64')
-        self['dy'] = self.dds[1] * np.ones(self.ActiveDimensions, dtype='float64')
-        self['dz'] = self.dds[2] * np.ones(self.ActiveDimensions, dtype='float64')
-
-    def get_data(self, fields=None):
-        if self._grids is None:
-            self._get_list_of_grids()
-        if fields is None:
-            fields = self.fields[:]
-        else:
-            fields = ensure_list(fields)
-        obtain_fields = []
-        for field in fields:
-            if self.field_data.has_key(field): continue
-            if field not in self.hierarchy.field_list:
-                try:
-                    #print "Generating", field
-                    self._generate_field(field)
-                    continue
-                except NeedsOriginalGrid, ngt_exception:
-                    pass
-            elif self.pf.field_info[field].particle_type:
-                region = self.pf.h.region(self.center,
-                            self.left_edge, self.right_edge)
-                self.field_data[field] = region[field]
-                continue
-            obtain_fields.append(field)
-            self[field] = np.zeros(self.ActiveDimensions, dtype='float64') -999
-        if len(obtain_fields) == 0: return
-        mylog.debug("Getting fields %s from %s possible grids",
-                   obtain_fields, len(self._grids))
-        if self._use_pbar: pbar = \
-                get_pbar('Searching grids for values ', len(self._grids))
-        count = self.ActiveDimensions.prod()
-        for i, grid in enumerate(self._grids):
-            if self._use_pbar: pbar.update(i)
-            count -= self._get_data_from_grid(grid, obtain_fields)
-            if count <= 0: break
-        if self._use_pbar: pbar.finish()
-        if count > 0 or np.any(self[obtain_fields[0]] == -999):
-            # and self.dx < self.hierarchy.grids[0].dx:
-            n_bad = np.where(self[obtain_fields[0]]==-999)[0].size
-            mylog.error("Covering problem: %s cells are uncovered", n_bad)
-            raise KeyError(n_bad)
-            
-    def _generate_field(self, field):
-        if self.pf.field_info.has_key(field):
-            # First we check the validator; this might even raise!
-            self.pf.field_info[field].check_available(self)
-            self[field] = self.pf.field_info[field](self)
-        else: # Can't find the field, try as it might
-            raise KeyError(field)
-
-    def flush_data(self, field=None):
-        """
-        Any modifications made to the data in this object are pushed back
-        to the originating grids, except the cells where those grids are both
-        below the current level `and` have child cells.
-        """
-        self._get_list_of_grids()
-        # We don't generate coordinates here.
-        if field == None:
-            fields_to_get = self.fields[:]
-        else:
-            fields_to_get = ensure_list(field)
-        for grid in self._grids:
-            self._flush_data_to_grid(grid, fields_to_get)
-
-    @restore_grid_state
-    def _get_data_from_grid(self, grid, fields):
-        ll = int(grid.Level == self.level)
-        ref_ratio = self.pf.refine_by**(self.level - grid.Level)
-        g_fields = [gf.astype("float64") 
-                    if gf.dtype != "float64"
-                    else gf for gf in (grid[field] for field in fields)]
-        c_fields = [self[field] for field in fields]
-        count = FillRegion(ref_ratio,
-            grid.get_global_startindex(), self.global_startindex,
-            c_fields, g_fields, 
-            self.ActiveDimensions, grid.ActiveDimensions,
-            grid.child_mask, self.domain_width, ll, 0)
-        return count
-
-    def _flush_data_to_grid(self, grid, fields):
-        ll = int(grid.Level == self.level)
-        ref_ratio = self.pf.refine_by**(self.level - grid.Level)
-        g_fields = []
-        for field in fields:
-            if not grid.has_key(field): grid[field] = \
-               np.zeros(grid.ActiveDimensions, dtype=self[field].dtype)
-            g_fields.append(grid[field])
-        c_fields = [self[field] for field in fields]
-        FillRegion(ref_ratio,
-            grid.get_global_startindex(), self.global_startindex,
-            c_fields, g_fields, 
-            self.ActiveDimensions, grid.ActiveDimensions,
-            grid.child_mask, self.domain_width, ll, 1)
-
-    @property
-    def LeftEdge(self):
-        return self.left_edge
-
-    @property
-    def RightEdge(self):
-        return self.right_edge
-
-class AMRSmoothedCoveringGridBase(AMRCoveringGridBase):
-    _type_name = "smoothed_covering_grid"
-    @wraps(AMRCoveringGridBase.__init__)
-    def __init__(self, *args, **kwargs):
-        """A 3D region with all data extracted and interpolated to a
-        single, specified resolution. (Identical to covering_grid,
-        except that it interpolates.)
-
-        Smoothed covering grids start at level 0, interpolating to
-        fill the region to level 1, replacing any cells actually
-        covered by level 1 data, and then recursively repeating this
-        process until it reaches the specified `level`.
-        
-        Parameters
-        ----------
-        level : int
-            The resolution level data is uniformly gridded at
-        left_edge : array_like
-            The left edge of the region to be extracted
-        dims : array_like
-            Number of cells along each axis of resulting covering_grid.
-        fields : array_like, optional
-            A list of fields that you'd like pre-generated for your object
-=======
         if self._indices[grid.id-grid._id_offset] is None or \
             (self._indices[grid.id-grid._id_offset][0].size ==
              grid.ActiveDimensions.prod()):
             return True
         return False
->>>>>>> 6a78fba6
 
     def _get_cut_mask(self, grid):
         cm = np.zeros(grid.ActiveDimensions, dtype='bool')
@@ -1341,72 +1085,12 @@
         else: tr = np.where(tr)
         return tr
 
-<<<<<<< HEAD
-    def get_data(self, field=None):
-        self._get_list_of_grids()
-        # We don't generate coordinates here.
-        if field == None:
-            fields = self.fields[:]
-        else:
-            fields = ensure_list(field)
-        fields_to_get = []
-        for field in fields:
-            if self.field_data.has_key(field): continue
-            if field not in self.hierarchy.field_list:
-                try:
-                    #print "Generating", field
-                    self._generate_field(field)
-                    continue
-                except NeedsOriginalGrid, ngt_exception:
-                    pass
-            elif self.pf.field_info[field].particle_type:
-                region = self.pf.h.region(self.center,
-                            self.left_edge, self.right_edge)
-                self.field_data[field] = region[field]
-                continue
-            fields_to_get.append(field)
-        if len(fields_to_get) == 0: return
-        # Note that, thanks to some trickery, we have different dimensions
-        # on the field than one might think from looking at the dx and the
-        # L/R edges.
-        # We jump-start our task here
-        mylog.debug("Getting fields %s from %s possible grids",
-                   fields_to_get, len(self._grids))
-        self._update_level_state(0, fields_to_get)
-        if self._use_pbar: pbar = \
-                get_pbar('Searching grids for values ', len(self._grids))
-        # The grids are assumed to be pre-sorted
-        last_level = 0
-        for gi, grid in enumerate(self._grids):
-            if self._use_pbar: pbar.update(gi)
-            if grid.Level > last_level and grid.Level <= self.level:
-                mylog.debug("Updating level state to %s", last_level + 1)
-                self._update_level_state(last_level + 1)
-                self._refine(1, fields_to_get)
-                last_level = grid.Level
-            self._get_data_from_grid(grid, fields_to_get)
-        while last_level < self.level:
-            mylog.debug("Grid-free refinement %s to %s", last_level, last_level + 1)
-            self._update_level_state(last_level + 1)
-            self._refine(1, fields_to_get)
-            last_level += 1
-        if self.level > 0:
-            for field in fields_to_get:
-                self[field] = self[field][1:-1,1:-1,1:-1]
-                if np.any(self[field] == -999):
-                    # and self.dx < self.hierarchy.grids[0].dx:
-                    n_bad = (self[field]==-999).sum()
-                    mylog.error("Covering problem: %s cells are uncovered", n_bad)
-                    raise KeyError(n_bad)
-        if self._use_pbar: pbar.finish()
-=======
     def __repr__(self):
         # We'll do this the slow way to be clear what's going on
         s = "%s (%s): " % (self.__class__.__name__, self.pf)
         s += ", ".join(["%s=%s" % (i, getattr(self,i))
                        for i in self._con_args if i != "_indices"])
         return s
->>>>>>> 6a78fba6
 
     def join(self, other):
         ng = {}
@@ -1627,458 +1311,4 @@
                 np.bitwise_or(this_cut_mask, level_masks[i+1], this_cut_mask)
         if not isinstance(grid, FakeGridForParticles):
             self._cut_masks[grid.id] = this_cut_mask
-<<<<<<< HEAD
-        return this_cut_mask
-
-class AMRSurfaceBase(AMRData, ParallelAnalysisInterface):
-    _type_name = "surface"
-    _con_args = ("data_source", "surface_field", "field_value")
-    vertices = None
-    def __init__(self, data_source, surface_field, field_value):
-        r"""This surface object identifies isocontours on a cell-by-cell basis,
-        with no consideration of global connectedness, and returns the vertices
-        of the Triangles in that isocontour.
-
-        This object simply returns the vertices of all the triangles
-        calculated by the marching cubes algorithm; for more complex
-        operations, such as identifying connected sets of cells above a given
-        threshold, see the extract_connected_sets function.  This is more
-        useful for calculating, for instance, total isocontour area, or
-        visualizing in an external program (such as `MeshLab
-        <http://meshlab.sf.net>`_.)  The object has the properties .vertices
-        and will sample values if a field is requested.  The values are
-        interpolated to the center of a given face.
-        
-        Parameters
-        ----------
-        data_source : AMR3DDataObject
-            This is the object which will used as a source
-        surface_field : string
-            Any field that can be obtained in a data object.  This is the field
-            which will be isocontoured.
-        field_value : float
-            The value at which the isocontour should be calculated.
-
-        References
-        ----------
-
-        .. [1] Marching Cubes: http://en.wikipedia.org/wiki/Marching_cubes
-
-        Examples
-        --------
-        This will create a data object, find a nice value in the center, and
-        output the vertices to "triangles.obj" after rescaling them.
-
-        >>> sp = pf.h.sphere("max", (10, "kpc")
-        >>> surf = pf.h.surface(sp, "Density", 5e-27)
-        >>> print surf["Temperature"]
-        >>> print surf.vertices
-        >>> bounds = [(sp.center[i] - 5.0/pf['kpc'],
-        ...            sp.center[i] + 5.0/pf['kpc']) for i in range(3)]
-        >>> surf.export_ply("my_galaxy.ply", bounds = bounds)
-        """
-        ParallelAnalysisInterface.__init__(self)
-        self.data_source = data_source
-        self.surface_field = surface_field
-        self.field_value = field_value
-        self.vertex_samples = YTFieldData()
-        center = data_source.get_field_parameter("center")
-        AMRData.__init__(self, center = center, fields = None, pf =
-                         data_source.pf)
-        self._grids = self.data_source._grids.copy()
-
-    def get_data(self, fields = None, sample_type = "face"):
-        if isinstance(fields, list) and len(fields) > 1:
-            for field in fields: self.get_data(field)
-            return
-        elif isinstance(fields, list):
-            fields = fields[0]
-        # Now we have a "fields" value that is either a string or None
-        pb = get_pbar("Extracting (sampling: %s)" % fields,
-                      len(list(self._get_grid_objs())))
-        verts = []
-        samples = []
-        for i,g in enumerate(self._get_grid_objs()):
-            pb.update(i)
-            my_verts = self._extract_isocontours_from_grid(
-                            g, self.surface_field, self.field_value,
-                            fields, sample_type)
-            if fields is not None:
-                my_verts, svals = my_verts
-                samples.append(svals)
-            verts.append(my_verts)
-        pb.finish()
-        verts = np.concatenate(verts).transpose()
-        verts = self.comm.par_combine_object(verts, op='cat', datatype='array')
-        self.vertices = verts
-        if fields is not None:
-            samples = np.concatenate(samples)
-            samples = self.comm.par_combine_object(samples, op='cat',
-                                datatype='array')
-            if sample_type == "face":
-                self[fields] = samples
-            elif sample_type == "vertex":
-                self.vertex_samples[fields] = samples
-        
-
-    @restore_grid_state
-    def _extract_isocontours_from_grid(self, grid, field, value,
-                                       sample_values = None,
-                                       sample_type = "face"):
-        mask = self.data_source._get_cut_mask(grid) * grid.child_mask
-        vals = grid.get_vertex_centered_data(field, no_ghost = False)
-        if sample_values is not None:
-            svals = grid.get_vertex_centered_data(sample_values)
-        else:
-            svals = None
-        sample_type = {"face":1, "vertex":2}[sample_type]
-        my_verts = march_cubes_grid(value, vals, mask, grid.LeftEdge,
-                                    grid.dds, svals, sample_type)
-        return my_verts
-
-    def calculate_flux(self, field_x, field_y, field_z, fluxing_field = None):
-        r"""This calculates the flux over the surface.
-
-        This function will conduct marching cubes on all the cells in a given
-        data container (grid-by-grid), and then for each identified triangular
-        segment of an isocontour in a given cell, calculate the gradient (i.e.,
-        normal) in the isocontoured field, interpolate the local value of the
-        "fluxing" field, the area of the triangle, and then return:
-
-        area * local_flux_value * (n dot v)
-
-        Where area, local_value, and the vector v are interpolated at the barycenter
-        (weighted by the vertex values) of the triangle.  Note that this
-        specifically allows for the field fluxing across the surface to be
-        *different* from the field being contoured.  If the fluxing_field is
-        not specified, it is assumed to be 1.0 everywhere, and the raw flux
-        with no local-weighting is returned.
-
-        Additionally, the returned flux is defined as flux *into* the surface,
-        not flux *out of* the surface.
-        
-        Parameters
-        ----------
-        field_x : string
-            The x-component field
-        field_y : string
-            The y-component field
-        field_z : string
-            The z-component field
-        fluxing_field : string, optional
-            The field whose passage over the surface is of interest.  If not
-            specified, assumed to be 1.0 everywhere.
-
-        Returns
-        -------
-        flux : float
-            The summed flux.  Note that it is not currently scaled; this is
-            simply the code-unit area times the fields.
-
-        References
-        ----------
-
-        .. [1] Marching Cubes: http://en.wikipedia.org/wiki/Marching_cubes
-
-        Examples
-        --------
-
-        This will create a data object, find a nice value in the center, and
-        calculate the metal flux over it.
-
-        >>> sp = pf.h.sphere("max", (10, "kpc")
-        >>> surf = pf.h.surface(sp, "Density", 5e-27)
-        >>> flux = surf.calculate_flux(
-        ...     "x-velocity", "y-velocity", "z-velocity", "Metal_Density")
-        """
-        flux = 0.0
-        pb = get_pbar("Fluxing %s" % fluxing_field,
-                len(list(self._get_grid_objs())))
-        for i, g in enumerate(self._get_grid_objs()):
-            pb.update(i)
-            flux += self._calculate_flux_in_grid(g,
-                    field_x, field_y, field_z, fluxing_field)
-        pb.finish()
-        flux = self.comm.mpi_allreduce(flux, op="sum")
-        return flux
-
-    @restore_grid_state
-    def _calculate_flux_in_grid(self, grid, 
-                    field_x, field_y, field_z, fluxing_field = None):
-        mask = self.data_source._get_cut_mask(grid) * grid.child_mask
-        vals = grid.get_vertex_centered_data(self.surface_field)
-        if fluxing_field is None:
-            ff = np.ones(vals.shape, dtype="float64")
-        else:
-            ff = grid.get_vertex_centered_data(fluxing_field)
-        xv, yv, zv = [grid.get_vertex_centered_data(f) for f in 
-                     [field_x, field_y, field_z]]
-        return march_cubes_grid_flux(self.field_value, vals, xv, yv, zv,
-                    ff, mask, grid.LeftEdge, grid.dds)
-
-    @property
-    def triangles(self):
-        if self.vertices is None:
-            self.get_data()
-        vv = np.empty((self.vertices.shape[1]/3, 3, 3), dtype="float64")
-        for i in range(3):
-            for j in range(3):
-                vv[:,i,j] = self.vertices[j,i::3]
-        return vv
-
-    def export_ply(self, filename, bounds = None, color_field = None,
-                   color_map = "algae", color_log = True, sample_type = "face"):
-        r"""This exports the surface to the PLY format, suitable for visualization
-        in many different programs (e.g., MeshLab).
-
-        Parameters
-        ----------
-        filename : string
-            The file this will be exported to.  This cannot be a file-like object.
-        bounds : list of tuples
-            The bounds the vertices will be normalized to.  This is of the format:
-            [(xmin, xmax), (ymin, ymax), (zmin, zmax)].  Defaults to the full
-            domain.
-        color_field : string
-            Should a field be sample and colormapped?
-        color_map : string
-            Which color map should be applied?
-        color_log : bool
-            Should the color field be logged before being mapped?
-
-        Examples
-        --------
-
-        >>> sp = pf.h.sphere("max", (10, "kpc")
-        >>> surf = pf.h.surface(sp, "Density", 5e-27)
-        >>> print surf["Temperature"]
-        >>> print surf.vertices
-        >>> bounds = [(sp.center[i] - 5.0/pf['kpc'],
-        ...            sp.center[i] + 5.0/pf['kpc']) for i in range(3)]
-        >>> surf.export_ply("my_galaxy.ply", bounds = bounds)
-        """
-        if self.vertices is None:
-            self.get_data(color_field, sample_type)
-        elif color_field is not None:
-            if sample_type == "face" and \
-                color_field not in self.field_data:
-                self[color_field]
-            elif sample_type == "vertex" and \
-                color_field not in self.vertex_data:
-                self.get_data(color_field, sample_type)
-        self._export_ply(filename, bounds, color_field, color_map, color_log,
-                         sample_type)
-
-    def _color_samples(self, cs, color_log, color_map, arr):
-            if color_log: cs = np.log10(cs)
-            mi, ma = cs.min(), cs.max()
-            cs = (cs - mi) / (ma - mi)
-            from yt.visualization.image_writer import map_to_colors
-            cs = map_to_colors(cs, color_map)
-            arr["red"][:] = cs[0,:,0]
-            arr["green"][:] = cs[0,:,1]
-            arr["blue"][:] = cs[0,:,2]
-
-    @parallel_root_only
-    def _export_ply(self, filename, bounds = None, color_field = None,
-                   color_map = "algae", color_log = True, sample_type = "face"):
-        if isinstance(filename, file):
-            f = filename
-        else:
-            f = open(filename, "wb")
-        if bounds is None:
-            DLE = self.pf.domain_left_edge
-            DRE = self.pf.domain_right_edge
-            bounds = [(DLE[i], DRE[i]) for i in range(3)]
-        nv = self.vertices.shape[1]
-        vs = [("x", "<f"), ("y", "<f"), ("z", "<f"),
-              ("red", "uint8"), ("green", "uint8"), ("blue", "uint8") ]
-        fs = [("ni", "uint8"), ("v1", "<i4"), ("v2", "<i4"), ("v3", "<i4"),
-              ("red", "uint8"), ("green", "uint8"), ("blue", "uint8") ]
-        f.write("ply\n")
-        f.write("format binary_little_endian 1.0\n")
-        f.write("element vertex %s\n" % (nv))
-        f.write("property float x\n")
-        f.write("property float y\n")
-        f.write("property float z\n")
-        if color_field is not None and sample_type == "vertex":
-            f.write("property uchar red\n")
-            f.write("property uchar green\n")
-            f.write("property uchar blue\n")
-            v = np.empty(self.vertices.shape[1], dtype=vs)
-            cs = self.vertex_samples[color_field]
-            self._color_samples(cs, color_log, color_map, v)
-        else:
-            v = np.empty(self.vertices.shape[1], dtype=vs[:3])
-        f.write("element face %s\n" % (nv/3))
-        f.write("property list uchar int vertex_indices\n")
-        if color_field is not None and sample_type == "face":
-            f.write("property uchar red\n")
-            f.write("property uchar green\n")
-            f.write("property uchar blue\n")
-            # Now we get our samples
-            cs = self[color_field]
-            arr = np.empty(cs.shape[0], dtype=np.dtype(fs))
-            self._color_samples(cs, color_log, color_map, arr)
-        else:
-            arr = np.empty(nv/3, np.dtype(fs[:-3]))
-        for i, ax in enumerate("xyz"):
-            # Do the bounds first since we cast to f32
-            tmp = self.vertices[i,:]
-            np.subtract(tmp, bounds[i][0], tmp)
-            w = bounds[i][1] - bounds[i][0]
-            np.divide(tmp, w, tmp)
-            np.subtract(tmp, 0.5, tmp) # Center at origin.
-            v[ax][:] = tmp 
-        f.write("end_header\n")
-        v.tofile(f)
-        arr["ni"][:] = 3
-        vi = np.arange(nv, dtype="<i")
-        vi.shape = (nv/3, 3)
-        arr["v1"][:] = vi[:,0]
-        arr["v2"][:] = vi[:,1]
-        arr["v3"][:] = vi[:,2]
-        arr.tofile(f)
-        if filename is not f:
-            f.close()
-
-    def export_sketchfab(self, title, description, api_key = None,
-                            color_field = None, color_map = "algae",
-                            color_log = True, bounds = None):
-        r"""This exports Surfaces to SketchFab.com, where they can be viewed
-        interactively in a web browser.
-
-        SketchFab.com is a proprietary web service that provides WebGL
-        rendering of models.  This routine will use temporary files to
-        construct a compressed binary representation (in .PLY format) of the
-        Surface and any optional fields you specify and upload it to
-        SketchFab.com.  It requires an API key, which can be found on your
-        SketchFab.com dashboard.  You can either supply the API key to this
-        routine directly or you can place it in the variable
-        "sketchfab_api_key" in your ~/.yt/config file.  This function is
-        parallel-safe.
-
-        Parameters
-        ----------
-        title : string
-            The title for the model on the website
-        description : string
-            How you want the model to be described on the website
-        api_key : string
-            Optional; defaults to using the one in the config file
-        color_field : string
-            If specified, the field by which the surface will be colored
-        color_map : string
-            The name of the color map to use to map the color field
-        color_log : bool
-            Should the field be logged before being mapped to RGB?
-        bounds : list of tuples
-            [ (xmin, xmax), (ymin, ymax), (zmin, zmax) ] within which the model
-            will be scaled and centered.  Defaults to the full domain.
-
-        Returns
-        -------
-        URL : string
-            The URL at which your model can be viewed.
-
-        Examples
-        --------
-
-        from yt.mods import *
-        pf = load("redshift0058")
-        dd = pf.h.sphere("max", (200, "kpc"))
-        rho = 5e-27
-
-        bounds = [(dd.center[i] - 100.0/pf['kpc'],
-                   dd.center[i] + 100.0/pf['kpc']) for i in range(3)]
-
-        surf = pf.h.surface(dd, "Density", rho)
-
-        rv = surf.export_sketchfab(
-            title = "Testing Upload",
-            description = "A simple test of the uploader",
-            color_field = "Temperature",
-            color_map = "hot",
-            color_log = True,
-            bounds = bounds
-        )
-        """
-        api_key = api_key or ytcfg.get("yt","sketchfab_api_key")
-        if api_key in (None, "None"):
-            raise YTNoAPIKey("SketchFab.com", "sketchfab_api_key")
-        import zipfile, json
-        from tempfile import TemporaryFile
-
-        ply_file = TemporaryFile()
-        self.export_ply(ply_file, bounds, color_field, color_map, color_log,
-                        sample_type = "vertex")
-        ply_file.seek(0)
-        # Greater than ten million vertices and we throw an error but dump
-        # to a file.
-        if self.vertices.shape[1] > 1e7:
-            tfi = 0
-            fn = "temp_model_%03i.ply" % tfi
-            while os.path.exists(fn):
-                fn = "temp_model_%03i.ply" % tfi
-                tfi += 1
-            open(fn, "wb").write(ply_file.read())
-            raise YTTooManyVertices(self.vertices.shape[1], fn)
-
-        zfs = TemporaryFile()
-        with zipfile.ZipFile(zfs, "w", zipfile.ZIP_DEFLATED) as zf:
-            zf.writestr("yt_export.ply", ply_file.read())
-        zfs.seek(0)
-
-        zfs.seek(0)
-        data = {
-            'title': title,
-            'token': api_key,
-            'description': description,
-            'fileModel': zfs,
-            'filenameModel': "yt_export.zip",
-        }
-        upload_id = self._upload_to_sketchfab(data)
-        upload_id = self.comm.mpi_bcast(upload_id, root = 0)
-        return upload_id
-
-    @parallel_root_only
-    def _upload_to_sketchfab(self, data):
-        import urllib2, json
-        from yt.utilities.poster.encode import multipart_encode
-        from yt.utilities.poster.streaminghttp import register_openers
-        register_openers()
-        datamulti, headers = multipart_encode(data)
-        request = urllib2.Request("https://api.sketchfab.com/v1/models",
-                        datamulti, headers)
-        rv = urllib2.urlopen(request).read()
-        rv = json.loads(rv)
-        upload_id = rv.get("result", {}).get("id", None)
-        if upload_id:
-            mylog.info("Model uploaded to: https://sketchfab.com/show/%s",
-                       upload_id)
-        else:
-            mylog.error("Problem uploading.")
-        return upload_id
-
-
-def _reconstruct_object(*args, **kwargs):
-    pfid = args[0]
-    dtype = args[1]
-    field_parameters = args[-1]
-    # will be much nicer when we can do pfid, *a, fp = args
-    args, new_args = args[2:-1], []
-    for arg in args:
-        if iterable(arg) and len(arg) == 2 \
-           and not isinstance(arg, types.DictType) \
-           and isinstance(arg[1], AMRData):
-            new_args.append(arg[1])
-        else: new_args.append(arg)
-    pfs = ParameterFileStore()
-    pf = pfs.get_pf_hash(pfid)
-    cls = getattr(pf.h, dtype)
-    obj = cls(*new_args)
-    obj.field_parameters.update(field_parameters)
-    return pf, obj
-=======
-        return this_cut_mask
->>>>>>> 6a78fba6
+        return this_cut_mask