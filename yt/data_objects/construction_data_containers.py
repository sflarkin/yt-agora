--- conflicted
+++ resolved
@@ -290,10 +290,7 @@
         if communication_system.communicators[-1].size > 1:
             for chunk in self.data_source.chunks([], "io", local_only = False):
                 self._initialize_chunk(chunk, tree)
-<<<<<<< HEAD
-=======
         _units_initialized = False
->>>>>>> 5e4ba527
         with self.data_source._field_parameter_state(self.field_parameters):
             for chunk in parallel_objects(self.data_source.chunks(
                                           chunk_fields, "io", local_only = True)): 
@@ -349,15 +346,9 @@
         for fi, field in enumerate(fields):
             finfo = self.ds._get_field_info(*field)
             mylog.debug("Setting field %s", field)
-<<<<<<< HEAD
-            input_units = self._projected_units[field].units
-            self[field] = self.ds.arr(field_data[fi].ravel(), input_units)
-        for i in data.keys(): self[i] = data.pop(i)
-=======
             input_units = self._projected_units[field]
             self[field] = self.ds.arr(field_data[fi].ravel(), input_units)
         for i in list(data.keys()): self[i] = data.pop(i)
->>>>>>> 5e4ba527
         mylog.info("Projection completed")
         self.tree = tree
 
@@ -411,22 +402,10 @@
         for i, field in enumerate(fields):
             d = chunk[field] * dl
             v[:,i] = d
-<<<<<<< HEAD
-            self._projected_units[field] = d.uq
-=======
->>>>>>> 5e4ba527
         if self.weight_field is not None:
             w = chunk[self.weight_field]
             np.multiply(v, w[:,None], v)
             np.multiply(w, dl, w)
-            for field in fields:
-                # Note that this removes the dl integration, which is
-                # *correct*, but we are not fully self-consistently carrying it
-                # all through.  So if interrupted, the process will have
-                # incorrect units assigned in the projected units.  This should
-                # not be a problem, since the weight division occurs
-                # self-consistently with unitfree arrays.
-                self._projected_units[field] /= dl.uq
         else:
             w = np.ones(chunk.ires.size, dtype="float64")
         icoords = chunk.icoords
@@ -495,28 +474,6 @@
         self.left_edge = self._sanitize_edge(left_edge)
         self.ActiveDimensions = self._sanitize_dims(dims)
 
-<<<<<<< HEAD
-        if not iterable(left_edge):
-            left_edge = [left_edge]*self.ds.dimensionality
-        if len(left_edge) != self.ds.dimensionality:
-            raise RuntimeError(
-                "Length of left_edge must match the dimensionality of the "
-                "dataset")
-        if hasattr(left_edge, 'units'):
-            le_units = left_edge.units
-        else:
-            le_units = 'code_length'
-        self.left_edge = self.ds.arr(left_edge, le_units)
-
-        if not iterable(dims):
-            dims = [dims]*self.ds.dimensionality
-        if len(dims) != self.ds.dimensionality:
-            raise RuntimeError(
-                "Length of dims must match the dimensionality of the dataset")
-        self.ActiveDimensions = np.array(dims, dtype='int32')
-
-=======
->>>>>>> 5e4ba527
         rdx = self.ds.domain_dimensions*self.ds.relative_refinement(0, level)
         rdx[np.where(np.array(dims) - 2 * num_ghost_zones <= 1)] = 1   # issue 602
         self.base_dds = self.ds.domain_width / self.ds.domain_dimensions
