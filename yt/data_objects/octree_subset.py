"""
Subsets of octrees




"""

#-----------------------------------------------------------------------------
# Copyright (c) 2013, yt Development Team.
#
# Distributed under the terms of the Modified BSD License.
#
# The full license is in the file COPYING.txt, distributed with this software.
#-----------------------------------------------------------------------------

import numpy as np

from yt.data_objects.data_containers import \
    YTFieldData, \
    YTDataContainer, \
    YTSelectionContainer
from yt.fields.field_exceptions import \
    NeedsGridType, \
    NeedsOriginalGrid, \
    NeedsDataField, \
    NeedsProperty, \
    NeedsParameter
import yt.geometry.particle_deposit as particle_deposit
import yt.geometry.particle_smooth as particle_smooth
from yt.funcs import *
from yt.utilities.lib.geometry_utils import compute_morton
from yt.geometry.particle_oct_container import \
    ParticleOctreeContainer
from yt.units.yt_array import YTArray
from yt.units.dimensions import length
from yt.utilities.exceptions import YTInvalidPositionArray

def cell_count_cache(func):
    def cc_cache_func(self, dobj):
        if hash(dobj.selector) != self._last_selector_id:
            self._cell_count = -1
        rv = func(self, dobj)
        self._cell_count = rv.shape[0]
        self._last_selector_id = hash(dobj.selector)
        return rv
    return cc_cache_func

class OctreeSubset(YTSelectionContainer):
    _spatial = True
    _num_ghost_zones = 0
    _type_name = 'octree_subset'
    _skip_add = True
    _con_args = ('base_region', 'domain', 'ds')
    _domain_offset = 0
    _cell_count = -1

    def __init__(self, base_region, domain, ds, over_refine_factor = 1):
        self._num_zones = 1 << (over_refine_factor)
        self._oref = over_refine_factor
        self.field_data = YTFieldData()
        self.field_parameters = {}
        self.domain = domain
        self.domain_id = domain.domain_id
        self.ds = domain.ds
        self._index = self.ds.index
        self.oct_handler = domain.oct_handler
        self._last_mask = None
        self._last_selector_id = None
        self._current_particle_type = 'all'
        self._current_fluid_type = self.ds.default_fluid_type
        self.base_region = base_region
        self.base_selector = base_region.selector

    def __getitem__(self, key):
        tr = super(OctreeSubset, self).__getitem__(key)
        try:
            fields = self._determine_fields(key)
        except YTFieldTypeNotFound:
            return tr
        finfo = self.ds._get_field_info(*fields[0])
        if not finfo.particle_type:
            # We may need to reshape the field, if it is being queried from
            # field_data.  If it's already cached, it just passes through.
            if len(tr.shape) < 4:
                tr = self._reshape_vals(tr)
            return tr
        return tr

    @property
    def nz(self):
        return self._num_zones + 2*self._num_ghost_zones

    def _reshape_vals(self, arr):
        if len(arr.shape) == 4 and arr.flags["F_CONTIGUOUS"]:
            return arr
        nz = self.nz
        n_oct = arr.shape[0] / (nz**3.0)
        if arr.size == nz*nz*nz*n_oct:
            new_shape = (nz, nz, nz, n_oct)
        elif arr.size == nz*nz*nz*n_oct * 3:
            new_shape = (nz, nz, nz, n_oct, 3)
        else:
            raise RuntimeError
        # Note that if arr is already F-contiguous, this *shouldn't* copy the
        # data.  But, it might.  However, I can't seem to figure out how to
        # make the assignment to .shape, which *won't* copy the data, make the
        # resultant array viewed in Fortran order.
        arr = arr.reshape(new_shape, order="F")
        return arr

    _domain_ind = None

    def mask_refinement(self, selector):
        mask = self.oct_handler.mask(selector, domain_id = self.domain_id)
        return mask

    def select_blocks(self, selector):
        mask = self.oct_handler.mask(selector, domain_id = self.domain_id)
        mask = self._reshape_vals(mask)
        slicer = OctreeSubsetBlockSlice(self)
        for i, sl in slicer:
            yield sl, mask[:,:,:,i]

    def select_tcoords(self, dobj):
        # These will not be pre-allocated, which can be a problem for speed and
        # memory usage.
        dts, ts = [], []
        for sl, mask in self.select_blocks(dobj.selector):
            sl.child_mask = mask
            dt, t = dobj.selector.get_dt(sl)
            dts.append(dt)
            ts.append(t)
        return np.concatenate(dts), np.concatenate(ts)

    @property
    def domain_ind(self):
        if self._domain_ind is None:
            di = self.oct_handler.domain_ind(self.selector)
            self._domain_ind = di
        return self._domain_ind

    def deposit(self, positions, fields = None, method = None):
        r"""Operate on the mesh, in a particle-against-mesh fashion, with
        exclusively local input.

        This uses the octree indexing system to call a "deposition" operation
        (defined in yt/geometry/particle_deposit.pyx) that can take input from
        several particles (local to the mesh) and construct some value on the
        mesh.  The canonical example is to sum the total mass in a mesh cell
        and then divide by its volume.

        Parameters
        ----------
        positions : array_like (Nx3)
            The positions of all of the particles to be examined.  A new
            indexed octree will be constructed on these particles.
        fields : list of arrays
            All the necessary fields for computing the particle operation.  For
            instance, this might include mass, velocity, etc.  
        method : string
            This is the "method name" which will be looked up in the
            `particle_deposit` namespace as `methodname_deposit`.

        Returns
        -------
        List of fortran-ordered, mesh-like arrays.
        """
        # Here we perform our particle deposition.
        if fields is None: fields = []
        cls = getattr(particle_deposit, "deposit_%s" % method, None)
        if cls is None:
            raise YTParticleDepositionNotImplemented(method)
        nz = self.nz
        nvals = (nz, nz, nz, (self.domain_ind >= 0).sum())
        op = cls(nvals) # We allocate number of zones, not number of octs
        op.initialize()
        mylog.debug("Depositing %s (%s^3) particles into %s Octs",
            positions.shape[0], positions.shape[0]**0.3333333, nvals[-1])
        pos = np.asarray(positions.convert_to_units("code_length"),
                         dtype="float64")
        # We should not need the following if we know in advance all our fields
        # need no casting.
        fields = [np.asarray(f, dtype="float64") for f in fields]
        op.process_octree(self.oct_handler, self.domain_ind, pos, fields,
            self.domain_id, self._domain_offset)
        vals = op.finalize()
        if vals is None: return
        return np.asfortranarray(vals)

    def smooth(self, positions, fields = None, index_fields = None,
               method = None, create_octree = False, nneighbors = 64):
        r"""Operate on the mesh, in a particle-against-mesh fashion, with
        non-local input.

        This uses the octree indexing system to call a "smoothing" operation
        (defined in yt/geometry/particle_smooth.pyx) that can take input from
        several (non-local) particles and construct some value on the mesh.
        The canonical example is to conduct a smoothing kernel operation on the
        mesh.

        Parameters
        ----------
        positions : array_like (Nx3)
            The positions of all of the particles to be examined.  A new
            indexed octree will be constructed on these particles.
        fields : list of arrays
            All the necessary fields for computing the particle operation.  For
            instance, this might include mass, velocity, etc.  
        index_fields : list of arrays
            All of the fields defined on the mesh that may be used as input to
            the operation.
        method : string
            This is the "method name" which will be looked up in the
            `particle_smooth` namespace as `methodname_smooth`.
        create_octree : bool
            Should we construct a new octree for indexing the particles?  In
            cases where we are applying an operation on a subset of the
            particles used to construct the mesh octree, this will ensure that
            we are able to find and identify all relevant particles.
        nneighbors : int, default 64
            The number of neighbors to examine during the process.

        Returns
        -------
        List of fortran-ordered, mesh-like arrays.
        """
        # Here we perform our particle deposition.
        positions.convert_to_units("code_length")
        if create_octree:
            morton = compute_morton(
                positions[:,0], positions[:,1], positions[:,2],
                self.ds.domain_left_edge,
                self.ds.domain_right_edge)
            morton.sort()
            particle_octree = ParticleOctreeContainer([1, 1, 1],
                self.ds.domain_left_edge,
                self.ds.domain_right_edge,
                over_refine = self._oref)
<<<<<<< HEAD
            particle_octree.n_ref = nneighbors
=======
            # This should ensure we get everything within one neighbor of home.
            particle_octree.n_ref = nneighbors * 2
>>>>>>> 3ef565cf
            particle_octree.add(morton)
            particle_octree.finalize()
            pdom_ind = particle_octree.domain_ind(self.selector)
        else:
            particle_octree = self.oct_handler
            pdom_ind = self.domain_ind
        if fields is None: fields = []
        if index_fields is None: index_fields = []
        cls = getattr(particle_smooth, "%s_smooth" % method, None)
        if cls is None:
            raise YTParticleDepositionNotImplemented(method)
        nz = self.nz
        mdom_ind = self.domain_ind
        nvals = (nz, nz, nz, (mdom_ind >= 0).sum())
        op = cls(nvals, len(fields), nneighbors)
        op.initialize()
        mylog.debug("Smoothing %s particles into %s Octs",
            positions.shape[0], nvals[-1])
        op.process_octree(self.oct_handler, mdom_ind, positions, 
            self.fcoords, fields,
            self.domain_id, self._domain_offset, self.ds.periodicity,
            index_fields, particle_octree, pdom_ind, self.ds.geometry)
        vals = op.finalize()
        if vals is None: return
        if isinstance(vals, list):
            vals = [np.asfortranarray(v) for v in vals]
        else:
            vals = np.asfortranarray(vals)
        return vals

    def particle_operation(self, positions, fields = None,
            method = None, nneighbors = 64):
        r"""Operate on particles, in a particle-against-particle fashion.

        This uses the octree indexing system to call a "smoothing" operation
        (defined in yt/geometry/particle_smooth.pyx) that expects to be called
        in a particle-by-particle fashion.  For instance, the canonical example
        of this would be to compute the Nth nearest neighbor, or to compute the
        density for a given particle based on some kernel operation.

        Many of the arguments to this are identical to those used in the smooth
        and deposit functions.  Note that the `fields` argument must not be
        empty, as these fields will be modified in place.

        Parameters
        ----------
        positions : array_like (Nx3)
            The positions of all of the particles to be examined.  A new
            indexed octree will be constructed on these particles.
        fields : list of arrays
            All the necessary fields for computing the particle operation.  For
            instance, this might include mass, velocity, etc.  One of these
            will likely be modified in place.
        method : string
            This is the "method name" which will be looked up in the
            `particle_smooth` namespace as `methodname_smooth`.
        nneighbors : int, default 64
            The number of neighbors to examine during the process.

        Returns
        -------
        Nothing.

        """
        # Here we perform our particle deposition.
        positions.convert_to_units("code_length")
        morton = compute_morton(
            positions[:,0], positions[:,1], positions[:,2],
            self.ds.domain_left_edge,
            self.ds.domain_right_edge)
        morton.sort()
        particle_octree = ParticleOctreeContainer([1, 1, 1],
            self.ds.domain_left_edge,
            self.ds.domain_right_edge,
            over_refine = 1)
        particle_octree.n_ref = nneighbors * 2
        particle_octree.add(morton)
        particle_octree.finalize()
        pdom_ind = particle_octree.domain_ind(self.selector)
        if fields is None: fields = []
        cls = getattr(particle_smooth, "%s_smooth" % method, None)
        if cls is None:
            raise YTParticleDepositionNotImplemented(method)
        nz = self.nz
        mdom_ind = self.domain_ind
        nvals = (nz, nz, nz, (mdom_ind >= 0).sum())
        op = cls(nvals, len(fields), nneighbors)
        op.initialize()
        mylog.debug("Smoothing %s particles into %s Octs",
            positions.shape[0], nvals[-1])
        op.process_particles(particle_octree, pdom_ind, positions, 
            fields, self.domain_id, self._domain_offset, self.ds.periodicity,
            self.ds.geometry)
        vals = op.finalize()
        if vals is None: return
        if isinstance(vals, list):
            vals = [np.asfortranarray(v) for v in vals]
        else:
            vals = np.asfortranarray(vals)
        return vals

    @cell_count_cache
    def select_icoords(self, dobj):
        return self.oct_handler.icoords(dobj.selector, domain_id = self.domain_id,
                                     num_cells = self._cell_count)

    @cell_count_cache
    def select_fcoords(self, dobj):
        return self.oct_handler.fcoords(dobj.selector, domain_id = self.domain_id,
                                        num_cells = self._cell_count)

    @cell_count_cache
    def select_fwidth(self, dobj):
        return self.oct_handler.fwidth(dobj.selector, domain_id = self.domain_id,
                                       num_cells = self._cell_count)

    @cell_count_cache
    def select_ires(self, dobj):
        return self.oct_handler.ires(dobj.selector, domain_id = self.domain_id,
                                     num_cells = self._cell_count)

    def select(self, selector, source, dest, offset):
        n = self.oct_handler.selector_fill(selector, source, dest, offset,
                                           domain_id = self.domain_id)
        return n

    def count(self, selector):
        return -1

    def count_particles(self, selector, x, y, z):
        # We don't cache the selector results
        count = selector.count_points(x,y,z, 0.0)
        return count

    def select_particles(self, selector, x, y, z):
        mask = selector.select_points(x,y,z, 0.0)
        return mask

class ParticleOctreeSubset(OctreeSubset):
    # Subclassing OctreeSubset is somewhat dubious.
    # This is some subset of an octree.  Note that the sum of subsets of an
    # octree may multiply include data files.  While we can attempt to mitigate
    # this, it's unavoidable for many types of data storage on disk.
    _type_name = 'indexed_octree_subset'
    _con_args = ('data_files', 'ds', 'min_ind', 'max_ind')
    domain_id = -1
    def __init__(self, base_region, data_files, ds, min_ind = 0, max_ind = 0,
                 over_refine_factor = 1):
        # The first attempt at this will not work in parallel.
        self._num_zones = 1 << (over_refine_factor)
        self._oref = over_refine_factor
        self.data_files = data_files
        self.field_data = YTFieldData()
        self.field_parameters = {}
        self.ds = ds
        self._index = self.ds.index
        self.oct_handler = ds.index.oct_handler
        self.min_ind = min_ind
        if max_ind == 0: max_ind = (1 << 63)
        self.max_ind = max_ind
        self._last_mask = None
        self._last_selector_id = None
        self._current_particle_type = 'all'
        self._current_fluid_type = self.ds.default_fluid_type
        self.base_region = base_region
        self.base_selector = base_region.selector

class OctreeSubsetBlockSlice(object):
    def __init__(self, octree_subset):
        self.ind = None
        self.octree_subset = octree_subset
        # Cache some attributes
        nz = octree_subset.nz
        self.ActiveDimensions = np.array([nz,nz,nz], dtype="int64")
        for attr in ["ires", "icoords", "fcoords", "fwidth"]:
            v = getattr(octree_subset, attr)
            setattr(self, "_%s" % attr, octree_subset._reshape_vals(v))

    def __iter__(self):
        for i in range(self._ires.shape[-1]):
            self.ind = i
            yield i, self

    def clear_data(self):
        pass

    def __getitem__(self, key):
        return self.octree_subset[key][:,:,:,self.ind]

    def get_vertex_centered_data(self, *args, **kwargs):
        raise NotImplementedError

    @property
    def id(self):
        return np.random.randint(1)

    @property
    def Level(self):
        return self._ires[0,0,0,self.ind]

    @property
    def LeftEdge(self):
        LE = (self._fcoords[0,0,0,self.ind,:]
            - self._fwidth[0,0,0,self.ind,:]*0.5)
        return LE

    @property
    def RightEdge(self):
        RE = (self._fcoords[-1,-1,-1,self.ind,:]
            + self._fwidth[-1,-1,-1,self.ind,:]*0.5)
        return RE

    @property
    def dds(self):
        return self._fwidth[0,0,0,self.ind,:]

class YTPositionArray(YTArray):
    @property
    def morton(self):
        self.validate()
        eps = np.finfo(self.dtype).eps
        LE = self.min(axis=0)
        LE -= np.abs(LE) * eps
        RE = self.max(axis=0)
        RE += np.abs(RE) * eps
        morton = compute_morton(
            self[:,0], self[:,1], self[:,2],
            LE, RE)
        return morton

    def to_octree(self, over_refine_factor = 1, dims = (1,1,1),
                  n_ref = 64):
        mi = self.morton
        mi.sort()
        eps = np.finfo(self.dtype).eps
        LE = self.min(axis=0)
        LE -= np.abs(LE) * eps
        RE = self.max(axis=0)
        RE += np.abs(RE) * eps
        octree = ParticleOctreeContainer(dims, LE, RE, 
            over_refine = over_refine_factor)
        octree.n_ref = n_ref
        octree.add(mi)
        octree.finalize()
        return octree

    def validate(self):
        if len(self.shape) != 2 or self.shape[1] != 3 \
           or self.units.dimensions != length:
            raise YTInvalidPositionArray(self.shape, self.units.dimensions)<|MERGE_RESOLUTION|>--- conflicted
+++ resolved
@@ -237,12 +237,8 @@
                 self.ds.domain_left_edge,
                 self.ds.domain_right_edge,
                 over_refine = self._oref)
-<<<<<<< HEAD
-            particle_octree.n_ref = nneighbors
-=======
             # This should ensure we get everything within one neighbor of home.
             particle_octree.n_ref = nneighbors * 2
->>>>>>> 3ef565cf
             particle_octree.add(morton)
             particle_octree.finalize()
             pdom_ind = particle_octree.domain_ind(self.selector)
