"""
The basic field info container resides here.  These classes, code specific and
universal, are the means by which we access fields across YT, both derived and
native.



"""

#-----------------------------------------------------------------------------
# Copyright (c) 2013, yt Development Team.
#
# Distributed under the terms of the Modified BSD License.
#
# The full license is in the file COPYING.txt, distributed with this software.
#-----------------------------------------------------------------------------

import types
import inspect
import copy
import itertools

import numpy as np

from yt.funcs import *
from yt.utilities.units import Unit
from yt.data_objects.yt_array import YTArray

class FieldInfoContainer(dict): # Resistance has utility
    """
    This is a generic field container.  It contains a list of potential derived
    fields, all of which know how to act on a data object and return a value.
    This object handles converting units as well as validating the availability
    of a given field.

    """
    fallback = None

    def add_field(self, name, function=None, **kwargs):
        """
        Add a new field, along with supplemental metadata, to the list of
        available fields.  This respects a number of arguments, all of which
        are passed on to the constructor for
        :class:`~yt.data_objects.api.DerivedField`.

        """
        if function == None:
            def create_function(function):
                self[name] = DerivedField(name, function, **kwargs)
                return function
            return create_function
        self[name] = DerivedField(name, function, **kwargs)

    def add_grad(self, field, **kwargs):
        """
        Creates the partial derivative of a given field. This function will
        autogenerate the names of the gradient fields.

        """
        sl = slice(2,None,None)
        sr = slice(None,-2,None)

        def _gradx(f, data):
            grad = data[field][sl,1:-1,1:-1] - data[field][sr,1:-1,1:-1]
            grad /= 2.0*data["dx"].flat[0]
            g = np.zeros(data[field].shape, dtype='float64')
            g[1:-1,1:-1,1:-1] = grad
            return g

        def _grady(f, data):
            grad = data[field][1:-1,sl,1:-1] - data[field][1:-1,sr,1:-1]
            grad /= 2.0*data["dy"].flat[0]
            g = np.zeros(data[field].shape, dtype='float64')
            g[1:-1,1:-1,1:-1] = grad
            return g

        def _gradz(f, data):
            grad = data[field][1:-1,1:-1,sl] - data[field][1:-1,1:-1,sr]
            grad /= 2.0*data["dz"].flat[0]
            g = np.zeros(data[field].shape, dtype='float64')
            g[1:-1,1:-1,1:-1] = grad
            return g

        d_kwargs = kwargs.copy()
        if "display_name" in kwargs: del d_kwargs["display_name"]

        for ax in "xyz":
            if "display_name" in kwargs:
                disp_name = r"%s\_%s" % (kwargs["display_name"], ax)
            else:
                disp_name = r"\partial %s/\partial %s" % (field, ax)
            name = "Grad_%s_%s" % (field, ax)
            self[name] = DerivedField(name, function=eval('_grad%s' % ax),
                         take_log=False, validators=[ValidateSpatial(1,[field])],
                         display_name = disp_name, **d_kwargs)

        def _grad(f, data) :
            a = np.power(data["Grad_%s_x" % field],2)
            b = np.power(data["Grad_%s_y" % field],2)
            c = np.power(data["Grad_%s_z" % field],2)
            norm = np.sqrt(a+b+c)
            return norm

        if "display_name" in kwargs:
            disp_name = kwargs["display_name"]
        else:
            disp_name = r"\Vert\nabla %s\Vert" % (field)
        name = "Grad_%s" % field
        self[name] = DerivedField(name, function=_grad, take_log=False,
                                  display_name = disp_name, **d_kwargs)
        mylog.info("Added new fields: Grad_%s_x, Grad_%s_y, Grad_%s_z, Grad_%s" \
                   % (field, field, field, field))

    def has_key(self, key):
        # This gets used a lot
        if key in self: return True
        if self.fallback is None: return False
        return self.fallback.has_key(key)

    def __missing__(self, key):
        if self.fallback is None:
            raise KeyError("No field named %s" % (key,))
        return self.fallback[key]

    name = ""

    @classmethod
    def create_with_fallback(cls, fallback, name = ""):
        obj = cls()
        obj.fallback = fallback
        obj.name = name
        return obj

    def __contains__(self, key):
        if dict.__contains__(self, key): return True
        if self.fallback is None: return False
        return key in self.fallback

    def __iter__(self):
        for f in dict.__iter__(self):
            yield f
        if self.fallback is not None:
            for f in self.fallback: yield f

    def keys(self):
        keys = dict.keys(self)
        if self.fallback:
            keys += self.fallback.keys()
        return keys

def TranslationFunc(field_name):
    def _TranslationFunc(field, data):
        return data[field_name]
    return _TranslationFunc

def NullFunc(field, data):
    return

FieldInfo = FieldInfoContainer()
FieldInfo.name = id(FieldInfo)
add_field = FieldInfo.add_field
add_grad = FieldInfo.add_grad

def derived_field(**kwargs):
    def inner_decorator(function):
        if 'name' not in kwargs:
            kwargs['name'] = function.func_name
        kwargs['function'] = function
        add_field(**kwargs)
        return function
    return inner_decorator

class ValidationException(Exception):
    pass

class NeedsGridType(ValidationException):
    def __init__(self, ghost_zones = 0, fields=None):
        self.ghost_zones = ghost_zones
        self.fields = fields
    def __str__(self):
        return "(%s, %s)" % (self.ghost_zones, self.fields)

class NeedsOriginalGrid(NeedsGridType):
    def __init__(self):
        self.ghost_zones = 0

class NeedsDataField(ValidationException):
    def __init__(self, missing_fields):
        self.missing_fields = missing_fields
    def __str__(self):
        return "(%s)" % (self.missing_fields)

class NeedsProperty(ValidationException):
    def __init__(self, missing_properties):
        self.missing_properties = missing_properties
    def __str__(self):
        return "(%s)" % (self.missing_properties)

class NeedsParameter(ValidationException):
    def __init__(self, missing_parameters):
        self.missing_parameters = missing_parameters
    def __str__(self):
        return "(%s)" % (self.missing_parameters)

class FieldDetector(defaultdict):
    Level = 1
    NumberOfParticles = 1
    _read_exception = None
    _id_offset = 0

    def __init__(self, nd = 16, pf = None, flat = False):
        self.nd = nd
        self.flat = flat
        self._spatial = not flat
        self.ActiveDimensions = [nd,nd,nd]
        self.shape = tuple(self.ActiveDimensions)
        self.size = np.prod(self.ActiveDimensions)
        self.LeftEdge = [0.0, 0.0, 0.0]
        self.RightEdge = [1.0, 1.0, 1.0]
        self.dds = np.ones(3, "float64")
        class fake_parameter_file(defaultdict):
            pass

        if pf is None:
            # required attrs
            pf = fake_parameter_file(lambda: 1)
            pf["Massarr"] = np.ones(6)
            pf.current_redshift = pf.omega_lambda = pf.omega_matter = \
                pf.cosmological_simulation = 0.0
            pf.hubble_constant = 0.7
            pf.domain_left_edge = np.zeros(3, 'float64')
            pf.domain_right_edge = np.ones(3, 'float64')
            pf.dimensionality = 3
            pf.periodicity = (True, True, True)
        self.pf = pf

        class fake_hierarchy(object):
            class fake_io(object):
                def _read_data_set(io_self, data, field):
                    return self._read_data(field)
                _read_exception = RuntimeError
            io = fake_io()
            def get_smallest_dx(self):
                return 1.0

        self.hierarchy = fake_hierarchy()
        self.requested = []
        self.requested_parameters = []
        if not self.flat:
            defaultdict.__init__(self,
                lambda: np.ones((nd, nd, nd), dtype='float64')
                + 1e-4*np.random.random((nd, nd, nd)))
        else:
            defaultdict.__init__(self,
                lambda: np.ones((nd * nd * nd), dtype='float64')
                + 1e-4*np.random.random((nd * nd * nd)))

    def _reshape_vals(self, arr):
        if not self._spatial: return arr
        if len(arr.shape) == 3: return arr
        return arr.reshape(self.ActiveDimensions, order="C")

    def __missing__(self, item):
        if hasattr(self.pf, "field_info"):
            if not isinstance(item, tuple):
                field = ("unknown", item)
                finfo = self.pf._get_field_info(*field)
                #mylog.debug("Guessing field %s is %s", item, finfo.name)
            else:
                field = item
            finfo = self.pf._get_field_info(*field)
            # For those cases where we are guessing the field type, we will
            # need to re-update -- otherwise, our item will always not have the
            # field type.  This can lead to, for instance, "unknown" particle
            # types not getting correctly identified.
            # Note that the *only* way this works is if we also fix our field
            # dependencies during checking.  Bug #627 talks about this.
            item = self.pf._last_freq
        else:
            FI = getattr(self.pf, "field_info", FieldInfo)
            if item in FI:
                finfo = FI[item]
            else:
                finfo = None
        if finfo is not None and finfo._function.func_name != 'NullFunc':
            try:
                vv = finfo(self)
            except NeedsGridType as exc:
                ngz = exc.ghost_zones
                nfd = FieldDetector(self.nd + ngz * 2, pf = self.pf)
                nfd._num_ghost_zones = ngz
                vv = finfo(nfd)
                if ngz > 0: vv = vv[ngz:-ngz, ngz:-ngz, ngz:-ngz]
                for i in nfd.requested:
                    if i not in self.requested: self.requested.append(i)
                for i in nfd.requested_parameters:
                    if i not in self.requested_parameters:
                        self.requested_parameters.append(i)
            if vv is not None:
                if not self.flat: self[item] = vv
                else: self[item] = vv.ravel()
                return self[item]
        elif finfo is not None and finfo.particle_type:
            if item == "Coordinates" or item[1] == "Coordinates" or \
               item == "Velocities" or item[1] == "Velocities" or \
               item == "Velocity" or item[1] == "Velocity":
                # A vector
                self[item] = \
                  YTArray(np.ones((self.NumberOfParticles, 3)),
                          finfo.units, registry=self.pf.unit_registry)
            else:
                # Not a vector
                self[item] = \
                  YTArray(np.ones(self.NumberOfParticles),
                          finfo.units, registry=self.pf.unit_registry)
            self.requested.append(item)
            return self[item]
        self.requested.append(item)
        if item not in self:
            self[item] = self._read_data(item)
        return self[item]

    def deposit(self, *args, **kwargs):
        return np.random.random((self.nd, self.nd, self.nd))

    def _read_data(self, field_name):
        self.requested.append(field_name)
        FI = getattr(self.pf, "field_info", FieldInfo)
        if field_name in FI and FI[field_name].particle_type:
            self.requested.append(field_name)
            return np.ones(self.NumberOfParticles)
        return YTArray(defaultdict.__missing__(self, field_name),
                       input_units=FI[field_name].units,
                       registry=self.pf.unit_registry)

    fp_units = {
        'bulk_velocity' : 'cm/s',
        'center' : 'cm',
        'normal' : ''
        }

    def get_field_parameter(self, param, default = None):
        self.requested_parameters.append(param)
        if param in ['bulk_velocity', 'center', 'normal']:
<<<<<<< HEAD
            return np.random.random(3) * 1e-2
        elif param in ['axis']:
            return 0
=======
            return YTArray(np.random.random(3) * 1e-2, self.fp_units[param])
>>>>>>> 4d8670b7
        else:
            return 0.0

    _num_ghost_zones = 0
    id = 1

    def has_field_parameter(self, param):
        return True

    @property
    def fcoords(self):
        fc = np.array(np.mgrid[0:1:self.nd*1j,
                               0:1:self.nd*1j,
                               0:1:self.nd*1j])
        if self.flat:
            fc.shape = (self.nd*self.nd*self.nd, 3)
        else:
            fc = fc.transpose()
        return fc

    @property
    def icoords(self):
        ic = np.mgrid[0:self.nd-1:self.nd*1j,
                      0:self.nd-1:self.nd*1j,
                      0:self.nd-1:self.nd*1j]
        if self.flat:
            ic.shape = (self.nd*self.nd*self.nd, 3)
        else:
            ic = ic.transpose()
        return ic

    @property
    def ires(self):
        ir = np.ones(self.nd**3, dtype="int64")
        if not self.flat:
            ir.shape = (self.nd, self.nd, self.nd)
        return ir

    @property
    def fwidth(self):
        fw = np.ones(self.nd**3, dtype="float64") / self.nd
        if not self.flat:
            fw.shape = (self.nd, self.nd, self.nd)
        return fw

class FieldUnitsError(Exception):
    pass

class DerivedField(object):
    """
    This is the base class used to describe a cell-by-cell derived field.

    Parameters
    ----------

    name : str
       is the name of the field.
    function : callable
       A function handle that defines the field.  Should accept
       arguments (field, data)
    units : str
       A plain text string encoding the unit.  Powers must be in
       python syntax (** instead of ^).
    take_log : bool
       Describes whether the field should be logged
    validators : list
       A list of :class:`FieldValidator` objects
    particle_type : bool
       Is this a particle (1D) field?
    vector_field : bool
       Describes the dimensionality of the field.  Currently unused.
    display_field : bool
       Governs its appearance in the dropdowns in Reason
    not_in_all : bool
       Used for baryon fields from the data that are not in all the grids
    display_name : str
       A name used in the plots
    projection_conversion : unit
       which unit should we multiply by in a projection?
    """
    def __init__(self, name, function, units=None,
                 take_log=True, validators=None,
                 particle_type=False, vector_field=False, display_field=True,
                 not_in_all=False, display_name=None,
                 projection_conversion="cm"):
        self.name = name
        self.take_log = take_log
        self.display_name = display_name
        self.not_in_all = not_in_all
        self.display_field = display_field
        self.particle_type = particle_type
        self.vector_field = vector_field

        self._function = function

        if validators:
            self.validators = ensure_list(validators)
        else:
            self.validators = []

        # handle units
        if units is None:
            self.units = ""
        elif isinstance(units, str):
            self.units = units
        elif isinstance(units, Unit):
            self.units = str(units)
        else:
            raise FieldUnitsError("Cannot handle units '%s' (type %s)." \
                                  "Please provide a string or Unit " \
                                  "object." % (units, type(units)) )

    def _copy_def(self):
        dd = {}
        dd['name'] = self.name
        dd['units'] = self.units
        dd['take_log'] = self.take_log
        dd['validators'] = list(self.validators)
        dd['particle_type'] = self.particle_type
        dd['vector_field'] = self.vector_field
        dd['display_field'] = True
        dd['not_in_all'] = self.not_in_all
        dd['display_name'] = self.display_name
        dd['projection_conversion'] = self.projection_conversion
        return dd

    def get_units(self):
        return "unknown"

    def get_projected_units(self):
        return "unknown"

    def check_available(self, data):
        """
        This raises an exception of the appropriate type if the set of
        validation mechanisms are not met, and otherwise returns True.
        """
        for validator in self.validators:
            validator(data)
        # If we don't get an exception, we're good to go
        return True

    def get_dependencies(self, *args, **kwargs):
        """
        This returns a list of names of fields that this field depends on.
        """
        e = FieldDetector(*args, **kwargs)
        if self._function.func_name == '<lambda>':
            e.requested.append(self.name)
        else:
            e[self.name]
        return e

    def __call__(self, data):
        """ Return the value of the field in a given *data* object. """
        ii = self.check_available(data)
        original_fields = data.keys() # Copy
        if self._function is not NullFunc:
            dd = self._function(self, data)
        else:
            raise RuntimeError(
                "Something has gone terribly wrong, _function is NullFunc")
        for field_name in data.keys():
            if field_name not in original_fields:
                del data[field_name]
        return dd

    def get_source(self):
        """
        Return a string containing the source of the function (if possible.)
        """
        return inspect.getsource(self._function)

    def get_label(self, projected=False):
        """
        Return a data label for the given field, inluding units.
        """
        name = self.name
        if self.display_name is not None:
            name = self.display_name

        # Start with the field name
        data_label = r"$\rm{%s}" % name

        # Grab the correct units
        if projected:
            raise NotImplementedError
        else:
            units = self.units
        # Add unit label
        if not units.is_dimensionless:
            data_label += r"\/\/ (%s)" % (units)

        data_label += r"$"
        return data_label

class FieldValidator(object):
    pass

class ValidateParameter(FieldValidator):
    def __init__(self, parameters):
        """
        This validator ensures that the parameter file has a given parameter.
        """
        FieldValidator.__init__(self)
        self.parameters = ensure_list(parameters)
    def __call__(self, data):
        doesnt_have = []
        for p in self.parameters:
            if not data.has_field_parameter(p):
                doesnt_have.append(p)
        if len(doesnt_have) > 0:
            raise NeedsParameter(doesnt_have)
        return True

class ValidateDataField(FieldValidator):
    def __init__(self, field):
        """
        This validator ensures that the output file has a given data field stored
        in it.
        """
        FieldValidator.__init__(self)
        self.fields = ensure_list(field)
    def __call__(self, data):
        doesnt_have = []
        if isinstance(data, FieldDetector): return True
        for f in self.fields:
            if f not in data.hierarchy.field_list:
                doesnt_have.append(f)
        if len(doesnt_have) > 0:
            raise NeedsDataField(doesnt_have)
        return True

class ValidateProperty(FieldValidator):
    def __init__(self, prop):
        """
        This validator ensures that the data object has a given python attribute.
        """
        FieldValidator.__init__(self)
        self.prop = ensure_list(prop)
    def __call__(self, data):
        doesnt_have = []
        for p in self.prop:
            if not hasattr(data,p):
                doesnt_have.append(p)
        if len(doesnt_have) > 0:
            raise NeedsProperty(doesnt_have)
        return True

class ValidateSpatial(FieldValidator):
    def __init__(self, ghost_zones = 0, fields=None):
        """
        This validator ensures that the data handed to the field is of spatial
        nature -- that is to say, 3-D.
        """
        FieldValidator.__init__(self)
        self.ghost_zones = ghost_zones
        self.fields = fields
    def __call__(self, data):
        # When we say spatial information, we really mean
        # that it has a three-dimensional data structure
        #if isinstance(data, FieldDetector): return True
        if not getattr(data, '_spatial', False):
            raise NeedsGridType(self.ghost_zones,self.fields)
        if self.ghost_zones <= data._num_ghost_zones:
            return True
        raise NeedsGridType(self.ghost_zones,self.fields)

class ValidateGridType(FieldValidator):
    def __init__(self):
        """
        This validator ensures that the data handed to the field is an actual
        grid patch, not a covering grid of any kind.
        """
        FieldValidator.__init__(self)
    def __call__(self, data):
        # We need to make sure that it's an actual AMR grid
        if isinstance(data, FieldDetector): return True
        if getattr(data, "_type_name", None) == 'grid': return True
        raise NeedsOriginalGrid()<|MERGE_RESOLUTION|>--- conflicted
+++ resolved
@@ -342,13 +342,9 @@
     def get_field_parameter(self, param, default = None):
         self.requested_parameters.append(param)
         if param in ['bulk_velocity', 'center', 'normal']:
-<<<<<<< HEAD
-            return np.random.random(3) * 1e-2
+            return YTArray(np.random.random(3) * 1e-2, self.fp_units[param])
         elif param in ['axis']:
             return 0
-=======
-            return YTArray(np.random.random(3) * 1e-2, self.fp_units[param])
->>>>>>> 4d8670b7
         else:
             return 0.0
 
