--- conflicted
+++ resolved
@@ -45,26 +45,12 @@
     YTArray, \
     YTQuantity
 
-<<<<<<< HEAD
-from yt.geometry.cartesian_coordinates import \
-    CartesianCoordinateHandler
-from yt.geometry.polar_coordinates import \
-    PolarCoordinateHandler
-from yt.geometry.cylindrical_coordinates import \
-    CylindricalCoordinateHandler
-from yt.geometry.spherical_coordinates import \
-    SphericalCoordinateHandler
-from yt.geometry.geographic_coordinates import \
-    GeographicCoordinateHandler
-from yt.geometry.spec_cube_coordinates import \
-=======
 from yt.geometry.coordinates.api import \
     CartesianCoordinateHandler, \
     PolarCoordinateHandler, \
     CylindricalCoordinateHandler, \
     SphericalCoordinateHandler, \
     GeographicCoordinateHandler, \
->>>>>>> 7d567f32
     SpectralCubeCoordinateHandler
 
 # We want to support the movie format in the future.
@@ -469,11 +455,6 @@
             self._last_freq = field
             self._last_finfo = self.field_info[(ftype, fname)]
             return self._last_finfo
-<<<<<<< HEAD
-        if fname == self._last_freq[1]:
-            return self._last_finfo
-=======
->>>>>>> 7d567f32
         if fname in self.field_info:
             # Sometimes, if guessing_type == True, this will be switched for
             # the type of field it is.  So we look at the field type and
