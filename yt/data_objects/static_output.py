"""
Generalized Enzo output objects, both static and time-series.

Presumably at some point EnzoRun will be absorbed into here.


"""

#-----------------------------------------------------------------------------
# Copyright (c) 2013, yt Development Team.
#
# Distributed under the terms of the Modified BSD License.
#
# The full license is in the file COPYING.txt, distributed with this software.
#-----------------------------------------------------------------------------

import string, re, gc, time, os, os.path, weakref
import functools

from yt.funcs import *
from yt.extern.six import add_metaclass

from yt.config import ytcfg
from yt.utilities.cosmology import \
     Cosmology
from yt.utilities.parallel_tools.parallel_analysis_interface import \
    parallel_root_only
from yt.utilities.parameter_file_storage import \
    ParameterFileStore, \
    NoParameterShelf, \
    output_type_registry
from yt.units.unit_object import Unit
from yt.units.unit_registry import UnitRegistry
from yt.fields.field_info_container import \
    FieldInfoContainer, NullFunc
from yt.data_objects.particle_filters import \
    filter_registry
from yt.data_objects.particle_unions import \
    ParticleUnion
from yt.data_objects.data_containers import \
    data_object_registry
from yt.utilities.minimal_representation import \
    MinimalDataset
from yt.units.yt_array import \
    YTArray, \
    YTQuantity

from yt.geometry.cartesian_coordinates import \
    CartesianCoordinateHandler
from yt.geometry.polar_coordinates import \
    PolarCoordinateHandler
from yt.geometry.cylindrical_coordinates import \
    CylindricalCoordinateHandler
from yt.geometry.spherical_coordinates import \
    SphericalCoordinateHandler
from yt.geometry.geographic_coordinates import \
    GeographicCoordinateHandler
from yt.geometry.spec_cube_coordinates import \
    SpectralCubeCoordinateHandler

# We want to support the movie format in the future.
# When such a thing comes to pass, I'll move all the stuff that is contant up
# to here, and then have it instantiate EnzoDatasets as appropriate.

_cached_datasets = weakref.WeakValueDictionary()
_ds_store = ParameterFileStore()

def _unsupported_object(ds, obj_name):
    def _raise_unsupp(*args, **kwargs):
        raise YTObjectNotImplemented(ds, obj_name)
    return _raise_unsupp

class RegisteredDataset(type):
    def __init__(cls, name, b, d):
        type.__init__(cls, name, b, d)
        output_type_registry[name] = cls
        mylog.debug("Registering: %s as %s", name, cls)

class IndexProxy(object):
    # This is a simple proxy for Index objects.  It enables backwards
    # compatibility so that operations like .h.sphere, .h.print_stats and
    # .h.grid_left_edge will correctly pass through to the various dataset or
    # index objects.
    def __init__(self, ds):
        self.ds = weakref.proxy(ds)
        ds.index

    def __getattr__(self, name):
        # Check the ds first
        if hasattr(self.ds, name):
            return getattr(self.ds, name)
        # Now for a subset of the available items, check the ds.index.
        elif name in self.ds.index._index_properties:
            return getattr(self.ds.index, name)
        raise AttributeError

def requires_index(attr_name):
    @property
    def ireq(self):
        self.index
        # By now it should have been set
        attr = self.__dict__[attr_name]
        return attr

    @ireq.setter
    def ireq(self, value):
        self.__dict__[attr_name] = value

    return ireq

@add_metaclass(RegisteredDataset)
class Dataset(object):

    default_fluid_type = "gas"
    fluid_types = ("gas", "deposit", "index")
    particle_types = ("io",) # By default we have an 'all'
    particle_types_raw = ("io",)
    geometry = "cartesian"
    coordinates = None
    max_level = 99
    storage_filename = None
    particle_unions = None
    known_filters = None
    _index_class = None
    field_units = None
    derived_field_list = requires_index("derived_field_list")
    _instantiated = False

    def __new__(cls, filename=None, *args, **kwargs):
        from yt.frontends.stream.data_structures import StreamHandler
        if not isinstance(filename, types.StringTypes):
            obj = object.__new__(cls)
            # The Stream frontend uses a StreamHandler object to pass metadata
            # to __init__.
            is_stream = (hasattr(filename, 'get_fields') and
                         hasattr(filename, 'get_particle_type'))
            if not is_stream:
                obj.__init__(filename, *args, **kwargs)
            return obj
        apath = os.path.abspath(filename)
        #if not os.path.exists(apath): raise IOError(filename)
        if apath not in _cached_datasets:
            obj = object.__new__(cls)
            if obj._skip_cache is False:
<<<<<<< HEAD
                _cached_pfs[apath] = obj
        else:
            obj = _cached_pfs[apath]
=======
                _cached_datasets[apath] = obj
        else:
            obj = _cached_datasets[apath]
>>>>>>> e25207e4
        return obj

    def __init__(self, filename, dataset_type=None, file_style=None):
        """
        Base class for generating new output types.  Principally consists of
        a *filename* and a *dataset_type* which will be passed on to children.
        """
        # We return early and do NOT initialize a second time if this file has
        # already been initialized.
        if self._instantiated: return
        self.dataset_type = dataset_type
        self.file_style = file_style
        self.conversion_factors = {}
        self.parameters = {}
        self.known_filters = self.known_filters or {}
        self.particle_unions = self.particle_unions or {}
        self.field_units = self.field_units or {}

        # path stuff
        self.parameter_filename = str(filename)
        self.basename = os.path.basename(filename)
        self.directory = os.path.expanduser(os.path.dirname(filename))
        self.fullpath = os.path.abspath(self.directory)
        self.backup_filename = self.parameter_filename + '_backup.gdf'
        self.read_from_backup = False
        if os.path.exists(self.backup_filename):
            self.read_from_backup = True
        if len(self.directory) == 0:
            self.directory = "."

        # to get the timing right, do this before the heavy lifting
        self._instantiated = time.time()

        self.min_level = 0
        self.no_cgs_equiv_length = False

        self._create_unit_registry()
        self._parse_parameter_file()
        self.set_units()
        self._setup_coordinate_handler()

        # Because we need an instantiated class to check the ds's existence in
        # the cache, we move that check to here from __new__.  This avoids
        # double-instantiation.
        try:
            _ds_store.check_ds(self)
        except NoParameterShelf:
            pass
        self.print_key_parameters()

        self._set_derived_attrs()
        self._setup_classes()

    def _set_derived_attrs(self):
        if self.domain_left_edge is None or self.domain_right_edge is None:
            self.domain_center = np.zeros(3)
            self.domain_width = np.zeros(3)
        else:
            self.domain_center = 0.5 * (self.domain_right_edge + self.domain_left_edge)
            self.domain_width = self.domain_right_edge - self.domain_left_edge
        if not isinstance(self.current_time, YTQuantity):
            self.current_time = self.quan(self.current_time, "code_time")
        for attr in ("center", "width", "left_edge", "right_edge"):
            n = "domain_%s" % attr
            v = getattr(self, n)
            v = self.arr(v, "code_length")
            setattr(self, n, v)

    def __reduce__(self):
        args = (self._hash(),)
        return (_reconstruct_ds, args)

    def __repr__(self):
        return self.basename

    def _hash(self):
        s = "%s;%s;%s" % (self.basename,
            self.current_time, self.unique_identifier)
        try:
            import hashlib
            return hashlib.md5(s.encode('utf-8')).hexdigest()
        except ImportError:
            return s.replace(";", "*")

    @property
    def _mrep(self):
        return MinimalDataset(self)

    @property
    def _skip_cache(self):
        return False

    @property
    def _skip_cache(self):
        return False

    def hub_upload(self):
        self._mrep.upload()

    @classmethod
    def _is_valid(cls, *args, **kwargs):
        return False

    def __getitem__(self, key):
        """ Returns units, parameters, or conversion_factors in that order. """
        return self.parameters[key]

    def __iter__(self):
      for i in self.parameters: yield i

    def get_smallest_appropriate_unit(self, v):
        max_nu = 1e30
        good_u = None
<<<<<<< HEAD
        for unit in ['mpc', 'kpc', 'pc', 'au', 'rsun', 'km', 'cm']:
            vv = v*self[unit]
=======
        for unit in ['Mpc', 'kpc', 'pc', 'au', 'rsun', 'km', 'cm']:
            vv = v * self.length_unit.in_units(unit)
>>>>>>> e25207e4
            if vv < max_nu and vv > 1.0:
                good_u = unit
                max_nu = v * self.length_unit.in_units(unit)
        if good_u is None : good_u = 'cm'
        return good_u

    def has_key(self, key):
        """
        Checks units, parameters, and conversion factors. Returns a boolean.

        """
        return key in self.parameters

    _instantiated_index = None
    @property
    def index(self):
        if self._instantiated_index is None:
            if self._index_class is None:
                raise RuntimeError("You should not instantiate Dataset.")
            self._instantiated_index = self._index_class(
                self, dataset_type=self.dataset_type)
            # Now we do things that we need an instantiated index for
            # ...first off, we create our field_info now.
            oldsettings = np.geterr()
            np.seterr(all='ignore')
            self.create_field_info()
            np.seterr(**oldsettings)
        return self._instantiated_index

    _index_proxy = None
    @property
    def h(self):
        if self._index_proxy is None:
            self._index_proxy = IndexProxy(self)
        return self._index_proxy
    hierarchy = h

    @parallel_root_only
    def print_key_parameters(self):
        for a in ["current_time", "domain_dimensions", "domain_left_edge",
                  "domain_right_edge", "cosmological_simulation"]:
            if not hasattr(self, a):
                mylog.error("Missing %s in parameter file definition!", a)
                continue
            v = getattr(self, a)
            mylog.info("Parameters: %-25s = %s", a, v)
        if hasattr(self, "cosmological_simulation") and \
           getattr(self, "cosmological_simulation"):
            for a in ["current_redshift", "omega_lambda", "omega_matter",
                      "hubble_constant"]:
                if not hasattr(self, a):
                    mylog.error("Missing %s in parameter file definition!", a)
                    continue
                v = getattr(self, a)
                mylog.info("Parameters: %-25s = %s", a, v)

    @parallel_root_only
    def print_stats(self):
        self.index.print_stats()

    @property
    def field_list(self):
        return self.index.field_list

    def create_field_info(self):
        self.field_dependencies = {}
        self.derived_field_list = []
        self.filtered_particle_types = []
        self.field_info = self._field_info_class(self, self.field_list)
        self.coordinates.setup_fields(self.field_info)
        self.field_info.setup_fluid_fields()
        for ptype in self.particle_types:
            self.field_info.setup_particle_fields(ptype)
        if "all" not in self.particle_types:
            mylog.debug("Creating Particle Union 'all'")
            pu = ParticleUnion("all", list(self.particle_types_raw))
            self.add_particle_union(pu)
        deps, unloaded = self.field_info.check_derived_fields()
        self.field_dependencies.update(deps)
        mylog.info("Loading field plugins.")
        self.field_info.load_all_plugins()

    def setup_deprecated_fields(self):
        from yt.fields.field_aliases import _field_name_aliases
        added = []
        for old_name, new_name in _field_name_aliases:
            try:
                fi = self._get_field_info(new_name)
            except YTFieldNotFound:
                continue
            self.field_info.alias(("gas", old_name), fi.name)
            added.append(("gas", old_name))
        self.field_info.find_dependencies(added)

    def _setup_coordinate_handler(self):
        if self.geometry == "cartesian":
            self.coordinates = CartesianCoordinateHandler(self)
        elif self.geometry == "cylindrical":
            self.coordinates = CylindricalCoordinateHandler(self)
        elif self.geometry == "polar":
            self.coordinates = PolarCoordinateHandler(self)
        elif self.geometry == "spherical":
            self.coordinates = SphericalCoordinateHandler(self)
        elif self.geometry == "geographic":
            self.coordinates = GeographicCoordinateHandler(self)
        elif self.geometry == "spectral_cube":
            self.coordinates = SpectralCubeCoordinateHandler(self)
        else:
            raise YTGeometryNotSupported(self.geometry)

    def add_particle_union(self, union):
        # No string lookups here, we need an actual union.
        f = self.particle_fields_by_type
        fields = set_intersection([f[s] for s in union
                                   if s in self.particle_types_raw
                                   and len(f[s]) > 0])
        for field in fields:
            units = set([])
            for s in union:
                # First we check our existing fields for units
                funits = self._get_field_info(s, field).units
                # Then we override with field_units settings.
                funits = self.field_units.get((s, field), funits)
                units.add(funits)
            if len(units) == 1:
                self.field_units[union.name, field] = list(units)[0]
        self.particle_types += (union.name,)
        self.particle_unions[union.name] = union
        fields = [ (union.name, field) for field in fields]
        self.field_list.extend(fields)
        # Give ourselves a chance to add them here, first, then...
        # ...if we can't find them, we set them up as defaults.
        new_fields = self._setup_particle_types([union.name])
        rv = self.field_info.find_dependencies(new_fields)

    def add_particle_filter(self, filter):
        # This requires an index
        self.index
        # This is a dummy, which we set up to enable passthrough of "all"
        # concatenation fields.
        n = getattr(filter, "name", filter)
        self.known_filters[n] = None
        if isinstance(filter, types.StringTypes):
            used = False
            for f in filter_registry[filter]:
                used = self._setup_filtered_type(f)
                if used:
                    filter = f
                    break
        else:
            used = self._setup_filtered_type(filter)
        if not used:
            self.known_filters.pop(n, None)
            return False
        self.known_filters[filter.name] = filter
        return True

    def _setup_filtered_type(self, filter):
        if not filter.available(self.derived_field_list):
            return False
        fi = self.field_info
        fd = self.field_dependencies
        available = False
        for fn in self.derived_field_list:
            if fn[0] == filter.filtered_type:
                # Now we can add this
                available = True
                self.derived_field_list.append(
                    (filter.name, fn[1]))
                fi[filter.name, fn[1]] = filter.wrap_func(fn, fi[fn])
                # Now we append the dependencies
                fd[filter.name, fn[1]] = fd[fn]
        if available:
            self.particle_types += (filter.name,)
            self.filtered_particle_types.append(filter.name)
            new_fields = self._setup_particle_types([filter.name])
            deps, _ = self.field_info.check_derived_fields(new_fields)
            self.field_dependencies.update(deps)
        return available

    def _setup_particle_types(self, ptypes = None):
        df = []
        if ptypes is None: ptypes = self.ds.particle_types_raw
        for ptype in set(ptypes):
            df += self._setup_particle_type(ptype)
        return df

    _last_freq = (None, None)
    _last_finfo = None
    def _get_field_info(self, ftype, fname = None):
        self.index
        if fname is None:
            ftype, fname = "unknown", ftype
        guessing_type = False
        if ftype == "unknown":
            guessing_type = True
            ftype = self._last_freq[0] or ftype
        field = (ftype, fname)
        if field == self._last_freq:
            return self._last_finfo
        if field in self.field_info:
            self._last_freq = field
            self._last_finfo = self.field_info[(ftype, fname)]
            return self._last_finfo
        if fname == self._last_freq[1]:
            return self._last_finfo
        if fname in self.field_info:
            # Sometimes, if guessing_type == True, this will be switched for
            # the type of field it is.  So we look at the field type and
            # determine if we need to change the type.
            fi = self._last_finfo = self.field_info[fname]
            if fi.particle_type and self._last_freq[0] \
                not in self.particle_types:
                    field = "all", field[1]
            elif not fi.particle_type and self._last_freq[0] \
                not in self.fluid_types:
                    field = self.default_fluid_type, field[1]
            self._last_freq = field
            return self._last_finfo
        # We also should check "all" for particles, which can show up if you're
        # mixing deposition/gas fields with particle fields.
        if guessing_type:
            to_guess = ["all", self.default_fluid_type] \
                     + list(self.fluid_types) \
                     + list(self.particle_types)
            for ftype in to_guess:
                if (ftype, fname) in self.field_info:
                    self._last_freq = (ftype, fname)
                    self._last_finfo = self.field_info[(ftype, fname)]
                    return self._last_finfo
        raise YTFieldNotFound((ftype, fname), self)

    def _setup_classes(self):
        # Called by subclass
        self.object_types = []
        self.objects = []
        self.plots = []
        for name, cls in sorted(data_object_registry.items()):
            if name in self._index_class._unsupported_objects:
                setattr(self, name,
                    _unsupported_object(self, name))
                continue
            cname = cls.__name__
            if cname.endswith("Base"): cname = cname[:-4]
            self._add_object_class(name, cname, cls, {'ds':weakref.proxy(self)})
        if self.refine_by != 2 and hasattr(self, 'proj') and \
            hasattr(self, 'overlap_proj'):
            mylog.warning("Refine by something other than two: reverting to"
                        + " overlap_proj")
            self.proj = self.overlap_proj
        if self.dimensionality < 3 and hasattr(self, 'proj') and \
            hasattr(self, 'overlap_proj'):
            mylog.warning("Dimensionality less than 3: reverting to"
                        + " overlap_proj")
            self.proj = self.overlap_proj
        self.object_types.sort()

    def _add_object_class(self, name, class_name, base, dd):
        self.object_types.append(name)
        dd.update({'__doc__': base.__doc__})
        obj = type(class_name, (base,), dd)
        setattr(self, name, obj)

    def find_max(self, field):
        """
        Returns (value, location) of the maximum of a given field.
        """
        mylog.debug("Searching for maximum value of %s", field)
        source = self.all_data()
        max_val, maxi, mx, my, mz = \
            source.quantities.max_location(field)
        mylog.info("Max Value is %0.5e at %0.16f %0.16f %0.16f",
              max_val, mx, my, mz)
        return max_val, self.arr([mx, my, mz], 'code_length', dtype="float64")

    def find_min(self, field):
        """
        Returns (value, location) for the minimum of a given field.
        """
        mylog.debug("Searching for minimum value of %s", field)
        source = self.all_data()
        min_val, maxi, mx, my, mz = \
            source.quantities.min_location(field)
        mylog.info("Min Value is %0.5e at %0.16f %0.16f %0.16f",
              min_val, mx, my, mz)
        return min_val, self.arr([mx, my, mz], 'code_length', dtype="float64")

    def find_field_values_at_point(self, fields, coords):
        """
        Returns the values [field1, field2,...] of the fields at the given
        coordinates. Returns a list of field values in the same order as 
        the input *fields*.
        """
        return self.point(coords)[fields]

    def find_field_values_at_points(self, fields, coords):
        """
        Returns the values [field1, field2,...] of the fields at the given
        [(x1, y1, z2), (x2, y2, z2),...] points.  Returns a list of field 
        values in the same order as the input *fields*.

        This is quite slow right now as it creates a new data object for each
        point.  If an optimized version exists on the Index object we'll use
        that instead.
        """
        if hasattr(self,"index") and \
                hasattr(self.index,"_find_field_values_at_points"):
            return self.index._find_field_values_at_points(fields,coords)

        fields = ensure_list(fields)
        out = np.zeros((len(fields),len(coords)), dtype=np.float64)
        for i,coord in enumerate(coords):
            out[:][i] = self.point(coord)[fields]
        return out

    # Now all the object related stuff
    def all_data(self, find_max=False):
        """
        all_data is a wrapper to the Region object for creating a region
        which covers the entire simulation domain.
        """
        if find_max: c = self.find_max("density")[1]
        else: c = (self.domain_right_edge + self.domain_left_edge)/2.0
        return self.region(c,
            self.domain_left_edge, self.domain_right_edge)

    def box(self, left_edge, right_edge, **kwargs):
        """
        box is a wrapper to the Region object for creating a region
        without having to specify a *center* value.  It assumes the center
        is the midpoint between the left_edge and right_edge.
        """
        left_edge = np.array(left_edge)
        right_edge = np.array(right_edge)
        c = (left_edge + right_edge)/2.0
        return self.region(c, left_edge, right_edge, **kwargs)

    def _setup_particle_type(self, ptype):
        orig = set(self.field_info.items())
        self.field_info.setup_particle_fields(ptype)
        return [n for n, v in set(self.field_info.items()).difference(orig)]

    @property
    def particle_fields_by_type(self):
        fields = defaultdict(list)
        for field in self.field_list:
            if field[0] in self.particle_types_raw:
                fields[field[0]].append(field[1])
        return fields

    @property
    def ires_factor(self):
        o2 = np.log2(self.refine_by)
        if o2 != int(o2):
            raise RuntimeError
        return int(o2)

    def relative_refinement(self, l0, l1):
        return self.refine_by**(l1-l0)

    def _create_unit_registry(self):
        self.unit_registry = UnitRegistry()
        import yt.units.dimensions as dimensions
        self.unit_registry.add("code_length", 1.0, dimensions.length)
        self.unit_registry.add("code_mass", 1.0, dimensions.mass)
        self.unit_registry.add("code_time", 1.0, dimensions.time)
        self.unit_registry.add("code_magnetic", 1.0, dimensions.magnetic_field)
        self.unit_registry.add("code_temperature", 1.0, dimensions.temperature)
        self.unit_registry.add("code_velocity", 1.0, dimensions.velocity)
        self.unit_registry.add("code_metallicity", 1.0,
                               dimensions.dimensionless)

    def set_units(self):
        """
        Creates the unit registry for this dataset.

        """
        from yt.units.dimensions import length
        if hasattr(self, "cosmological_simulation") \
           and getattr(self, "cosmological_simulation"):
            # this dataset is cosmological, so add cosmological units.
            self.unit_registry.modify("h", self.hubble_constant)
            # Comoving lengths
            for my_unit in ["m", "pc", "AU", "au"]:
                new_unit = "%scm" % my_unit
                self.unit_registry.add(new_unit, self.unit_registry.lut[my_unit][0] /
                                       (1 + self.current_redshift),
                                       length, "\\rm{%s}/(1+z)" % my_unit)

        self.set_code_units()

        if hasattr(self, "cosmological_simulation") \
           and getattr(self, "cosmological_simulation"):
            # this dataset is cosmological, add a cosmology object
            setattr(self, "cosmology",
                    Cosmology(hubble_constant=self.hubble_constant,
                              omega_matter=self.omega_matter,
                              omega_lambda=self.omega_lambda,
                              unit_registry=self.unit_registry))
            setattr(self, "critical_density",
                    self.cosmology.critical_density(self.current_redshift))

    def get_unit_from_registry(self, unit_str):
        """
        Creates a unit object matching the string expression, using this
        dataset's unit registry.

        Parameters
        ----------
        unit_str : str
            string that we can parse for a sympy Expr.

        """
        new_unit = Unit(unit_str, registry=self.unit_registry)
        return new_unit

    def set_code_units(self):
        self._set_code_unit_attributes()
        self.unit_registry.modify("code_length", self.length_unit)
        self.unit_registry.modify("code_mass", self.mass_unit)
        self.unit_registry.modify("code_time", self.time_unit)
        vel_unit = getattr(self, "velocity_unit",
                    self.length_unit / self.time_unit)
        self.unit_registry.modify("code_velocity", vel_unit)
        # domain_width does not yet exist
        if None not in (self.domain_left_edge, self.domain_right_edge):
            DW = self.arr(self.domain_right_edge - self.domain_left_edge, "code_length")
            self.unit_registry.add("unitary", float(DW.max() * DW.units.cgs_value),
                                   DW.units.dimensions)

    _arr = None
    @property
    def arr(self):
        if self._arr is not None:
            return self._arr
        self._arr = functools.partial(YTArray, registry = self.unit_registry)
        return self._arr

    _quan = None
    @property
    def quan(self):
        if self._quan is not None:
            return self._quan
        self._quan = functools.partial(YTQuantity,
                registry = self.unit_registry)
        return self._quan

    def add_field(self, name, function=None, **kwargs):
        """
        Dataset-specific call to add_field

        Add a new field, along with supplemental metadata, to the list of
        available fields.  This respects a number of arguments, all of which
        are passed on to the constructor for
        :class:`~yt.data_objects.api.DerivedField`.

        Parameters
        ----------

        name : str
           is the name of the field.
        function : callable
           A function handle that defines the field.  Should accept
           arguments (field, data)
        units : str
           A plain text string encoding the unit.  Powers must be in
           python syntax (** instead of ^).
        take_log : bool
           Describes whether the field should be logged
        validators : list
           A list of :class:`FieldValidator` objects
        particle_type : bool
           Is this a particle (1D) field?
        vector_field : bool
           Describes the dimensionality of the field.  Currently unused.
        display_name : str
           A name used in the plots

        """
        self.index
        self.field_info.add_field(name, function=function, **kwargs)
        self.field_info._show_field_errors.append(name)
        deps, _ = self.field_info.check_derived_fields([name])
        self.field_dependencies.update(deps)

def _reconstruct_ds(*args, **kwargs):
    datasets = ParameterFileStore()
    ds = datasets.get_ds_hash(*args)
    return ds

class ParticleFile(object):
    def __init__(self, ds, io, filename, file_id):
        self.ds = ds
        self.io = weakref.proxy(io)
        self.filename = filename
        self.file_id = file_id
        self.total_particles = self.io._count_particles(self)

    def select(self, selector):
        pass

    def count(self, selector):
        pass

    def _calculate_offsets(self, fields):
        pass

    def __cmp__(self, other):
        return cmp(self.filename, other.filename)<|MERGE_RESOLUTION|>--- conflicted
+++ resolved
@@ -142,15 +142,9 @@
         if apath not in _cached_datasets:
             obj = object.__new__(cls)
             if obj._skip_cache is False:
-<<<<<<< HEAD
-                _cached_pfs[apath] = obj
-        else:
-            obj = _cached_pfs[apath]
-=======
                 _cached_datasets[apath] = obj
         else:
             obj = _cached_datasets[apath]
->>>>>>> e25207e4
         return obj
 
     def __init__(self, filename, dataset_type=None, file_style=None):
@@ -243,10 +237,6 @@
     def _skip_cache(self):
         return False
 
-    @property
-    def _skip_cache(self):
-        return False
-
     def hub_upload(self):
         self._mrep.upload()
 
@@ -264,13 +254,8 @@
     def get_smallest_appropriate_unit(self, v):
         max_nu = 1e30
         good_u = None
-<<<<<<< HEAD
-        for unit in ['mpc', 'kpc', 'pc', 'au', 'rsun', 'km', 'cm']:
-            vv = v*self[unit]
-=======
         for unit in ['Mpc', 'kpc', 'pc', 'au', 'rsun', 'km', 'cm']:
             vv = v * self.length_unit.in_units(unit)
->>>>>>> e25207e4
             if vv < max_nu and vv > 1.0:
                 good_u = unit
                 max_nu = v * self.length_unit.in_units(unit)
