"""
Generalized Enzo output objects, both static and time-series.

Presumably at some point EnzoRun will be absorbed into here.


"""

#-----------------------------------------------------------------------------
# Copyright (c) 2013, yt Development Team.
#
# Distributed under the terms of the Modified BSD License.
#
# The full license is in the file COPYING.txt, distributed with this software.
#-----------------------------------------------------------------------------

import string, re, gc, time, os, os.path, weakref
import functools

from yt.funcs import *

from yt.config import ytcfg
from yt.utilities.cosmology import \
     Cosmology
from yt.utilities.parallel_tools.parallel_analysis_interface import \
    parallel_root_only
from yt.utilities.parameter_file_storage import \
    ParameterFileStore, \
    NoParameterShelf, \
    output_type_registry
from yt.units.unit_object import Unit
from yt.units.unit_registry import UnitRegistry
from yt.fields.field_info_container import \
    FieldInfoContainer, NullFunc
from yt.data_objects.particle_filters import \
    filter_registry
from yt.data_objects.particle_unions import \
    ParticleUnion
from yt.data_objects.data_containers import \
    data_object_registry
from yt.utilities.minimal_representation import \
    MinimalDataset
from yt.units.yt_array import \
    YTArray, \
    YTQuantity

from yt.geometry.cartesian_coordinates import \
    CartesianCoordinateHandler
from yt.geometry.polar_coordinates import \
    PolarCoordinateHandler
from yt.geometry.cylindrical_coordinates import \
    CylindricalCoordinateHandler

# We want to support the movie format in the future.
# When such a thing comes to pass, I'll move all the stuff that is contant up
# to here, and then have it instantiate EnzoDatasets as appropriate.

_cached_pfs = weakref.WeakValueDictionary()
_pf_store = ParameterFileStore()

def _unsupported_object(pf, obj_name):
    def _raise_unsupp(*args, **kwargs):
        raise YTObjectNotImplemented(pf, obj_name)
    return _raise_unsupp

class IndexProxy(object):
    # This is a simple proxy for Index objects.  It enables backwards
    # compatibility so that operations like .h.sphere, .h.print_stats and
    # .h.grid_left_edge will correctly pass through to the various dataset or
    # index objects.
    def __init__(self, ds):
        self.ds = weakref.proxy(ds)
        ds.index

    def __getattr__(self, name):
        # Check the ds first
        if hasattr(self.ds, name):
            return getattr(self.ds, name)
        # Now for a subset of the available items, check the ds.index.
        elif name in self.ds.index._index_properties:
            return getattr(self.ds.index, name)
        raise AttributeError

class Dataset(object):

    default_fluid_type = "gas"
    fluid_types = ("gas", "deposit", "index")
    particle_types = ("io",) # By default we have an 'all'
    particle_types_raw = ("io",)
    geometry = "cartesian"
    coordinates = None
    max_level = 99
    storage_filename = None
    particle_unions = None
    known_filters = None
<<<<<<< HEAD
    field_units = None
=======
    _index_class = None
>>>>>>> 67cecb32

    class __metaclass__(type):
        def __init__(cls, name, b, d):
            type.__init__(cls, name, b, d)
            output_type_registry[name] = cls
            mylog.debug("Registering: %s as %s", name, cls)

    def __new__(cls, filename=None, *args, **kwargs):
        from yt.frontends.stream.data_structures import StreamHandler
        if not isinstance(filename, types.StringTypes):
            obj = object.__new__(cls)
            # The Stream frontend uses a StreamHandler object to pass metadata
            # to __init__.
            is_stream = (hasattr(filename, 'get_fields') and
                         hasattr(filename, 'get_particle_type'))
            if not is_stream:
                obj.__init__(filename, *args, **kwargs)
            return obj
        apath = os.path.abspath(filename)
        #if not os.path.exists(apath): raise IOError(filename)
        if apath not in _cached_pfs:
            obj = object.__new__(cls)
            if obj._skip_cache is False:
                _cached_pfs[apath] = obj
        else:
            obj = _cached_pfs[apath]
        return obj

    def __init__(self, filename, dataset_type=None, file_style=None):
        """
        Base class for generating new output types.  Principally consists of
        a *filename* and a *dataset_type* which will be passed on to children.
        """
        self.dataset_type = dataset_type
        self.file_style = file_style
        self.conversion_factors = {}
        self.parameters = {}
        self.known_filters = self.known_filters or {}
        self.particle_unions = self.particle_unions or {}
        self.field_units = self.field_units or {}

        # path stuff
        self.parameter_filename = str(filename)
        self.basename = os.path.basename(filename)
        self.directory = os.path.expanduser(os.path.dirname(filename))
        self.fullpath = os.path.abspath(self.directory)
        self.backup_filename = self.parameter_filename + '_backup.gdf'
        self.read_from_backup = False
        if os.path.exists(self.backup_filename):
            self.read_from_backup = True
        if len(self.directory) == 0:
            self.directory = "."

        # to get the timing right, do this before the heavy lifting
        self._instantiated = time.time()

        self.min_level = 0

        self._create_unit_registry()
        self._parse_parameter_file()
        self._setup_coordinate_handler()

        # Because we need an instantiated class to check the pf's existence in
        # the cache, we move that check to here from __new__.  This avoids
        # double-instantiation.
        try:
            _pf_store.check_pf(self)
        except NoParameterShelf:
            pass
        self.print_key_parameters()

        self.set_units()
        self._set_derived_attrs()
        self._setup_classes()

    def _set_derived_attrs(self):
        self.domain_center = 0.5 * (self.domain_right_edge + self.domain_left_edge)
        self.domain_width = self.domain_right_edge - self.domain_left_edge
        if not isinstance(self.current_time, YTQuantity):
            self.current_time = self.quan(self.current_time, "code_time")
        # need to do this if current_time was set before units were set
        elif self.current_time.units.registry.lut["code_time"] != \
          self.unit_registry.lut["code_time"]:
            self.current_time.units.registry = self.unit_registry
        for attr in ("center", "width", "left_edge", "right_edge"):
            n = "domain_%s" % attr
            v = getattr(self, n)
            v = self.arr(v, "code_length")
            setattr(self, n, v)

    def __reduce__(self):
        args = (self._hash(),)
        return (_reconstruct_pf, args)

    def __repr__(self):
        return self.basename

    def _hash(self):
        s = "%s;%s;%s" % (self.basename,
            self.current_time, self.unique_identifier)
        try:
            import hashlib
            return hashlib.md5(s).hexdigest()
        except ImportError:
            return s.replace(";", "*")

    @property
    def _mrep(self):
        return MinimalDataset(self)

    @property
    def _skip_cache(self):
        return False

    def hub_upload(self):
        self._mrep.upload()

    @classmethod
    def _is_valid(cls, *args, **kwargs):
        return False

    def __getitem__(self, key):
        """ Returns units, parameters, or conversion_factors in that order. """
        return self.parameters[key]

    def keys(self):
        """
        Returns a list of possible keys, from units, parameters and
        conversion_factors.

        """
        return self.units.keys() \
             + self.time_units.keys() \
             + self.parameters.keys() \
             + self.conversion_factors.keys()

    def __iter__(self):
        for ll in [self.units, self.time_units,
                   self.parameters, self.conversion_factors]:
            for i in ll.keys(): yield i

    def get_smallest_appropriate_unit(self, v):
        max_nu = 1e30
        good_u = None
        for unit in ['mpc', 'kpc', 'pc', 'au', 'rsun', 'km', 'cm']:
            vv = v * self.length_unit.in_units(unit)
            if vv < max_nu and vv > 1.0:
                good_u = unit
                max_nu = v * self.length_unit.in_units(unit)
        if good_u is None : good_u = 'cm'
        return good_u

    def has_key(self, key):
        """
        Checks units, parameters, and conversion factors. Returns a boolean.

        """
        return key in self.parameters

    _instantiated_index = None
    @property
    def index(self):
        if self._instantiated_index is None:
            if self._index_class is None:
                raise RuntimeError("You should not instantiate Dataset.")
            self._instantiated_index = self._index_class(
                self, dataset_type=self.dataset_type)
            # Now we do things that we need an instantiated index for
            # ...first off, we create our field_info now.
            self.create_field_info()
        return self._instantiated_index
    
    _index_proxy = None
    @property
    def h(self):
        if self._index_proxy is None:
            self._index_proxy = IndexProxy(self)
        return self._index_proxy
    hierarchy = h

    @parallel_root_only
    def print_key_parameters(self):
        for a in ["current_time", "domain_dimensions", "domain_left_edge",
                  "domain_right_edge", "cosmological_simulation"]:
            if not hasattr(self, a):
                mylog.error("Missing %s in parameter file definition!", a)
                continue
            v = getattr(self, a)
            mylog.info("Parameters: %-25s = %s", a, v)
        if hasattr(self, "cosmological_simulation") and \
           getattr(self, "cosmological_simulation"):
            for a in ["current_redshift", "omega_lambda", "omega_matter",
                      "hubble_constant"]:
                if not hasattr(self, a):
                    mylog.error("Missing %s in parameter file definition!", a)
                    continue
                v = getattr(self, a)
                mylog.info("Parameters: %-25s = %s", a, v)

    @parallel_root_only
    def print_stats(self):
        self.index.print_stats()

    @property
    def field_list(self):
        return self.index.field_list

    def create_field_info(self):
        self.field_dependencies = {}
        self.derived_field_list = []
        self.filtered_particle_types = []
        self.field_info = self._field_info_class(self, self.field_list)
        self.coordinates.setup_fields(self.field_info)
        self.field_info.setup_fluid_fields()
        for ptype in self.particle_types:
            self.field_info.setup_particle_fields(ptype)
        if "all" not in self.particle_types:
            mylog.debug("Creating Particle Union 'all'")
            pu = ParticleUnion("all", list(self.particle_types_raw))
            self.add_particle_union(pu)
        deps, unloaded = self.field_info.check_derived_fields()
        self.field_dependencies.update(deps)
        mylog.info("Loading field plugins.")
        self.field_info.load_all_plugins()

    def setup_deprecated_fields(self):
        from yt.fields.field_aliases import _field_name_aliases
        added = []
        for old_name, new_name in _field_name_aliases:
            try:
                fi = self._get_field_info(new_name)
            except YTFieldNotFound:
                continue
            self.field_info.alias(("gas", old_name), fi.name)
            added.append(("gas", old_name))
        self.field_info.find_dependencies(added)

    def _setup_coordinate_handler(self):
        if self.geometry == "cartesian":
            self.coordinates = CartesianCoordinateHandler(self)
        elif self.geometry == "cylindrical":
            self.coordinates = CylindricalCoordinateHandler(self)
        elif self.geometry == "polar":
            self.coordinates = PolarCoordinateHandler(self)
        else:
            raise YTGeometryNotSupported(self.geometry)

    def add_particle_union(self, union):
        # No string lookups here, we need an actual union.
        f = self.particle_fields_by_type
        fields = set_intersection([f[s] for s in union
                                   if s in self.particle_types_raw])
        for field in fields:
            units = set([])
            for s in union:
                units.add(self.field_units.get((s, field), ""))
            if len(units) == 1:
                self.field_units[union.name, field] = list(units)[0]
        self.particle_types += (union.name,)
        self.particle_unions[union.name] = union
        fields = [ (union.name, field) for field in fields]
        self.field_list.extend(fields)
        # Give ourselves a chance to add them here, first, then...
        # ...if we can't find them, we set them up as defaults.
        new_fields = self._setup_particle_types([union.name])
        rv = self.field_info.find_dependencies(new_fields)

    def add_particle_filter(self, filter):
        # This is a dummy, which we set up to enable passthrough of "all"
        # concatenation fields.
        n = getattr(filter, "name", filter)
        self.known_filters[n] = None
        if isinstance(filter, types.StringTypes):
            used = False
            for f in filter_registry[filter]:
                used = self._setup_filtered_type(f)
                if used:
                    filter = f
                    break
        else:
            used = self._setup_filtered_type(filter)
        if not used:
            self.known_filters.pop(n, None)
            return False
        self.known_filters[filter.name] = filter
        return True

    def _setup_filtered_type(self, filter):
        if not filter.available(self.derived_field_list):
            return False
        fi = self.field_info
        fd = self.field_dependencies
        available = False
        for fn in self.derived_field_list:
            if fn[0] == filter.filtered_type:
                # Now we can add this
                available = True
                self.derived_field_list.append(
                    (filter.name, fn[1]))
                fi[filter.name, fn[1]] = filter.wrap_func(fn, fi[fn])
                # Now we append the dependencies
                fd[filter.name, fn[1]] = fd[fn]
        if available:
            self.particle_types += (filter.name,)
            self.filtered_particle_types.append(filter.name)
            self._setup_particle_types([filter.name])
        return available

    def _setup_particle_types(self, ptypes = None):
        df = []
        if ptypes is None: ptypes = self.pf.particle_types_raw
        for ptype in set(ptypes):
            df += self._setup_particle_type(ptype)
        return df

    _last_freq = (None, None)
    _last_finfo = None
    def _get_field_info(self, ftype, fname = None):
        self.index
        if fname is None:
            ftype, fname = "unknown", ftype
        guessing_type = False
        if ftype == "unknown":
            guessing_type = True
            ftype = self._last_freq[0] or ftype
        field = (ftype, fname)
        if field == self._last_freq:
            return self._last_finfo
        if field in self.field_info:
            self._last_freq = field
            self._last_finfo = self.field_info[(ftype, fname)]
            return self._last_finfo
        if fname == self._last_freq[1]:
            return self._last_finfo
        if fname in self.field_info:
            # Sometimes, if guessing_type == True, this will be switched for
            # the type of field it is.  So we look at the field type and
            # determine if we need to change the type.
            fi = self._last_finfo = self.field_info[fname]
            if fi.particle_type and self._last_freq[0] \
                not in self.particle_types:
                    field = "all", field[1]
            elif not fi.particle_type and self._last_freq[0] \
                not in self.fluid_types:
                    field = self.default_fluid_type, field[1]
            self._last_freq = field
            return self._last_finfo
        # We also should check "all" for particles, which can show up if you're
        # mixing deposition/gas fields with particle fields.
        if guessing_type:
            to_guess = ["all", self.default_fluid_type] \
                     + list(self.fluid_types) \
                     + list(self.particle_types)
            for ftype in to_guess:
                if (ftype, fname) in self.field_info:
                    self._last_freq = (ftype, fname)
                    self._last_finfo = self.field_info[(ftype, fname)]
                    return self._last_finfo
        raise YTFieldNotFound((ftype, fname), self)

    def _setup_classes(self):
        # Called by subclass
        self.object_types = []
        self.objects = []
        self.plots = []
        for name, cls in sorted(data_object_registry.items()):
            if name in self._index_class._unsupported_objects:
                setattr(self, name,
                    _unsupported_object(self, name))
                continue
            cname = cls.__name__
            if cname.endswith("Base"): cname = cname[:-4]
            self._add_object_class(name, cname, cls, {'pf':self})
        if self.refine_by != 2 and hasattr(self, 'proj') and \
            hasattr(self, 'overlap_proj'):
            mylog.warning("Refine by something other than two: reverting to"
                        + " overlap_proj")
            self.proj = self.overlap_proj
        if self.dimensionality < 3 and hasattr(self, 'proj') and \
            hasattr(self, 'overlap_proj'):
            mylog.warning("Dimensionality less than 3: reverting to"
                        + " overlap_proj")
            self.proj = self.overlap_proj
        self.object_types.sort()

    def _add_object_class(self, name, class_name, base, dd):
        self.object_types.append(name)
        dd.update({'__doc__': base.__doc__})
        obj = type(class_name, (base,), dd)
        setattr(self, name, obj)

    def find_max(self, field):
        """
        Returns (value, center) of location of maximum for a given field.
        """
        mylog.debug("Searching for maximum value of %s", field)
        source = self.all_data()
        max_val, maxi, mx, my, mz = \
            source.quantities["MaxLocation"](field)
        mylog.info("Max Value is %0.5e at %0.16f %0.16f %0.16f", 
              max_val, mx, my, mz)
        return max_val, np.array([mx, my, mz], dtype="float64")

    # Now all the object related stuff
    def all_data(self, find_max=False):
        if find_max: c = self.find_max("Density")[1]
        else: c = (self.domain_right_edge + self.domain_left_edge)/2.0
        return self.region(c,
            self.domain_left_edge, self.domain_right_edge)

    def _setup_particle_type(self, ptype):
        orig = set(self.field_info.items())
        self.field_info.setup_particle_fields(ptype)
        return [n for n, v in set(self.field_info.items()).difference(orig)]

    @property
    def particle_fields_by_type(self):
        fields = defaultdict(list)
        for field in self.field_list:
            if field[0] in self.particle_types_raw:
                fields[field[0]].append(field[1])
        return fields

    @property
    def ires_factor(self):
        o2 = np.log2(self.refine_by)
        if o2 != int(o2):
            raise RuntimeError
        return int(o2)

    def relative_refinement(self, l0, l1):
        return self.refine_by**(l1-l0)

    def _create_unit_registry(self):
        self.unit_registry = UnitRegistry()
        import yt.units.dimensions as dimensions
        self.unit_registry.lut["code_length"] = (1.0, dimensions.length)
        self.unit_registry.lut["code_mass"] = (1.0, dimensions.mass)
        self.unit_registry.lut["code_time"] = (1.0, dimensions.time)
        self.unit_registry.lut["code_magnetic"] = (1.0, dimensions.magnetic_field)
        self.unit_registry.lut["code_temperature"] = (1.0, dimensions.temperature)
        self.unit_registry.lut["code_velocity"] = (1.0, dimensions.velocity)

    def set_units(self):
        """
        Creates the unit registry for this dataset.

        """
        from yt.units.dimensions import length
        if hasattr(self, "cosmological_simulation") \
           and getattr(self, "cosmological_simulation"):
            # this dataset is cosmological, so add cosmological units.
            self.unit_registry.modify("h", self.hubble_constant)
            # Comoving lengths
            for my_unit in ["m", "pc", "AU", "au"]:
                new_unit = "%scm" % my_unit
                self.unit_registry.add(new_unit, self.unit_registry.lut[my_unit][0] /
                                       (1 + self.current_redshift),
                                       length, "\\rm{%s}/(1+z)" % my_unit)

        self.set_code_units()

        if hasattr(self, "cosmological_simulation") \
           and getattr(self, "cosmological_simulation"):
            # this dataset is cosmological, add a cosmology object
            setattr(self, "cosmology",
                    Cosmology(hubble_constant=self.hubble_constant,
                              omega_matter=self.omega_matter,
                              omega_lambda=self.omega_lambda,
                              unit_registry=self.unit_registry))
            setattr(self, "critical_density",
                    self.cosmology.critical_density(self.current_redshift))

    def get_unit_from_registry(self, unit_str):
        """
        Creates a unit object matching the string expression, using this
        dataset's unit registry.

        Parameters
        ----------
        unit_str : str
            string that we can parse for a sympy Expr.

        """
        new_unit = Unit(unit_str, registry=self.unit_registry)
        return new_unit

    def set_code_units(self):
        self._set_code_unit_attributes()
        self.unit_registry.modify("code_length", self.length_unit)
        self.unit_registry.modify("code_mass", self.mass_unit)
        self.unit_registry.modify("code_time", self.time_unit)
        vel_unit = getattr(self, "code_velocity",
                    self.length_unit / self.time_unit)
        self.unit_registry.modify("code_velocity", vel_unit)
        # domain_width does not yet exist
        DW = self.arr(self.domain_right_edge - self.domain_left_edge, "code_length")
        self.unit_registry.modify("unitary", DW.max())

    _arr = None
    @property
    def arr(self):
        if self._arr is not None:
            return self._arr
        self._arr = functools.partial(YTArray, registry = self.unit_registry)
        return self._arr

    _quan = None
    @property
    def quan(self):
        if self._quan is not None:
            return self._quan
        self._quan = functools.partial(YTQuantity,
                registry = self.unit_registry)
        return self._quan

def _reconstruct_pf(*args, **kwargs):
    pfs = ParameterFileStore()
    pf = pfs.get_pf_hash(*args)
    return pf

class ParticleFile(object):
    def __init__(self, pf, io, filename, file_id):
        self.pf = pf
        self.io = weakref.proxy(io)
        self.filename = filename
        self.file_id = file_id
        self.total_particles = self.io._count_particles(self)

    def select(self, selector):
        pass

    def count(self, selector):
        pass

    def _calculate_offsets(self, fields):
        pass<|MERGE_RESOLUTION|>--- conflicted
+++ resolved
@@ -93,11 +93,8 @@
     storage_filename = None
     particle_unions = None
     known_filters = None
-<<<<<<< HEAD
+    _index_class = None
     field_units = None
-=======
-    _index_class = None
->>>>>>> 67cecb32
 
     class __metaclass__(type):
         def __init__(cls, name, b, d):
