--- conflicted
+++ resolved
@@ -145,12 +145,8 @@
     def _set_derived_attrs(self):
         self.domain_center = 0.5 * (self.domain_right_edge + self.domain_left_edge)
         self.domain_width = self.domain_right_edge - self.domain_left_edge
-<<<<<<< HEAD
-        self.current_time = self.quan(self.current_time, "code_time")
-=======
         if not isinstance(self.current_time, YTQuantity):
             self.current_time = self.quan(self.current_time, "code_time")
->>>>>>> 2187d017
         for attr in ("center", "width", "left_edge", "right_edge"):
             n = "domain_%s" % attr
             v = getattr(self, n)
