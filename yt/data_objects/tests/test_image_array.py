--- conflicted
+++ resolved
@@ -12,41 +12,6 @@
     from yt.config import ytcfg
     ytcfg["yt", "__withintesting"] = "True"
     np.seterr(all='ignore')
-<<<<<<< HEAD
-
-
-def dummy_image(kstep, nlayers):
-    im = np.zeros([64, 128, nlayers])
-    for i in xrange(im.shape[0]):
-        for k in xrange(im.shape[2]):
-            im[i, :, k] = np.linspace(0.0, kstep * k, im.shape[1])
-    return im
-
-
-def test_rgba_rescale():
-    im_arr = ImageArray(dummy_image(10.0, 4))
-
-    new_im = im_arr.rescale(inline=False)
-    yield assert_equal, im_arr[:, :, :3].max(), 2 * 10.
-    yield assert_equal, im_arr[:, :, 3].max(), 3 * 10.
-    yield assert_equal, new_im[:, :, :3].sum(axis=2).max(), 1.0
-    yield assert_equal, new_im[:, :, 3].max(), 1.0
-
-    im_arr.rescale()
-    yield assert_equal, im_arr[:, :, :3].sum(axis=2).max(), 1.0
-    yield assert_equal, im_arr[:, :, 3].max(), 1.0
-
-
-class TestImageArray(unittest.TestCase):
-
-    tmpdir = None
-    curdir = None
-
-    def setUp(self):
-        self.tmpdir = tempfile.mkdtemp()
-        self.curdir = os.getcwd()
-        os.chdir(self.tmpdir)
-=======
 
 
 def dummy_image(kstep, nlayers):
@@ -89,21 +54,14 @@
         new_im = im_arr.in_units('km')
 
         assert str(new_im.units) == 'km'
->>>>>>> e25207e4
 
     def test_image_array_hdf5(self):
         myinfo = {'field': 'dinosaurs', 'east_vector': np.array([1., 0., 0.]),
                   'north_vector': np.array([0., 0., 1.]),
                   'normal_vector': np.array([0., 1., 0.]),
-<<<<<<< HEAD
-                  'width': 0.245, 'units': 'cm', 'type': 'rendering'}
-
-        im_arr = ImageArray(dummy_image(0.3, 3), info=myinfo)
-=======
                   'width': 0.245, 'type': 'rendering'}
 
         im_arr = ImageArray(dummy_image(0.3, 3), input_units='cm', info=myinfo)
->>>>>>> e25207e4
         im_arr.save('test_3d_ImageArray')
 
         im = np.zeros([64, 128])
@@ -113,20 +71,12 @@
         myinfo = {'field': 'dinosaurs', 'east_vector': np.array([1., 0., 0.]),
                   'north_vector': np.array([0., 0., 1.]),
                   'normal_vector': np.array([0., 1., 0.]),
-<<<<<<< HEAD
-                  'width': 0.245, 'units': 'cm', 'type': 'rendering'}
-
-        im_arr = ImageArray(im, info=myinfo)
-        im_arr.save('test_2d_ImageArray')
-
-=======
                   'width': 0.245, 'type': 'rendering'}
 
         im_arr = ImageArray(im, info=myinfo, input_units='cm')
         im_arr.save('test_2d_ImageArray')
 
 
->>>>>>> e25207e4
     def test_image_array_rgb_png(self):
         im_arr = ImageArray(dummy_image(10.0, 3))
         im_arr.write_png('standard.png')
