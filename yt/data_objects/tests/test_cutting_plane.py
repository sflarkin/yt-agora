--- conflicted
+++ resolved
@@ -2,10 +2,7 @@
 from yt.units.unit_object import Unit
 import os
 import tempfile
-<<<<<<< HEAD
-=======
 
->>>>>>> e25207e4
 
 def setup():
     from yt.config import ytcfg
@@ -18,33 +15,13 @@
             os.remove(fn)
         except OSError:
             pass
-<<<<<<< HEAD
-=======
 
->>>>>>> e25207e4
 
 def test_cutting_plane():
     fns = []
     for nprocs in [8, 1]:
         # We want to test both 1 proc and 8 procs, to make sure that
         # parallelism isn't broken
-<<<<<<< HEAD
-        pf = fake_random_pf(64, nprocs = nprocs)
-        dims = pf.domain_dimensions
-        center = [0.5,0.5,0.5]
-        normal = [1,1,1]
-        fns = []
-        cut = pf.h.cutting(normal, center, ["Ones", "Density"])
-        yield assert_equal, cut["Ones"].sum(), cut["Ones"].size
-        yield assert_equal, cut["Ones"].min(), 1.0
-        yield assert_equal, cut["Ones"].max(), 1.0
-        pw = cut.to_pw()
-        tmpfd, tmpname = tempfile.mkstemp(suffix='.png')
-        os.close(tmpfd)
-        fns += pw.save(name=tmpname)
-        frb = cut.to_frb((1.0,'unitary'), 64)
-        for cut_field in ['Ones', 'Density']:
-=======
         ds = fake_random_ds(64, nprocs=nprocs)
         center = [0.5, 0.5, 0.5]
         normal = [1, 1, 1]
@@ -61,7 +38,6 @@
         frb = cut.to_frb((1.0, 'unitary'), 64)
         for cut_field in ['ones', 'density']:
             fi = ds._get_field_info("unknown", cut_field)
->>>>>>> e25207e4
             yield assert_equal, frb[cut_field].info['data_source'], \
                 cut.__str__()
             yield assert_equal, frb[cut_field].info['axis'], \
