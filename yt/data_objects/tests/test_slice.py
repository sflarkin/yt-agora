--- conflicted
+++ resolved
@@ -4,28 +4,16 @@
 
 """
 
-<<<<<<< HEAD
-#-----------------------------------------------------------------------------
-=======
 # ----------------------------------------------------------------------------
->>>>>>> e25207e4
 # Copyright (c) 2013, yt Development Team.
 #
 # Distributed under the terms of the Modified BSD License.
 #
 # The full license is in the file COPYING.txt, distributed with this software.
-<<<<<<< HEAD
-#-----------------------------------------------------------------------------
-import os
-import numpy as np
-import tempfile
-from nose.tools import raises
-=======
 # ----------------------------------------------------------------------------
 import os
 import numpy as np
 import tempfile
->>>>>>> e25207e4
 from yt.testing import \
     fake_random_ds, assert_equal
 from yt.units.unit_object import Unit
@@ -71,19 +59,12 @@
                 yield assert_equal, np.unique(slc["py"]), uc[yax]
                 yield assert_equal, np.unique(slc["pdx"]), 0.5 / dims[xax]
                 yield assert_equal, np.unique(slc["pdy"]), 0.5 / dims[yax]
-<<<<<<< HEAD
-                pw = slc.to_pw()
-                tmpfd, tmpname = tempfile.mkstemp(suffix='.png')
-                os.close(tmpfd)
-                fns += pw.save(name=tmpname)
-=======
                 pw = slc.to_pw(fields='density')
                 for p in pw.plots.values():
                     tmpfd, tmpname = tempfile.mkstemp(suffix='.png')
                     os.close(tmpfd)
                     p.save(name=tmpname)
                     fns.append(tmpname)
->>>>>>> e25207e4
                 frb = slc.to_frb((1.0, 'unitary'), 64)
                 for slc_field in ['ones', 'density']:
                     fi = ds._get_field_info(slc_field)
