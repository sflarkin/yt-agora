from yt.testing import *
from yt.fields.local_fields import add_field
from yt.units.yt_array import YTArray

def setup():
    return
    from yt.config import ytcfg
    ytcfg["yt","__withintesting"] = "True"
    def _ID(field, data):
        width = data.ds.domain_right_edge - data.ds.domain_left_edge
        min_dx = YTArray(1.0/8192, input_units='code_length',
                         registry=data.ds.unit_registry)
        delta = width / min_dx
        x = data['x'] - min_dx / 2.
        y = data['y'] - min_dx / 2.
        z = data['z'] - min_dx / 2.
        xi = x / min_dx
        yi = y / min_dx
        zi = z / min_dx
        index = xi + delta[0] * (yi + delta[1] * zi)
        index = index.astype('int64')
        return index

    add_field("ID", function=_ID)

def test_boolean_spheres_no_overlap():
    r"""Test to make sure that boolean objects (spheres, no overlap)
    behave the way we expect.

    Test non-overlapping spheres. This also checks that the original spheres
    don't change as part of constructing the booleans.
    """
    return
    for n in [1, 2, 4, 8]:
        ds = fake_random_ds(64, nprocs=n)
        ds.index
        sp1 = ds.sphere([0.25, 0.25, 0.25], 0.15)
        sp2 = ds.sphere([0.75, 0.75, 0.75], 0.15)
        # Store the original indices
        i1 = sp1['ID']
        i1.sort()
        i2 = sp2['ID']
        i2.sort()
        ii = np.concatenate((i1, i2))
        ii.sort()
        # Make some booleans
        bo1 = ds.boolean([sp1, "AND", sp2]) # empty
        bo2 = ds.boolean([sp1, "NOT", sp2]) # only sp1
        bo3 = ds.boolean([sp1, "OR", sp2]) # combination
        # This makes sure the original containers didn't change.
        new_i1 = sp1['ID']
        new_i1.sort()
        new_i2 = sp2['ID']
        new_i2.sort()
        yield assert_array_equal, new_i1, i1
        yield assert_array_equal, new_i2, i2
        # Now make sure the indices also behave as we expect.
        empty = np.array([])
        yield assert_array_equal, bo1['ID'], empty
        b2 = bo2['ID']
        b2.sort()
        yield assert_array_equal, b2, i1
        b3 = bo3['ID']
        b3.sort()
        yield assert_array_equal, b3, ii
 
def test_boolean_spheres_overlap():
    r"""Test to make sure that boolean objects (spheres, overlap)
    behave the way we expect.

    Test overlapping spheres.
    """
    return
    for n in [1, 2, 4, 8]:
        ds = fake_random_ds(64, nprocs=n)
        ds.index
        sp1 = ds.sphere([0.45, 0.45, 0.45], 0.15)
        sp2 = ds.sphere([0.55, 0.55, 0.55], 0.15)
        # Get indices of both.
        i1 = sp1['ID']
        i2 = sp2['ID']
        # Make some booleans
        bo1 = ds.boolean([sp1, "AND", sp2]) # overlap (a lens)
        bo2 = ds.boolean([sp1, "NOT", sp2]) # sp1 - sp2 (sphere with bite)
        bo3 = ds.boolean([sp1, "OR", sp2]) # combination (H2)
        # Now make sure the indices also behave as we expect.
        lens = np.intersect1d(i1, i2)
        apple = np.setdiff1d(i1, i2)
        both = np.union1d(i1, i2)
        b1 = bo1['ID']
        b1.sort()
        b2 = bo2['ID']
        b2.sort()
        b3 = bo3['ID']
        b3.sort()
        yield assert_array_equal, b1, lens
        yield assert_array_equal, b2, apple
        yield assert_array_equal, b3, both

def test_boolean_regions_no_overlap():
    r"""Test to make sure that boolean objects (regions, no overlap)
    behave the way we expect.

    Test non-overlapping regions. This also checks that the original regions
    don't change as part of constructing the booleans.
    """
    return
    for n in [1, 2, 4, 8]:
        ds = fake_random_ds(64, nprocs=n)
        ds.index
        re1 = ds.region([0.25]*3, [0.2]*3, [0.3]*3)
        re2 = ds.region([0.65]*3, [0.6]*3, [0.7]*3)
        # Store the original indices
        i1 = re1['ID']
        i1.sort()
        i2 = re2['ID']
        i2.sort()
        ii = np.concatenate((i1, i2))
        ii.sort()
        # Make some booleans
        bo1 = ds.boolean([re1, "AND", re2]) # empty
        bo2 = ds.boolean([re1, "NOT", re2]) # only re1
        bo3 = ds.boolean([re1, "OR", re2]) # combination
        # This makes sure the original containers didn't change.
        new_i1 = re1['ID']
        new_i1.sort()
        new_i2 = re2['ID']
        new_i2.sort()
        yield assert_array_equal, new_i1, i1
        yield assert_array_equal, new_i2, i2
        # Now make sure the indices also behave as we expect.
        empty = np.array([])
        yield assert_array_equal, bo1['ID'], empty
        b2 = bo2['ID']
        b2.sort()
        yield assert_array_equal, b2, i1 
        b3 = bo3['ID']
        b3.sort()
        yield assert_array_equal, b3, ii

def test_boolean_regions_overlap():
    r"""Test to make sure that boolean objects (regions, overlap)
    behave the way we expect.

    Test overlapping regions.
    """
    return
    for n in [1, 2, 4, 8]:
        ds = fake_random_ds(64, nprocs=n)
        ds.index
        re1 = ds.region([0.55]*3, [0.5]*3, [0.6]*3)
        re2 = ds.region([0.6]*3, [0.55]*3, [0.65]*3)
        # Get indices of both.
        i1 = re1['ID']
        i2 = re2['ID']
        # Make some booleans
        bo1 = ds.boolean([re1, "AND", re2]) # overlap (small cube)
        bo2 = ds.boolean([re1, "NOT", re2]) # sp1 - sp2 (large cube with bite)
        bo3 = ds.boolean([re1, "OR", re2]) # combination (merged large cubes)
        # Now make sure the indices also behave as we expect.
        cube = np.intersect1d(i1, i2)
        bite_cube = np.setdiff1d(i1, i2)
        both = np.union1d(i1, i2)
        b1 = bo1['ID']
        b1.sort()
        b2 = bo2['ID']
        b2.sort()
        b3 = bo3['ID']
        b3.sort()
        yield assert_array_equal, b1, cube
        yield assert_array_equal, b2, bite_cube
        yield assert_array_equal, b3, both

def test_boolean_cylinders_no_overlap():
    r"""Test to make sure that boolean objects (cylinders, no overlap)
    behave the way we expect.

    Test non-overlapping cylinders. This also checks that the original cylinders
    don't change as part of constructing the booleans.
    """
    return
    for n in [1, 2, 4, 8]:
        ds = fake_random_ds(64, nprocs=n)
        ds.index
        cyl1 = ds.disk([0.25]*3, [1, 0, 0], 0.1, 0.1)
        cyl2 = ds.disk([0.75]*3, [1, 0, 0], 0.1, 0.1)
        # Store the original indices
        i1 = cyl1['ID']
        i1.sort()
        i2 = cyl2['ID']
        i2.sort()
        ii = np.concatenate((i1, i2))
        ii.sort()
        # Make some booleans
        bo1 = ds.boolean([cyl1, "AND", cyl2]) # empty
        bo2 = ds.boolean([cyl1, "NOT", cyl2]) # only cyl1
        bo3 = ds.boolean([cyl1, "OR", cyl2]) # combination
        # This makes sure the original containers didn't change.
        new_i1 = cyl1['ID']
        new_i1.sort()
        new_i2 = cyl2['ID']
        new_i2.sort()
        yield assert_array_equal, new_i1, i1
        yield assert_array_equal, new_i2, i2
        # Now make sure the indices also behave as we expect.
        empty = np.array([])
        yield assert_array_equal, bo1['ID'], empty
        b2 = bo2['ID']
        b2.sort()
        yield assert_array_equal, b2, i1
        b3 = bo3['ID']
        b3.sort()
        yield assert_array_equal, b3, ii

def test_boolean_cylinders_overlap():
    r"""Test to make sure that boolean objects (cylinders, overlap)
    behave the way we expect.

    Test overlapping cylinders.
    """
    return
    for n in [1, 2, 4, 8]:
        ds = fake_random_ds(64, nprocs=n)
        ds.index
        cyl1 = ds.disk([0.45]*3, [1, 0, 0], 0.2, 0.2)
        cyl2 = ds.disk([0.55]*3, [1, 0, 0], 0.2, 0.2)
        # Get indices of both.
        i1 = cyl1['ID']
        i2 = cyl2['ID']
        # Make some booleans
        bo1 = ds.boolean([cyl1, "AND", cyl2]) # overlap (vertically extened lens)
        bo2 = ds.boolean([cyl1, "NOT", cyl2]) # sp1 - sp2 (disk minus a bite)
        bo3 = ds.boolean([cyl1, "OR", cyl2]) # combination (merged disks)
        # Now make sure the indices also behave as we expect.
        vlens = np.intersect1d(i1, i2)
        bite_disk = np.setdiff1d(i1, i2)
        both = np.union1d(i1, i2)
        b1 = bo1['ID']
        b1.sort()
        b2 = bo2['ID']
        b2.sort()
        b3 = bo3['ID']
        b3.sort()
        yield assert_array_equal, b1, vlens
        yield assert_array_equal, b2, bite_disk
        yield assert_array_equal, b3, both

def test_boolean_ellipsoids_no_overlap():
    r"""Test to make sure that boolean objects (ellipsoids, no overlap)
    behave the way we expect.

    Test non-overlapping ellipsoids. This also checks that the original
    ellipsoids don't change as part of constructing the booleans.
    """
    return
    for n in [1, 2, 4, 8]:
<<<<<<< HEAD
        pf = fake_random_pf(64, nprocs=n)
        pf.h
        ell1 = pf.h.ellipsoid([0.25]*3, 0.05, 0.05, 0.05, np.array([0.1]*3), 0.1)
        ell2 = pf.h.ellipsoid([0.75]*3, 0.05, 0.05, 0.05, np.array([0.1]*3), 0.1)
=======
        ds = fake_random_ds(64, nprocs=n)
        ds.index
        ell1 = ds.ellipsoid([0.25]*3, 0.05, 0.05, 0.05, np.array([0.1]*3), 0.1)
        ell2 = ds.ellipsoid([0.75]*3, 0.05, 0.05, 0.05, np.array([0.1]*3), 0.1)
>>>>>>> 3a31dcaf
        # Store the original indices
        i1 = ell1['ID']
        i1.sort()
        i2 = ell2['ID']
        i2.sort()
        ii = np.concatenate((i1, i2))
        ii.sort()
        # Make some booleans
        bo1 = ds.boolean([ell1, "AND", ell2]) # empty
        bo2 = ds.boolean([ell1, "NOT", ell2]) # only cyl1
        bo3 = ds.boolean([ell1, "OR", ell2]) # combination
        # This makes sure the original containers didn't change.
        new_i1 = ell1['ID']
        new_i1.sort()
        new_i2 = ell2['ID']
        new_i2.sort()
        yield assert_array_equal, new_i1, i1 
        yield assert_array_equal, new_i2, i2
        # Now make sure the indices also behave as we expect.
        empty = np.array([])
        yield assert_array_equal, bo1['ID'], empty
        b2 = bo2['ID']
        b2.sort()
        yield assert_array_equal, b2, i1
        b3 = bo3['ID']
        b3.sort()
        yield assert_array_equal, b3, ii

def test_boolean_ellipsoids_overlap():
    r"""Test to make sure that boolean objects (ellipsoids, overlap)
    behave the way we expect.

    Test overlapping ellipsoids.
    """
    return
    for n in [1, 2, 4, 8]:
<<<<<<< HEAD
        pf = fake_random_pf(64, nprocs=n)
        pf.h
        ell1 = pf.h.ellipsoid([0.45]*3, 0.05, 0.05, 0.05, np.array([0.1]*3), 0.1)
        ell2 = pf.h.ellipsoid([0.55]*3, 0.05, 0.05, 0.05, np.array([0.1]*3), 0.1)
=======
        ds = fake_random_ds(64, nprocs=n)
        ds.index
        ell1 = ds.ellipsoid([0.45]*3, 0.05, 0.05, 0.05, np.array([0.1]*3), 0.1)
        ell2 = ds.ellipsoid([0.55]*3, 0.05, 0.05, 0.05, np.array([0.1]*3), 0.1)
>>>>>>> 3a31dcaf
        # Get indices of both.
        i1 = ell1['ID']
        i2 = ell2['ID']
        # Make some booleans
        bo1 = ds.boolean([ell1, "AND", ell2]) # overlap
        bo2 = ds.boolean([ell1, "NOT", ell2]) # ell1 - ell2
        bo3 = ds.boolean([ell1, "OR", ell2]) # combination
        # Now make sure the indices also behave as we expect.
        overlap = np.intersect1d(i1, i2)
        diff = np.setdiff1d(i1, i2)
        both = np.union1d(i1, i2)
        b1 = bo1['ID']
        b1.sort()
        b2 = bo2['ID']
        b2.sort()
        b3 = bo3['ID']
        b3.sort()
        yield assert_array_equal, b1, overlap
        yield assert_array_equal, b2, diff
        yield assert_array_equal, b3, both

def test_boolean_mix_periodicity():
    r"""Test that a hybrid boolean region behaves as we expect.

    This also tests nested logic and that periodicity works.
    """
    return
    for n in [1, 2, 4, 8]:
        ds = fake_random_ds(64, nprocs=n)
        ds.index
        re = ds.region([0.5]*3, [0.0]*3, [1]*3) # whole thing
        sp = ds.sphere([0.95]*3, 0.3) # wraps around
        cyl = ds.disk([0.05]*3, [1,1,1], 0.1, 0.4) # wraps around
        # Get original indices
        rei = re['ID']
        spi = sp['ID']
        cyli = cyl['ID']
        # Make some booleans
        # whole box minux spherical bites at corners
        bo1 = ds.boolean([re, "NOT", sp])
        # sphere plus cylinder
        bo2 = ds.boolean([sp, "OR", cyl])
        # a jumble, the region minus the sp+cyl
        bo3 = ds.boolean([re, "NOT", "(", sp, "OR", cyl, ")"])
        # Now make sure the indices also behave as we expect.
        expect = np.setdiff1d(rei, spi)
        ii = bo1['ID']
        ii.sort()
        yield assert_array_equal, expect, ii
        #
        expect = np.union1d(spi, cyli)
        ii = bo2['ID']
        ii.sort()
        yield assert_array_equal, expect, ii
        #
        expect = np.union1d(spi, cyli)
        expect = np.setdiff1d(rei, expect)
        ii = bo3['ID']
        ii.sort()
        yield assert_array_equal, expect, ii
<|MERGE_RESOLUTION|>--- conflicted
+++ resolved
@@ -254,17 +254,10 @@
     """
     return
     for n in [1, 2, 4, 8]:
-<<<<<<< HEAD
-        pf = fake_random_pf(64, nprocs=n)
-        pf.h
-        ell1 = pf.h.ellipsoid([0.25]*3, 0.05, 0.05, 0.05, np.array([0.1]*3), 0.1)
-        ell2 = pf.h.ellipsoid([0.75]*3, 0.05, 0.05, 0.05, np.array([0.1]*3), 0.1)
-=======
         ds = fake_random_ds(64, nprocs=n)
         ds.index
         ell1 = ds.ellipsoid([0.25]*3, 0.05, 0.05, 0.05, np.array([0.1]*3), 0.1)
         ell2 = ds.ellipsoid([0.75]*3, 0.05, 0.05, 0.05, np.array([0.1]*3), 0.1)
->>>>>>> 3a31dcaf
         # Store the original indices
         i1 = ell1['ID']
         i1.sort()
@@ -301,17 +294,10 @@
     """
     return
     for n in [1, 2, 4, 8]:
-<<<<<<< HEAD
-        pf = fake_random_pf(64, nprocs=n)
-        pf.h
-        ell1 = pf.h.ellipsoid([0.45]*3, 0.05, 0.05, 0.05, np.array([0.1]*3), 0.1)
-        ell2 = pf.h.ellipsoid([0.55]*3, 0.05, 0.05, 0.05, np.array([0.1]*3), 0.1)
-=======
         ds = fake_random_ds(64, nprocs=n)
         ds.index
         ell1 = ds.ellipsoid([0.45]*3, 0.05, 0.05, 0.05, np.array([0.1]*3), 0.1)
         ell2 = ds.ellipsoid([0.55]*3, 0.05, 0.05, 0.05, np.array([0.1]*3), 0.1)
->>>>>>> 3a31dcaf
         # Get indices of both.
         i1 = ell1['ID']
         i2 = ell2['ID']
