from yt.testing import *
from yt.visualization.api import Streamlines

def setup():
    from yt.config import ytcfg
    ytcfg["yt","__withintesting"] = "True"

_fields = ("Density", "x-velocity", "y-velocity", "z-velocity")

<<<<<<< HEAD
def test_streamlines():
=======
def test_covering_grid():
    return
>>>>>>> 6a78fba6
    # We decompose in different ways
    cs = np.mgrid[0.47:0.53:2j,0.47:0.53:2j,0.47:0.53:2j]
    cs = np.array([a.ravel() for a in cs]).T
    length = (1.0/128) * 16 # 16 half-widths of a cell
    for nprocs in [1, 2, 4, 8]:
        pf = fake_random_pf(64, nprocs = nprocs, fields = _fields)
        streams = Streamlines(pf, cs, length=length)
        streams.integrate_through_volume()
        for path in (streams.path(i) for i in range(8)):
            yield assert_rel_equal, path['dts'].sum(), 1.0, 14
            yield assert_equal, np.all(path['t'] <= (1.0 + 1e-10)), True
            path["Density"]<|MERGE_RESOLUTION|>--- conflicted
+++ resolved
@@ -7,12 +7,8 @@
 
 _fields = ("Density", "x-velocity", "y-velocity", "z-velocity")
 
-<<<<<<< HEAD
-def test_streamlines():
-=======
 def test_covering_grid():
     return
->>>>>>> 6a78fba6
     # We decompose in different ways
     cs = np.mgrid[0.47:0.53:2j,0.47:0.53:2j,0.47:0.53:2j]
     cs = np.array([a.ravel() for a in cs]).T
