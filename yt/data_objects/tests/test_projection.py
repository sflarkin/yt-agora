--- conflicted
+++ resolved
@@ -90,12 +90,4 @@
             v1 = proj["density"].sum()
             v2 = (dd["density"] * dd["d%s" % an]).sum()
             yield assert_rel_equal, v1, v2, 10
-<<<<<<< HEAD
-        # test if projections inherit the field parameters of their data sources
-        dd.set_field_parameter("bulk_velocity", np.array([0,1,2]))
-        proj = pf.h.proj(0, "Density", source=dd)
-        yield assert_equal, dd.field_parameters["bulk_velocity"], \
-                proj.field_parameters["bulk_velocity"]
-=======
-    teardown_func(fns)
->>>>>>> 3a31dcaf
+    teardown_func(fns)