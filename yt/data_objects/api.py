--- conflicted
+++ resolved
@@ -1,11 +1,8 @@
 """ 
 API for yt.data_objects
-<<<<<<< HEAD
-=======
 
 
 
->>>>>>> e25207e4
 """
 
 #-----------------------------------------------------------------------------
@@ -15,12 +12,6 @@
 #
 # The full license is in the file COPYING.txt, distributed with this software.
 #-----------------------------------------------------------------------------
-<<<<<<< HEAD
-
-from grid_patch import \
-    AMRGridPatch
-=======
->>>>>>> e25207e4
 
 from .grid_patch import \
     AMRGridPatch
@@ -35,24 +26,16 @@
     ParticleIOHandler, \
     particle_handler_registry
 
-<<<<<<< HEAD
-from profiles import \
-=======
 from .profiles import \
->>>>>>> e25207e4
     YTEmptyProfileData, \
     BinnedProfile, \
     BinnedProfile1D, \
     BinnedProfile2D, \
     BinnedProfile3D, \
-<<<<<<< HEAD
-    create_profile
-=======
     create_profile, \
     Profile1D, \
     Profile2D, \
     Profile3D
->>>>>>> e25207e4
 
 from .time_series import \
     DatasetSeries, \
@@ -70,26 +53,5 @@
 from .image_array import \
     ImageArray
 
-<<<<<<< HEAD
-from field_info_container import \
-    FieldInfoContainer, \
-    FieldInfo, \
-    NeedsGridType, \
-    NeedsOriginalGrid, \
-    NeedsDataField, \
-    NeedsProperty, \
-    NeedsParameter, \
-    FieldDetector, \
-    DerivedField, \
-    ValidateParameter, \
-    ValidateDataField, \
-    ValidateProperty, \
-    ValidateSpatial, \
-    ValidateGridType, \
-    add_field, \
-    add_grad, \
-    derived_field
-=======
 from .particle_filters import \
-    particle_filter
->>>>>>> e25207e4
+    particle_filter