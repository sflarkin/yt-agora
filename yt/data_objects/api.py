""" 
API for yt.data_objects



"""

#-----------------------------------------------------------------------------
# Copyright (c) 2013, yt Development Team.
#
# Distributed under the terms of the Modified BSD License.
#
# The full license is in the file COPYING.txt, distributed with this software.
#-----------------------------------------------------------------------------

from grid_patch import \
    AMRGridPatch

<<<<<<< HEAD
from hierarchy import \
    AMRHierarchy

from static_output import \
    StaticOutput

from object_finding_mixin import \
    ObjectFindingMixin
=======
from .octree_subset import \
    OctreeSubset

from .static_output import \
    Dataset
>>>>>>> 3a31dcaf

from particle_io import \
    ParticleIOHandler, \
    particle_handler_registry

from profiles import \
    YTEmptyProfileData, \
    BinnedProfile, \
    BinnedProfile1D, \
    BinnedProfile2D, \
    BinnedProfile3D, \
    create_profile, \
    Profile1D, \
    Profile2D, \
    Profile3D

<<<<<<< HEAD
from time_series import \
    TimeSeriesData, \
    TimeSeriesDataObject
=======
from .time_series import \
    DatasetSeries, \
    DatasetSeriesObject
>>>>>>> 3a31dcaf

from analyzer_objects import \
    AnalysisTask, analysis_task

from data_containers import \
    data_object_registry

<<<<<<< HEAD
from derived_quantities import \
    quantity_info, \
    add_quantity
=======
from . import construction_data_containers as __cdc
from . import selection_data_containers as __sdc
>>>>>>> 3a31dcaf

from image_array import \
    ImageArray

<<<<<<< HEAD
from field_info_container import \
    FieldInfoContainer, \
    FieldInfo, \
    NeedsGridType, \
    NeedsOriginalGrid, \
    NeedsDataField, \
    NeedsProperty, \
    NeedsParameter, \
    FieldDetector, \
    DerivedField, \
    ValidateParameter, \
    ValidateDataField, \
    ValidateProperty, \
    ValidateSpatial, \
    ValidateGridType, \
    add_field, \
    add_grad, \
    derived_field
=======
from .particle_filters import \
    particle_filter
>>>>>>> 3a31dcaf
<|MERGE_RESOLUTION|>--- conflicted
+++ resolved
@@ -13,31 +13,20 @@
 # The full license is in the file COPYING.txt, distributed with this software.
 #-----------------------------------------------------------------------------
 
-from grid_patch import \
+from .grid_patch import \
     AMRGridPatch
 
-<<<<<<< HEAD
-from hierarchy import \
-    AMRHierarchy
-
-from static_output import \
-    StaticOutput
-
-from object_finding_mixin import \
-    ObjectFindingMixin
-=======
 from .octree_subset import \
     OctreeSubset
 
 from .static_output import \
     Dataset
->>>>>>> 3a31dcaf
 
-from particle_io import \
+from .particle_io import \
     ParticleIOHandler, \
     particle_handler_registry
 
-from profiles import \
+from .profiles import \
     YTEmptyProfileData, \
     BinnedProfile, \
     BinnedProfile1D, \
@@ -48,54 +37,21 @@
     Profile2D, \
     Profile3D
 
-<<<<<<< HEAD
-from time_series import \
-    TimeSeriesData, \
-    TimeSeriesDataObject
-=======
 from .time_series import \
     DatasetSeries, \
     DatasetSeriesObject
->>>>>>> 3a31dcaf
 
-from analyzer_objects import \
+from .analyzer_objects import \
     AnalysisTask, analysis_task
 
-from data_containers import \
+from .data_containers import \
     data_object_registry
 
-<<<<<<< HEAD
-from derived_quantities import \
-    quantity_info, \
-    add_quantity
-=======
 from . import construction_data_containers as __cdc
 from . import selection_data_containers as __sdc
->>>>>>> 3a31dcaf
 
-from image_array import \
+from .image_array import \
     ImageArray
 
-<<<<<<< HEAD
-from field_info_container import \
-    FieldInfoContainer, \
-    FieldInfo, \
-    NeedsGridType, \
-    NeedsOriginalGrid, \
-    NeedsDataField, \
-    NeedsProperty, \
-    NeedsParameter, \
-    FieldDetector, \
-    DerivedField, \
-    ValidateParameter, \
-    ValidateDataField, \
-    ValidateProperty, \
-    ValidateSpatial, \
-    ValidateGridType, \
-    add_field, \
-    add_grad, \
-    derived_field
-=======
 from .particle_filters import \
-    particle_filter
->>>>>>> 3a31dcaf
+    particle_filter