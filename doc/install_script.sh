#
# Hi there!  Welcome to the yt installation script.
#
# This script is designed to create a fully isolated Python installation
# with the dependencies you need to run yt.
#
# There are a few options, but you only need to set *one* of them.  And
# that's the next one, DEST_DIR.  But, if you want to use an existing HDF5
# installation you can set HDF5_DIR, or if you want to use some other
# subversion checkout of yt, you can set YT_DIR, too.  (It'll already
# check the current directory and one up.
#
# If you experience problems, please visit the Help section at 
# http://yt-project.org.
#

DEST_SUFFIX="yt-`uname -m`"
DEST_DIR="`pwd`/${DEST_SUFFIX/ /}"   # Installation location
<<<<<<< HEAD
BRANCH="yt-3.0" # This is the branch to which we will forcibly update.
=======
BRANCH="stable" # This is the branch to which we will forcibly update.
>>>>>>> a6aa3513

if [ ${REINST_YT} ] && [ ${REINST_YT} -eq 1 ] && [ -n ${YT_DEST} ]
then
    DEST_DIR=${YT_DEST}
fi

# Here's where you put the HDF5 path if you like; otherwise it'll download it
# and install it on its own
#HDF5_DIR=

# If you need to supply arguments to the NumPy or SciPy build, supply them here
# This one turns on gfortran manually:
#NUMPY_ARGS="--fcompiler=gnu95"
# If you absolutely can't get the fortran to work, try this:
#NUMPY_ARGS="--fcompiler=fake"

INST_HG=1       # Install Mercurial or not?  If hg is not already
                # installed, yt cannot be installed.
INST_ZLIB=1     # On some systems (Kraken) matplotlib has issues with
                # the system zlib, which is compiled statically.
                # If need be, you can turn this off.
INST_BZLIB=1    # On some systems, libbzip2 is missing.  This can
                # lead to broken mercurial installations.
INST_PNG=1      # Install a local libpng?  Same things apply as with zlib.
INST_FTYPE=1    # Install FreeType2 locally?
INST_ENZO=0     # Clone a copy of Enzo?
INST_SQLITE3=1  # Install a local version of SQLite3?
INST_PYX=0      # Install PyX?  Sometimes PyX can be problematic without a
                # working TeX installation.
INST_0MQ=1      # Install 0mq (for IPython) and affiliated bindings?
INST_ROCKSTAR=0 # Install the Rockstar halo finder?
INST_SCIPY=0    # Install scipy?

# If you've got yt some other place, set this to point to it.
YT_DIR=""

# If you need to pass anything to matplotlib, do so here.
MPL_SUPP_LDFLAGS=""
MPL_SUPP_CFLAGS=""
MPL_SUPP_CXXFLAGS=""

# If you want to spawn multiple Make jobs, here's the place to set the
# arguments.  For instance, "-j4"
MAKE_PROCS=""

# Make sure we are NOT being run as root
if [[ $EUID -eq 0 ]]
then
   echo "******************************************************"
   echo "*                                                    *"
   echo "*                                                    *"
   echo "*  IT IS A BAD IDEA TO RUN THIS SCRIPT AS ROOT!!!!   *"
   echo "*                                                    *"
   echo "*                                                    *"
   echo "******************************************************"
   echo
   echo "If you really want to do this, you must manually edit"
   echo "the script to re-enable root-level installation.  Sorry!"
   exit 1
fi
if [[ ${DEST_DIR%/} == /usr/local ]]
then
   echo "******************************************************"
   echo "*                                                    *"
   echo "*                                                    *"
   echo "*  THIS SCRIPT WILL NOT INSTALL TO /usr/local !!!!   *"
   echo "*                                                    *"
   echo "*                                                    *"
   echo "******************************************************"
   exit 1
fi

#------------------------------------------------------------------------------#
#                                                                              #
# Okay, the script starts here.  Feel free to play with it, but hopefully      #
# it'll work as is.                                                            #
#                                                                              #
#------------------------------------------------------------------------------#

LOG_FILE="${DEST_DIR}/yt_install.log"

function write_config
{
    CONFIG_FILE=${DEST_DIR}/.yt_config

    echo INST_HG=${INST_HG} > ${CONFIG_FILE}
    echo INST_ZLIB=${INST_ZLIB} >> ${CONFIG_FILE}
    echo INST_BZLIB=${INST_BZLIB} >> ${CONFIG_FILE}
    echo INST_PNG=${INST_PNG} >> ${CONFIG_FILE}
    echo INST_FTYPE=${INST_FTYPE} >> ${CONFIG_FILE}
    echo INST_ENZO=${INST_ENZO} >> ${CONFIG_FILE}
    echo INST_SQLITE3=${INST_SQLITE3} >> ${CONFIG_FILE}
    echo INST_PYX=${INST_PYX} >> ${CONFIG_FILE}
    echo INST_0MQ=${INST_0MQ} >> ${CONFIG_FILE}
    echo INST_ROCKSTAR=${INST_ROCKSTAR} >> ${CONFIG_FILE}
    echo INST_SCIPY=${INST_SCIPY} >> ${CONFIG_FILE}
    echo YT_DIR=${YT_DIR} >> ${CONFIG_FILE}
    echo MPL_SUPP_LDFLAGS=${MPL_SUPP_LDFLAGS} >> ${CONFIG_FILE}
    echo MPL_SUPP_CFLAGS=${MPL_SUPP_CFLAGS} >> ${CONFIG_FILE}
    echo MPL_SUPP_CXXFLAGS=${MPL_SUPP_CXXFLAGS} >> ${CONFIG_FILE}
    echo MAKE_PROCS=${MAKE_PROCS} >> ${CONFIG_FILE}
    if [ ${HDF5_DIR} ]
    then
        echo ${HDF5_DIR} >> ${CONFIG_FILE}
    fi
    if [ ${NUMPY_ARGS} ]
    then
        echo ${NUMPY_ARGS} >> ${CONFIG_FILE}
    fi
}

# Write config settings to file.
CONFIG_FILE=${DEST_DIR}/.yt_config
mkdir -p ${DEST_DIR}
if [ -z ${REINST_YT} ] || [ ${REINST_YT} -neq 1 ]
then
    write_config
elif [ ${REINST_YT} ] && [ ${REINST_YT} -eq 1 ] && [ -f ${CONFIG_FILE} ]
then
    USED_CONFIG=1
    source ${CONFIG_FILE}
fi

function get_willwont
{
    if [ $1 -eq 1 ]
    then
        echo -n "will  "
    else
        echo -n "won't "
    fi
}

function host_specific
{
    MYHOST=`hostname -s`  # just give the short one, not FQDN
    MYHOSTLONG=`hostname` # FQDN, for Ranger
    MYOS=`uname -s`       # A guess at the OS
    if [ "${MYHOST##kraken}" != "${MYHOST}" ]
    then
        echo "Looks like you're on Kraken."
        echo
        echo " ******************************************"
        echo " * It may be better to use the yt module! *"
        echo " *                                        *"
        echo " *   $ module load yt                     *"
        echo " *                                        *"
        echo " ******************************************"
        echo
        echo "IF YOU CHOOSE TO PROCEED:"
        echo "YOU MUST BE IN THE GNU PROGRAMMING ENVIRONMENT"
        echo "   $ module swap PrgEnv-pgi PrgEnv-gnu"
        echo
        return
    fi
    if [ "${MYHOST##nautilus}" != "${MYHOST}" ]
    then
        echo "Looks like you're on Nautilus."
        echo
        echo " ******************************************"
        echo " * It may be better to use the yt module! *"
        echo " *                                        *"
        echo " *   $ module load yt                     *"
        echo " *                                        *"
        echo " ******************************************"
        echo
        echo "NOTE: YOU MUST BE IN THE GNU PROGRAMMING ENVIRONMENT"
        echo "   $ module swap PE-intel PE-gnu"
        echo
        echo "Additionally, note that by default, yt will OVERWRITE"
        echo "any existing installations from Kraken!  You might want"
        echo "to adjust the variable DEST_SUFFIX in the install script."
        echo
        return
    fi
    if [ "${MYHOST##verne}" != "${MYHOST}" ]
    then
        echo "Looks like you're on Verne."
        echo
        echo "NOTE: YOU MUST BE IN THE GNU PROGRAMMING ENVIRONMENT"
        echo "This command will take care of that for you:"
        echo
        echo "   $ module swap PE-pgi PE-gnu"
        echo
    fi
    if [ "${MYHOST##steele}" != "${MYHOST}" ]
    then
        echo "Looks like you're on Steele."
        echo
        echo "NOTE: YOU MUST BE IN THE GNU PROGRAMMING ENVIRONMENT"
        echo "These commands should take care of that for you:"
        echo
        echo "   $ module purge"
        echo "   $ module load gcc"
        echo
    fi
    if [ "${MYHOST##midway}" != "${MYHOST}" ]
    then
        echo "Looks like you're on Midway."
        echo
        echo " ******************************************"
        echo " * It may be better to use the yt module! *"
        echo " *                                        *"
        echo " *   $ module load yt                     *"
        echo " *                                        *"
        echo " ******************************************"
        echo
        return
    fi
    if [ "${MYOS##Darwin}" != "${MYOS}" ]
    then
        echo "Looks like you're running on Mac OSX."
        echo
        echo "NOTE: you must have the Xcode command line tools installed."
        echo
	echo "The instructions for obtaining these tools varies according"
	echo "to your exact OS version.  On older versions of OS X, you"
	echo "must register for an account on the apple developer tools"
	echo "website: https://developer.apple.com/downloads to obtain the"
	echo "download link."
	echo
	echo "We have gathered some additional instructions for each"
	echo "version of OS X below. If you have trouble installing yt"
	echo "after following these instructions, don't hesitate to contact"
	echo "the yt user's e-mail list."
	echo
	echo "You can see which version of OSX you are running by clicking"
	echo "'About This Mac' in the apple menu on the left hand side of"
	echo "menu bar.  We're assuming that you've installed all operating"
	echo "system updates; if you have an older version, we suggest"
	echo "running software update and installing all available updates."
	echo
        echo "OS X 10.5.8: search for and download Xcode 3.1.4 from the"
	echo "Apple developer tools website."
        echo
        echo "OS X 10.6.8: search for and download Xcode 3.2 from the Apple"
	echo "developer tools website.  You can either download the"
	echo "Xcode 3.2.2 Developer Tools package (744 MB) and then use"
	echo "Software Update to update to XCode 3.2.6 or"
	echo "alternatively, you can download the Xcode 3.2.6/iOS SDK"
	echo "bundle (4.1 GB)."
        echo
        echo "OS X 10.7.5: download Xcode 4.2 from the mac app store"
	echo "(search for Xcode)."
        echo "Alternatively, download the Xcode command line tools from"
        echo "the Apple developer tools website."
        echo
	echo "OS X 10.8.4 and 10.9: download Xcode 5.02 from the mac app store."
	echo "(search for Xcode)."
    echo
	echo "Additionally, you will have to manually install the Xcode"
	echo "command line tools."
    echo
    echo "For OS X 10.8, see:"
   	echo "http://stackoverflow.com/questions/9353444"
	echo
    echo "For OS X 10.9, the command line tools can be installed"
    echo "with the following command:"
    echo "    xcode-select --install"
    echo
    OSX_VERSION=`sw_vers -productVersion`
    if [ "${OSX_VERSION##10.8}" != "${OSX_VERSION}" ]
        then
            MPL_SUPP_CFLAGS="${MPL_SUPP_CFLAGS} -mmacosx-version-min=10.7"
            MPL_SUPP_CXXFLAGS="${MPL_SUPP_CXXFLAGS} -mmacosx-version-min=10.7"
        fi
    fi
    if [ -f /etc/redhat-release ]
    then
        echo "Looks like you're on an Redhat-compatible machine."
        echo
        echo "You need to have these packages installed:"
        echo
        echo "  * openssl-devel"
        echo "  * uuid-devel"
        echo "  * readline-devel"
        echo "  * ncurses-devel"
        echo "  * zip"
        echo "  * gcc-{,c++,gfortran}"
        echo "  * make"
        echo "  * patch"
        echo 
        echo "You can accomplish this by executing:"
        echo "$ sudo yum install gcc gcc-g++ gcc-gfortran make patch zip"
        echo "$ sudo yum install ncurses-devel uuid-devel openssl-devel readline-devel"
    fi
    if [ -f /etc/SuSE-release ] && [ `grep --count SUSE /etc/SuSE-release` -gt 0 ]
    then
        echo "Looks like you're on an OpenSUSE-compatible machine."
        echo
        echo "You need to have these packages installed:"
        echo
        echo "  * devel_C_C++"
        echo "  * libopenssl-devel"
        echo "  * libuuid-devel"
        echo "  * zip"
        echo "  * gcc-c++"
        echo
        echo "You can accomplish this by executing:"
        echo
        echo "$ sudo zypper install -t pattern devel_C_C++"
        echo "$ sudo zypper install gcc-c++ libopenssl-devel libuuid-devel zip"
        echo
        echo "I am also setting special configure arguments to Python to"
        echo "specify control lib/lib64 issues."
        PYCONF_ARGS="--libdir=${DEST_DIR}/lib"
    fi
    if [ -f /etc/lsb-release ] && [ `grep --count buntu /etc/lsb-release` -gt 0 ]
    then
        echo "Looks like you're on an Ubuntu-compatible machine."
        echo
        echo "You need to have these packages installed:"
        echo
        echo "  * libssl-dev"
        echo "  * build-essential"
        echo "  * libncurses5"
        echo "  * libncurses5-dev"
        echo "  * zip"
        echo "  * uuid-dev"
        echo "  * libfreetype6-dev"
        echo "  * tk-dev"
        echo
        echo "You can accomplish this by executing:"
        echo
        echo "$ sudo apt-get install libssl-dev build-essential libncurses5 libncurses5-dev zip uuid-dev libfreetype6-dev tk-dev"
        echo
        echo
        echo " Additionally, if you want to put yt's lib dir in your LD_LIBRARY_PATH"
        echo " so you can use yt without the activate script, you might "
        echo " want to consider turning off LIBZ and FREETYPE in this"
        echo " install script by editing this file and setting"
        echo
        echo " INST_ZLIB=0"
        echo " INST_FTYPE=0"
        echo
        echo " to avoid conflicts with other command-line programs "
        echo " (like eog and evince, for example)."
    fi
    if [ $INST_SCIPY -eq 1 ]
    then
	echo
	echo "Looks like you've requested that the install script build SciPy."
	echo
	echo "If the SciPy build fails, please uncomment one of the the lines"
	echo "at the top of the install script that sets NUMPY_ARGS, delete"
	echo "any broken installation tree, and re-run the install script"
	echo "verbatim."
	echo
	echo "If that doesn't work, don't hesitate to ask for help on the yt"
	echo "user's mailing list."
	echo
    fi
    if [ ! -z "${CFLAGS}" ]
    then
        echo "******************************************"
        echo "******************************************"
        echo "**                                      **"
        echo "**    Your CFLAGS is not empty.         **"
        echo "**    This can break h5py compilation.  **"
        echo "**                                      **"
        echo "******************************************"
        echo "******************************************"
    fi
}


echo
echo
echo "========================================================================"
echo
echo "Hi there!  This is the yt installation script.  We're going to download"
echo "some stuff and install it to create a self-contained, isolated"
echo "environment for yt to run within."
echo
echo "Inside the installation script you can set a few variables.  Here's what"
echo "they're currently set to -- you can hit Ctrl-C and edit the values in "
echo "the script if you aren't such a fan."
echo
printf "%-15s = %s so I " "INST_ZLIB" "${INST_ZLIB}"
get_willwont ${INST_ZLIB}
echo "be installing zlib"

printf "%-15s = %s so I " "INST_BZLIB" "${INST_BZLIB}"
get_willwont ${INST_BZLIB}
echo "be installing bzlib"

printf "%-15s = %s so I " "INST_PNG" "${INST_PNG}"
get_willwont ${INST_PNG}
echo "be installing libpng"

printf "%-15s = %s so I " "INST_FTYPE" "${INST_FTYPE}"
get_willwont ${INST_FTYPE}
echo "be installing freetype2"

printf "%-15s = %s so I " "INST_SQLITE3" "${INST_SQLITE3}"
get_willwont ${INST_SQLITE3}
echo "be installing SQLite3"

printf "%-15s = %s so I " "INST_HG" "${INST_HG}"
get_willwont ${INST_HG}
echo "be installing Mercurial"

printf "%-15s = %s so I " "INST_ENZO" "${INST_ENZO}"
get_willwont ${INST_ENZO}
echo "be checking out Enzo"

printf "%-15s = %s so I " "INST_PYX" "${INST_PYX}"
get_willwont ${INST_PYX}
echo "be installing PyX"

printf "%-15s = %s so I " "INST_SCIPY" "${INST_SCIPY}"
get_willwont ${INST_SCIPY}
echo "be installing scipy"

printf "%-15s = %s so I " "INST_0MQ" "${INST_0MQ}"
get_willwont ${INST_0MQ}
echo "be installing ZeroMQ"

printf "%-15s = %s so I " "INST_ROCKSTAR" "${INST_ROCKSTAR}"
get_willwont ${INST_ROCKSTAR}
echo "be installing Rockstar"

echo

if [ -z "$HDF5_DIR" ]
then
    echo "HDF5_DIR is not set, so I will be installing HDF5"
else
    echo "HDF5_DIR=${HDF5_DIR} , so I will not be installing HDF5"
fi

echo
echo "Installation will be to"
echo "  ${DEST_DIR}"
echo
echo "and I'll be logging the installation in"
echo "  ${LOG_FILE}"
echo
echo "I think that about wraps it up.  If you want to continue, hit enter.  "
echo "If you'd rather stop, maybe think things over, even grab a sandwich, "
echo "hit Ctrl-C."
echo
host_specific
if [ ${USED_CONFIG} ]
then
    echo "Settings were loaded from ${CONFIG_FILE}."
    echo "Remove this file if you wish to return to the default settings."
    echo
fi
echo "========================================================================"
echo
read -p "[hit enter] "
echo
echo "Awesome!  Here we go."
echo

function do_exit
{
    echo "********************************************"
    echo "        FAILURE REPORT:"
    echo "********************************************"
    echo
    tail -n 10 ${LOG_FILE}
    echo
    echo "********************************************"
    echo "********************************************"
    echo "Failure.  Check ${LOG_FILE}.  The last 10 lines are above."
    exit 1
}

function do_setup_py
{
    [ -e $1/done ] && return
    LIB=$1
    shift
    if [ -z "$@" ]
    then
        echo "Installing $LIB"
    else
        echo "Installing $LIB (arguments: '$@')"
    fi
    [ ! -e $LIB/extracted ] && tar xfz $LIB.tar.gz
    touch $LIB/extracted
    cd $LIB
    if [ ! -z `echo $LIB | grep h5py` ]
    then
	( ${DEST_DIR}/bin/python2.7 setup.py build --hdf5=${HDF5_DIR} $* 2>&1 ) 1>> ${LOG_FILE} || do_exit
    else
        ( ${DEST_DIR}/bin/python2.7 setup.py build   $* 2>&1 ) 1>> ${LOG_FILE} || do_exit
    fi
    ( ${DEST_DIR}/bin/python2.7 setup.py install    2>&1 ) 1>> ${LOG_FILE} || do_exit
    touch done
    cd ..
}

if type -P wget &>/dev/null
then
    echo "Using wget"
    export GETFILE="wget -nv"
else
    echo "Using curl"
    export GETFILE="curl -sSO"
fi

if type -P sha512sum &> /dev/null
then
    echo "Using sha512sum"
    export SHASUM="sha512sum"
elif type -P shasum &> /dev/null
then
    echo "Using shasum -a 512"
    export SHASUM="shasum -a 512"
else
    echo
    echo "I am unable to locate any shasum-like utility."
    echo "ALL FILE INTEGRITY IS NOT VERIFIABLE."
    echo "THIS IS PROBABLY A BIG DEAL."
    echo
    echo "(I'll hang out for a minute for you to consider this.)"
    sleep 60
fi

function get_ytproject
{
    [ -e $1 ] && return
    echo "Downloading $1 from yt-project.org"
    ${GETFILE} "http://yt-project.org/dependencies/$1" || do_exit
    ( ${SHASUM} -c $1.sha512 2>&1 ) 1>> ${LOG_FILE} || do_exit
}

function get_ytdata
{
    echo "Downloading $1 from yt-project.org"
    [ -e $1 ] && return
    ${GETFILE} "http://yt-project.org/data/$1" || do_exit
    ( ${SHASUM} -c $1.sha512 2>&1 ) 1>> ${LOG_FILE} || do_exit
}

ORIG_PWD=`pwd`

if [ -z "${DEST_DIR}" ]
then
    echo "Edit this script, set the DEST_DIR parameter and re-run."
    exit 1
fi

# Get supplemental data.

mkdir -p ${DEST_DIR}/data
cd ${DEST_DIR}/data
echo 'de6d8c6ea849f0206d219303329a0276b3cce7c051eec34377d42aacbe0a4f47ac5145eb08966a338ecddd2b83c8f787ca9956508ad5c39ee2088ad875166410  cloudy_emissivity.h5' > cloudy_emissivity.h5.sha512
[ ! -e cloudy_emissivity.h5 ] && get_ytdata cloudy_emissivity.h5
echo '0f714ae2eace0141b1381abf1160dc8f8a521335e886f99919caf3beb31df1fe271d67c7b2a804b1467949eb16b0ef87a3d53abad0e8160fccac1e90d8d9e85f  apec_emissivity.h5' > apec_emissivity.h5.sha512
[ ! -e apec_emissivity.h5 ] && get_ytdata apec_emissivity.h5

# Set paths to what they should be when yt is activated.
export PATH=${DEST_DIR}/bin:$PATH
export LD_LIBRARY_PATH=${DEST_DIR}/lib:$LD_LIBRARY_PATH
export PYTHONPATH=${DEST_DIR}/lib/python2.7/site-packages

mkdir -p ${DEST_DIR}/src
cd ${DEST_DIR}/src

CYTHON='Cython-0.19.1'
FORTHON='Forthon-0.8.11'
PYX='PyX-0.12.1'
PYTHON='Python-2.7.6'
BZLIB='bzip2-1.0.6'
FREETYPE_VER='freetype-2.4.12'
H5PY='h5py-2.1.3'
HDF5='hdf5-1.8.11'
IPYTHON='ipython-2.1.0'
LAPACK='lapack-3.4.2'
PNG=libpng-1.6.3
MATPLOTLIB='matplotlib-1.3.0'
MERCURIAL='mercurial-3.0'
NOSE='nose-1.3.0'
NUMPY='numpy-1.7.1'
PYTHON_HGLIB='python-hglib-1.0'
PYZMQ='pyzmq-13.1.0'
ROCKSTAR='rockstar-0.99.6'
SCIPY='scipy-0.12.0'
SQLITE='sqlite-autoconf-3071700'
SYMPY='sympy-0.7.3'
TORNADO='tornado-3.1'
ZEROMQ='zeromq-3.2.4'
ZLIB='zlib-1.2.8'

# Now we dump all our SHA512 files out.
echo '9dcdda5b2ee2e63c2d3755245b7b4ed2f4592455f40feb6f8e86503195d9474559094ed27e789ab1c086d09da0bb21c4fe844af0e32a7d47c81ff59979b18ca0  Cython-0.19.1.tar.gz' > Cython-0.19.1.tar.gz.sha512
echo '3f53d0b474bfd79fea2536d0a9197eaef6c0927e95f2f9fd52dbd6c1d46409d0e649c21ac418d8f7767a9f10fe6114b516e06f2be4b06aec3ab5bdebc8768220  Forthon-0.8.11.tar.gz' > Forthon-0.8.11.tar.gz.sha512
echo '4941f5aa21aff3743546495fb073c10d2657ff42b2aff401903498638093d0e31e344cce778980f28a7170c6d29eab72ac074277b9d4088376e8692dc71e55c1  PyX-0.12.1.tar.gz' > PyX-0.12.1.tar.gz.sha512
echo '3df0ba4b1cfef5f02fb27925de4c2ca414eca9000af6a3d475d39063720afe987287c3d51377e0a36b88015573ef699f700782e1749c7a357b8390971d858a79  Python-2.7.6.tgz' > Python-2.7.6.tgz.sha512
echo '276bd9c061ec9a27d478b33078a86f93164ee2da72210e12e2c9da71dcffeb64767e4460b93f257302b09328eda8655e93c4b9ae85e74472869afbeae35ca71e  blas.tar.gz' > blas.tar.gz.sha512
echo '00ace5438cfa0c577e5f578d8a808613187eff5217c35164ffe044fbafdfec9e98f4192c02a7d67e01e5a5ccced630583ad1003c37697219b0f147343a3fdd12  bzip2-1.0.6.tar.gz' > bzip2-1.0.6.tar.gz.sha512
echo 'a296dfcaef7e853e58eed4e24b37c4fa29cfc6ac688def048480f4bb384b9e37ca447faf96eec7b378fd764ba291713f03ac464581d62275e28eb2ec99110ab6  reason-js-20120623.zip' > reason-js-20120623.zip.sha512
echo '609a68a3675087e0cc95268574f31e104549daa48efe15a25a33b8e269a93b4bd160f4c3e8178dca9c950ef5ca514b039d6fd1b45db6af57f25342464d0429ce  freetype-2.4.12.tar.gz' > freetype-2.4.12.tar.gz.sha512
echo '2eb7030f8559ff5cb06333223d98fda5b3a663b6f4a026949d1c423aa9a869d824e612ed5e1851f3bf830d645eea1a768414f73731c23ab4d406da26014fe202  h5py-2.1.3.tar.gz' > h5py-2.1.3.tar.gz.sha512
echo 'e9db26baa297c8ed10f1ca4a3fcb12d6985c6542e34c18d48b2022db73014f054c8b8434f3df70dcf44631f38b016e8050701d52744953d0fced3272d7b6b3c1  hdf5-1.8.11.tar.gz' > hdf5-1.8.11.tar.gz.sha512
echo '68c15f6402cacfd623f8e2b70c22d06541de3616fdb2d502ce93cd2fdb4e7507bb5b841a414a4123264221ee5ffb0ebefbb8541f79e647fcb9f73310b4c2d460  ipython-2.1.0.tar.gz' > ipython-2.1.0.tar.gz.sha512
echo '8770214491e31f0a7a3efaade90eee7b0eb20a8a6ab635c5f854d78263f59a1849133c14ef5123d01023f0110cbb9fc6f818da053c01277914ae81473430a952  lapack-3.4.2.tar.gz' > lapack-3.4.2.tar.gz.sha512
echo '887582e5a22e4cde338aa8fec7a89f6dd31f2f02b8842735f00f970f64582333fa03401cea6d01704083403c7e8b7ebc26655468ce930165673b33efa4bcd586  libpng-1.6.3.tar.gz' > libpng-1.6.3.tar.gz.sha512
echo '990e3a155ca7a9d329c41a43b44a9625f717205e81157c668a8f3f2ad5459ed3fed8c9bd85e7f81c509e0628d2192a262d4aa30c8bfc348bb67ed60a0362505a  matplotlib-1.3.0.tar.gz' > matplotlib-1.3.0.tar.gz.sha512
echo '8cd387ea0d74d5ed01b58d5ef8e3fb408d4b05f7deb45a02e34fbb931fd920aafbfcb3a9b52a027ebcdb562837198637a0e51f2121c94e0fcf7f7d8c016f5342  mercurial-3.0.tar.gz' > mercurial-3.0.tar.gz.sha512
echo 'a3b8060e415560a868599224449a3af636d24a060f1381990b175dcd12f30249edd181179d23aea06b0c755ff3dc821b7a15ed8840f7855530479587d4d814f4  nose-1.3.0.tar.gz' > nose-1.3.0.tar.gz.sha512
echo 'd58177f3971b6d07baf6f81a2088ba371c7e43ea64ee7ada261da97c6d725b4bd4927122ac373c55383254e4e31691939276dab08a79a238bfa55172a3eff684  numpy-1.7.1.tar.gz' > numpy-1.7.1.tar.gz.sha512
echo '9c0a61299779aff613131aaabbc255c8648f0fa7ab1806af53f19fbdcece0c8a68ddca7880d25b926d67ff1b9201954b207919fb09f6a290acb078e8bbed7b68  python-hglib-1.0.tar.gz' > python-hglib-1.0.tar.gz.sha512
echo 'c65013293dd4049af5db009fdf7b6890a3c6b1e12dd588b58fb5f5a5fef7286935851fb7a530e03ea16f28de48b964e50f48bbf87d34545fd23b80dd4380476b  pyzmq-13.1.0.tar.gz' > pyzmq-13.1.0.tar.gz.sha512
echo '80c8e137c3ccba86575d4263e144ba2c4684b94b5cd620e200f094c92d4e118ea6a631d27bdb259b0869771dfaeeae68c0fdd37fdd740b9027ee185026e921d4  scipy-0.12.0.tar.gz' > scipy-0.12.0.tar.gz.sha512
echo '96f3e51b46741450bc6b63779c10ebb4a7066860fe544385d64d1eda52592e376a589ef282ace2e1df73df61c10eab1a0d793abbdaf770e60289494d4bf3bcb4  sqlite-autoconf-3071700.tar.gz' > sqlite-autoconf-3071700.tar.gz.sha512
echo '2992baa3edfb4e1842fb642abf0bf0fc0bf56fc183aab8fed6b3c42fbea928fa110ede7fdddea2d63fc5953e8d304b04da433dc811134fadefb1eecc326121b8  sympy-0.7.3.tar.gz' > sympy-0.7.3.tar.gz.sha512
echo '101544db6c97beeadc5a02b2ef79edefa0a07e129840ace2e4aa451f3976002a273606bcdc12d6cef5c22ff4c1c9dcf60abccfdee4cbef8e3f957cd25c0430cf  tornado-3.1.tar.gz' > tornado-3.1.tar.gz.sha512
echo 'd8eef84860bc5314b42a2cc210340572a9148e008ea65f7650844d0edbe457d6758785047c2770399607f69ba3b3a544db9775a5cdf961223f7e278ef7e0f5c6  zeromq-3.2.4.tar.gz' > zeromq-3.2.4.tar.gz.sha512
echo 'ece209d4c7ec0cb58ede791444dc754e0d10811cbbdebe3df61c0fd9f9f9867c1c3ccd5f1827f847c005e24eef34fb5bf87b5d3f894d75da04f1797538290e4a  zlib-1.2.8.tar.gz' > zlib-1.2.8.tar.gz.sha512
# Individual processes
[ -z "$HDF5_DIR" ] && get_ytproject $HDF5.tar.gz
[ $INST_ZLIB -eq 1 ] && get_ytproject $ZLIB.tar.gz
[ $INST_BZLIB -eq 1 ] && get_ytproject $BZLIB.tar.gz
[ $INST_PNG -eq 1 ] && get_ytproject $PNG.tar.gz
[ $INST_FTYPE -eq 1 ] && get_ytproject $FREETYPE_VER.tar.gz
[ $INST_SQLITE3 -eq 1 ] && get_ytproject $SQLITE.tar.gz
[ $INST_PYX -eq 1 ] && get_ytproject $PYX.tar.gz
[ $INST_0MQ -eq 1 ] && get_ytproject $ZEROMQ.tar.gz
[ $INST_0MQ -eq 1 ] && get_ytproject $PYZMQ.tar.gz
[ $INST_0MQ -eq 1 ] && get_ytproject $TORNADO.tar.gz
[ $INST_SCIPY -eq 1 ] && get_ytproject $SCIPY.tar.gz
[ $INST_SCIPY -eq 1 ] && get_ytproject blas.tar.gz
[ $INST_SCIPY -eq 1 ] && get_ytproject $LAPACK.tar.gz
get_ytproject $PYTHON.tgz
get_ytproject $NUMPY.tar.gz
get_ytproject $MATPLOTLIB.tar.gz
get_ytproject $MERCURIAL.tar.gz
get_ytproject $IPYTHON.tar.gz
get_ytproject $H5PY.tar.gz
get_ytproject $CYTHON.tar.gz
get_ytproject reason-js-20120623.zip
get_ytproject $FORTHON.tar.gz
get_ytproject $NOSE.tar.gz
get_ytproject $PYTHON_HGLIB.tar.gz
get_ytproject $SYMPY.tar.gz
if [ $INST_BZLIB -eq 1 ]
then
    if [ ! -e $BZLIB/done ]
    then
        [ ! -e $BZLIB ] && tar xfz $BZLIB.tar.gz
        echo "Installing BZLIB"
        cd $BZLIB
        if [ `uname` = "Darwin" ]
        then
            if [ -z "${CC}" ]
            then
                sed -i.bak 's/soname/install_name/' Makefile-libbz2_so
            else
                sed -i.bak -e 's/soname/install_name/' -e "s|CC=gcc|CC=${CC}|" Makefile-libbz2_so
            fi
        fi
        ( make install CFLAGS=-fPIC LDFLAGS=-fPIC PREFIX=${DEST_DIR} 2>&1 ) 1>> ${LOG_FILE} || do_exit
        ( make -f Makefile-libbz2_so CFLAGS=-fPIC LDFLAGS=-fPIC PREFIX=${DEST_DIR} 2>&1 ) 1>> ${LOG_FILE} || do_exit
        ( cp -v libbz2.so.1.0.6 ${DEST_DIR}/lib 2>&1 ) 1>> ${LOG_FILE} || do_exit
        touch done
        cd ..
    fi
    BZLIB_DIR=${DEST_DIR}
    export LDFLAGS="${LDFLAGS} -L${BZLIB_DIR}/lib/ -L${BZLIB_DIR}/lib64/"
    LD_LIBRARY_PATH="${LD_LIBRARY_PATH}:${BZLIB_DIR}/lib/"
fi

if [ $INST_ZLIB -eq 1 ]
then
    if [ ! -e $ZLIB/done ]
    then
        [ ! -e $ZLIB ] && tar xfz $ZLIB.tar.gz
        echo "Installing ZLIB"
        cd $ZLIB
        ( ./configure --shared --prefix=${DEST_DIR}/ 2>&1 ) 1>> ${LOG_FILE} || do_exit
        ( make install 2>&1 ) 1>> ${LOG_FILE} || do_exit
        ( make clean 2>&1) 1>> ${LOG_FILE} || do_exit
        touch done
        cd ..
    fi
    ZLIB_DIR=${DEST_DIR}
    export LDFLAGS="${LDFLAGS} -L${ZLIB_DIR}/lib/ -L${ZLIB_DIR}/lib64/"
    LD_LIBRARY_PATH="${LD_LIBRARY_PATH}:${ZLIB_DIR}/lib/"
fi

if [ $INST_PNG -eq 1 ]
then
    if [ ! -e $PNG/done ]
    then
        [ ! -e $PNG ] && tar xfz $PNG.tar.gz
        echo "Installing PNG"
        cd $PNG
        ( ./configure CPPFLAGS=-I${DEST_DIR}/include CFLAGS=-I${DEST_DIR}/include --prefix=${DEST_DIR}/ 2>&1 ) 1>> ${LOG_FILE} || do_exit
        ( make install 2>&1 ) 1>> ${LOG_FILE} || do_exit
        ( make clean 2>&1) 1>> ${LOG_FILE} || do_exit
        touch done
        cd ..
    fi
    PNG_DIR=${DEST_DIR}
    export LDFLAGS="${LDFLAGS} -L${PNG_DIR}/lib/ -L${PNG_DIR}/lib64/"
    LD_LIBRARY_PATH="${LD_LIBRARY_PATH}:${PNG_DIR}/lib/"
fi

if [ $INST_FTYPE -eq 1 ]
then
    if [ ! -e $FREETYPE_VER/done ]
    then
        [ ! -e $FREETYPE_VER ] && tar xfz $FREETYPE_VER.tar.gz
        echo "Installing FreeType2"
        cd $FREETYPE_VER
        ( ./configure CFLAGS=-I${DEST_DIR}/include --prefix=${DEST_DIR}/ 2>&1 ) 1>> ${LOG_FILE} || do_exit
        ( make 2>&1 ) 1>> ${LOG_FILE} || do_exit
		( make install 2>&1 ) 1>> ${LOG_FILE} || do_exit
        ( make clean 2>&1) 1>> ${LOG_FILE} || do_exit
        touch done
        cd ..
    fi
    FTYPE_DIR=${DEST_DIR}
    export LDFLAGS="${LDFLAGS} -L${FTYPE_DIR}/lib/ -L${FTYPE_DIR}/lib64/"
    LD_LIBRARY_PATH="${LD_LIBRARY_PATH}:${FTYPE_DIR}/lib/"
fi

if [ -z "$HDF5_DIR" ]
then
    if [ ! -e $HDF5/done ]
    then
        [ ! -e $HDF5 ] && tar xfz $HDF5.tar.gz
        echo "Installing HDF5"
        cd $HDF5
        ( ./configure --prefix=${DEST_DIR}/ --enable-shared 2>&1 ) 1>> ${LOG_FILE} || do_exit
        ( make ${MAKE_PROCS} install 2>&1 ) 1>> ${LOG_FILE} || do_exit
        ( make clean 2>&1) 1>> ${LOG_FILE} || do_exit
        touch done
        cd ..
    fi
    export HDF5_DIR=${DEST_DIR}
else
    export HDF5_DIR=${HDF5_DIR}
fi
export HDF5_API=16

if [ $INST_SQLITE3 -eq 1 ]
then
    if [ ! -e $SQLITE/done ]
    then
        [ ! -e $SQLITE ] && tar xfz $SQLITE.tar.gz
        echo "Installing SQLite3"
        cd $SQLITE
        ( ./configure --prefix=${DEST_DIR}/ 2>&1 ) 1>> ${LOG_FILE} || do_exit
        ( make ${MAKE_PROCS} install 2>&1 ) 1>> ${LOG_FILE} || do_exit
        ( make clean 2>&1) 1>> ${LOG_FILE} || do_exit
        touch done
        cd ..
    fi
fi

if [ ! -e $PYTHON/done ]
then
    echo "Installing Python.  This may take a while, but don't worry.  yt loves you."
    [ ! -e $PYTHON ] && tar xfz $PYTHON.tgz
    cd $PYTHON
    ( ./configure --prefix=${DEST_DIR}/ ${PYCONF_ARGS} 2>&1 ) 1>> ${LOG_FILE} || do_exit

    ( make ${MAKE_PROCS} 2>&1 ) 1>> ${LOG_FILE} || do_exit
    ( make install 2>&1 ) 1>> ${LOG_FILE} || do_exit
    ( ln -sf ${DEST_DIR}/bin/python2.7 ${DEST_DIR}/bin/pyyt 2>&1 ) 1>> ${LOG_FILE}
    ( make clean 2>&1) 1>> ${LOG_FILE} || do_exit
    touch done
    cd ..
fi

export PYTHONPATH=${DEST_DIR}/lib/python2.7/site-packages/

if [ $INST_HG -eq 1 ]
then
    do_setup_py $MERCURIAL
    export HG_EXEC=${DEST_DIR}/bin/hg
else
    # We assume that hg can be found in the path.
    if type -P hg &>/dev/null
    then
        export HG_EXEC=hg
    else
        echo "Cannot find mercurial.  Please set INST_HG=1."
        do_exit
    fi
fi

if [ -z "$YT_DIR" ]
then
    if [ -e $ORIG_PWD/yt/mods.py ]
    then
        YT_DIR="$ORIG_PWD"
    elif [ -e $ORIG_PWD/../yt/mods.py ]
    then
        YT_DIR=`dirname $ORIG_PWD`
    elif [ ! -e yt-hg ]
    then
        echo "Cloning yt"
        YT_DIR="$PWD/yt-hg/"
        ( ${HG_EXEC} --debug clone https://bitbucket.org/yt_analysis/yt-supplemental/ 2>&1 ) 1>> ${LOG_FILE}
        # Recently the hg server has had some issues with timeouts.  In lieu of
        # a new webserver, we are now moving to a three-stage process.
        # First we clone the repo, but only up to r0.
        ( ${HG_EXEC} --debug clone https://bitbucket.org/yt_analysis/yt/ ./yt-hg 2>&1 ) 1>> ${LOG_FILE}
        # Now we update to the branch we're interested in.
        ( ${HG_EXEC} -R ${YT_DIR} up -C ${BRANCH} 2>&1 ) 1>> ${LOG_FILE}
    elif [ -e yt-hg ]
    then
        YT_DIR="$PWD/yt-hg/"
    fi
    echo Setting YT_DIR=${YT_DIR}
fi

# This fixes problems with gfortran linking.
unset LDFLAGS

echo "Installing distribute"
( ${DEST_DIR}/bin/python2.7 ${YT_DIR}/distribute_setup.py 2>&1 ) 1>> ${LOG_FILE} || do_exit

echo "Installing pip"
( ${DEST_DIR}/bin/easy_install-2.7 pip 2>&1 ) 1>> ${LOG_FILE} || do_exit

if [ $INST_SCIPY -eq 0 ]
then
    do_setup_py $NUMPY ${NUMPY_ARGS}
else
    if [ ! -e $SCIPY/done ]
    then
	if [ ! -e BLAS/done ]
	then
	    tar xfz blas.tar.gz
	    echo "Building BLAS"
	    cd BLAS
	    gfortran -O2 -fPIC -fno-second-underscore -c *.f
	    ( ar r libfblas.a *.o 2>&1 ) 1>> ${LOG_FILE}
	    ( ranlib libfblas.a 2>&1 ) 1>> ${LOG_FILE}
	    rm -rf *.o
	    touch done
	    cd ..
	fi
	if [ ! -e $LAPACK/done ]
	then
	    tar xfz $LAPACK.tar.gz
	    echo "Building LAPACK"
	    cd $LAPACK/
	    cp INSTALL/make.inc.gfortran make.inc
	    ( make lapacklib OPTS="-fPIC -O2" NOOPT="-fPIC -O0" CFLAGS=-fPIC LDFLAGS=-fPIC 2>&1 ) 1>> ${LOG_FILE} || do_exit
	    touch done
	    cd ..
	fi
    fi
    export BLAS=$PWD/BLAS/libfblas.a
    export LAPACK=$PWD/$LAPACK/liblapack.a
    do_setup_py $NUMPY ${NUMPY_ARGS}
    do_setup_py $SCIPY ${NUMPY_ARGS}
fi

if [ -n "${MPL_SUPP_LDFLAGS}" ]
then
    OLD_LDFLAGS=${LDFLAGS}
    export LDFLAGS="${MPL_SUPP_LDFLAGS}"
    echo "Setting LDFLAGS ${LDFLAGS}"
fi
if [ -n "${MPL_SUPP_CXXFLAGS}" ]
then
    OLD_CXXFLAGS=${CXXFLAGS}
    export CXXFLAGS="${MPL_SUPP_CXXFLAGS}"
    echo "Setting CXXFLAGS ${CXXFLAGS}"
fi
if [ -n "${MPL_SUPP_CFLAGS}" ]
then
    OLD_CFLAGS=${CFLAGS}
    export CFLAGS="${MPL_SUPP_CFLAGS}"
    echo "Setting CFLAGS ${CFLAGS}"
fi
# Now we set up the basedir for matplotlib:
mkdir -p ${DEST_DIR}/src/$MATPLOTLIB
echo "[directories]" >> ${DEST_DIR}/src/$MATPLOTLIB/setup.cfg
echo "basedirlist = ${DEST_DIR}" >> ${DEST_DIR}/src/$MATPLOTLIB/setup.cfg
if [ `uname` = "Darwin" ]
then
   echo "[gui_support]" >> ${DEST_DIR}/src/$MATPLOTLIB/setup.cfg
   echo "macosx = False" >> ${DEST_DIR}/src/$MATPLOTLIB/setup.cfg
fi
do_setup_py $MATPLOTLIB
if [ -n "${OLD_LDFLAGS}" ]
then
    export LDFLAG=${OLD_LDFLAGS}
fi
[ -n "${OLD_LDFLAGS}" ] && export LDFLAGS=${OLD_LDFLAGS}
[ -n "${OLD_CXXFLAGS}" ] && export CXXFLAGS=${OLD_CXXFLAGS}
[ -n "${OLD_CFLAGS}" ] && export CFLAGS=${OLD_CFLAGS}

# Now we do our IPython installation, which has two optional dependencies.
if [ $INST_0MQ -eq 1 ]
then
    if [ ! -e $ZEROMQ/done ]
    then
        [ ! -e $ZEROMQ ] && tar xfz $ZEROMQ.tar.gz
        echo "Installing ZeroMQ"
        cd $ZEROMQ
        ( ./configure --prefix=${DEST_DIR}/ 2>&1 ) 1>> ${LOG_FILE} || do_exit
        ( make install 2>&1 ) 1>> ${LOG_FILE} || do_exit
        ( make clean 2>&1) 1>> ${LOG_FILE} || do_exit
        touch done
        cd ..
    fi
    do_setup_py $PYZMQ --zmq=${DEST_DIR}
    do_setup_py $TORNADO
fi

do_setup_py $IPYTHON
do_setup_py $H5PY
do_setup_py $CYTHON
do_setup_py $FORTHON
do_setup_py $NOSE
do_setup_py $PYTHON_HGLIB
do_setup_py $SYMPY
[ $INST_PYX -eq 1 ] && do_setup_py $PYX

( ${DEST_DIR}/bin/pip install jinja2 2>&1 ) 1>> ${LOG_FILE}

# Now we build Rockstar and set its environment variable.
if [ $INST_ROCKSTAR -eq 1 ]
then
    if [ ! -e rockstar/done ]
    then
        echo "Building Rockstar"
        if [ ! -e rockstar ]
        then
            ( hg clone http://bitbucket.org/MatthewTurk/rockstar 2>&1 ) 1>> ${LOG_FILE}
        fi
        cd rockstar
        ( hg pull 2>&1 ) 1>> ${LOG_FILE}
        ( hg up -C tip 2>&1 ) 1>> ${LOG_FILE}
        ( make lib 2>&1 ) 1>> ${LOG_FILE} || do_exit
        cp librockstar.so ${DEST_DIR}/lib
        ROCKSTAR_DIR=${DEST_DIR}/src/rockstar
        echo $ROCKSTAR_DIR > ${YT_DIR}/rockstar.cfg
        touch done
        cd ..
    fi
fi

echo "Doing yt update, wiping local changes and updating to branch ${BRANCH}"
MY_PWD=`pwd`
cd $YT_DIR
( ${HG_EXEC} pull 2>1 && ${HG_EXEC} up -C 2>1 ${BRANCH} 2>&1 ) 1>> ${LOG_FILE}

echo "Installing yt"
[ $INST_PNG -eq 1 ] && echo $PNG_DIR > png.cfg
( export PATH=$DEST_DIR/bin:$PATH ; ${DEST_DIR}/bin/python2.7 setup.py develop 2>&1 ) 1>> ${LOG_FILE} || do_exit
touch done
cd $MY_PWD

if !( ( ${DEST_DIR}/bin/python2.7 -c "import readline" 2>&1 )>> ${LOG_FILE})
then
    echo "Installing pure-python readline"
    ( ${DEST_DIR}/bin/pip install readline 2>&1 ) 1>> ${LOG_FILE}
fi

if [ $INST_ENZO -eq 1 ]
then
    echo "Cloning a copy of Enzo."
    cd ${DEST_DIR}/src/
    ${HG_EXEC} clone https://bitbucket.org/enzo/enzo-stable ./enzo-hg-stable
    cd $MY_PWD
fi

if [ -e $HOME/.matplotlib/fontList.cache ] && \
   ( grep -q python2.6 $HOME/.matplotlib/fontList.cache )
then
    echo "WARNING WARNING WARNING WARNING WARNING WARNING WARNING"
    echo "*******************************************************"
    echo
    echo "  You likely need to remove your old fontList.cache!"
    echo "  You can do this with this command:"
    echo ""
    echo "  rm $HOME/.matplotlib/fontList.cache"
    echo
    echo "*******************************************************"
fi

# Add the environment scripts
( cp ${YT_DIR}/doc/activate ${DEST_DIR}/bin/activate 2>&1 ) 1>> ${LOG_FILE}
sed -i.bak -e "s,__YT_DIR__,${DEST_DIR}," ${DEST_DIR}/bin/activate
( cp ${YT_DIR}/doc/activate.csh ${DEST_DIR}/bin/activate.csh 2>&1 ) 1>> ${LOG_FILE}
sed -i.bak -e "s,__YT_DIR__,${DEST_DIR}," ${DEST_DIR}/bin/activate.csh

function print_afterword
{
    echo
    echo
    echo "========================================================================"
    echo
    echo "yt is now installed in $DEST_DIR ."
    echo
    echo "To run from this new installation, use the activate script for this "
    echo "environment."
    echo
    echo "    $ source $DEST_DIR/bin/activate"
    echo
    echo "This modifies the environment variables YT_DEST, PATH, PYTHONPATH, and"
    echo "LD_LIBRARY_PATH to match your new yt install.  If you use csh, just"
    echo "append .csh to the above."
    echo
    echo "To get started with yt, check out the orientation:"
    echo
    echo "    http://yt-project.org/doc/bootcamp/"
    echo
    echo "The source for yt is located at:"
    echo "    $YT_DIR"
    if [ $INST_HG -eq 1 ]
    then
      echo
      echo "Mercurial has also been installed:"
      echo
      echo "$DEST_DIR/bin/hg"
      echo
    fi
    if [ $INST_ENZO -eq 1 ]
    then
      echo "Enzo has also been checked out, but not built."
      echo
      echo "$DEST_DIR/src/enzo-hg-stable"
      echo
      echo "The value of YT_DEST can be used as an HDF5 installation location."
      echo "Questions about Enzo should be directed to the Enzo User List."
      echo
    fi
    echo
    echo "For support, see the website and join the mailing list:"
    echo
    echo "    http://yt-project.org/"
    echo "    http://yt-project.org/data/      (Sample data)"
    echo "    http://yt-project.org/doc/       (Docs)"
    echo
    echo "    http://lists.spacepope.org/listinfo.cgi/yt-users-spacepope.org"
    echo
    echo "========================================================================"
    echo
    echo "Oh, look at me, still talking when there's science to do!"
    echo "Good luck, and email the user list if you run into any problems."
}

print_afterword
print_afterword >> ${LOG_FILE}

echo "yt dependencies were last updated on" > ${DEST_DIR}/.yt_update
date >> ${DEST_DIR}/.yt_update<|MERGE_RESOLUTION|>--- conflicted
+++ resolved
@@ -16,11 +16,7 @@
 
 DEST_SUFFIX="yt-`uname -m`"
 DEST_DIR="`pwd`/${DEST_SUFFIX/ /}"   # Installation location
-<<<<<<< HEAD
-BRANCH="yt-3.0" # This is the branch to which we will forcibly update.
-=======
 BRANCH="stable" # This is the branch to which we will forcibly update.
->>>>>>> a6aa3513
 
 if [ ${REINST_YT} ] && [ ${REINST_YT} -eq 1 ] && [ -n ${YT_DEST} ]
 then
