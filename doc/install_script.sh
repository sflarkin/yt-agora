#
# Hi there!  Welcome to the yt installation script.
#
# This script is designed to create a fully isolated Python installation
# with the dependencies you need to run yt.
#
# There are a few options, but you only need to set *one* of them.  And
# that's the next one, DEST_DIR.  But, if you want to use an existing HDF5
# installation you can set HDF5_DIR, or if you want to use some other
# subversion checkout of YT, you can set YT_DIR, too.  (It'll already
# check the current directory and one up.
#
# NOTE: If you have trouble with wxPython, set INST_WXPYTHON=0 .
#
# And, feel free to drop me a line: matthewturk@gmail.com
#

DEST_SUFFIX="yt-`uname -p`"
DEST_DIR="`pwd`/${DEST_SUFFIX/ /}"   # Installation location
BRANCH="yt" # This is the branch to which we will forcibly update.

# Here's where you put the HDF5 path if you like; otherwise it'll download it
# and install it on its own
#HDF5_DIR=

# If you need to supply arguments to the NumPy build, supply them here
# This one turns on gfortran manually:
#NUMPY_ARGS="--fcompiler=gnu95"
# If you absolutely can't get the fortran to work, try this:
#NUMPY_ARGS="--fcompiler=fake"

INST_HG=1       # Install Mercurial or not?  If hg is not already
                # installed, yt cannot be installed.
INST_ZLIB=1     # On some systems (Kraken) matplotlib has issues with 
                # the system zlib, which is compiled statically.
                # If need be, you can turn this off.
INST_BZLIB=1    # On some systems, libbzip2 is missing.  This can
                # lead to broken mercurial installations.
INST_PNG=1      # Install a local libpng?  Same things apply as with zlib.
INST_FTYPE=1    # Install FreeType2 locally?
INST_ENZO=0     # Clone a copy of Enzo?
INST_SQLITE3=1  # Install a local version of SQLite3?
INST_FORTHON=1  # Install Forthon?

# If you've got YT some other place, set this to point to it.
YT_DIR=""

# If you need to pass anything to matplotlib, do so here.
MPL_SUPP_LDFLAGS=""
MPL_SUPP_CFLAGS=""
MPL_SUPP_CXXFLAGS=""

# If you want to spawn multiple Make jobs, here's the place to set the
# arguments.  For instance, "-j4"
MAKE_PROCS=""

#------------------------------------------------------------------------------#
#                                                                              #
# Okay, the script starts here.  Feel free to play with it, but hopefully      #
# it'll work as is.                                                            #
#                                                                              #
#------------------------------------------------------------------------------#

LOG_FILE="${DEST_DIR}/yt_install.log"

function get_willwont
{
    if [ $1 -eq 1 ]
    then
        echo -n "will  "
    else
        echo -n "won't "
    fi
}

function host_specific
{
    MYHOST=`hostname -s`  # just give the short one, not FQDN
    MYHOSTLONG=`hostname` # FQDN, for Ranger
    MYOS=`uname -s`       # A guess at the OS
    if [ "${MYHOST##kraken}" != "${MYHOST}" ]
    then
        echo "Looks like you're on Kraken."
        echo
        echo "NOTE: YOU MUST BE IN THE GNU PROGRAMMING ENVIRONMENT"
        echo "   $ module swap PrgEnv-pgi PrgEnv-gnu"
        echo
        return
    fi
    if [ "${MYHOST##nautilus}" != "${MYHOST}" ]
    then
        echo "Looks like you're on Nautilus."
        echo
        echo "NOTE: YOU MUST BE IN THE GNU PROGRAMMING ENVIRONMENT"
        echo "   $ module swap PE-intel PE-gnu"
        echo
        echo "Additionally, note that by default, yt will OVERWRITE"
        echo "any existing installations from Kraken!  You might want"
        echo "to adjust the variable DEST_SUFFIX in the install script."
        echo
        return
    fi
    if [ "${MYHOST##verne}" != "${MYHOST}" ]
    then
        echo "Looks like you're on Verne."
        echo
        echo "NOTE: YOU MUST BE IN THE GNU PROGRAMMING ENVIRONMENT"
        echo "This command will take care of that for you:"
        echo
        echo "   $ module swap PE-pgi PE-gnu"
        echo
    fi
    if [ "${MYHOSTLONG%%ranger.tacc.utexas.edu}" != "${MYHOSTLONG}" ]
    then
        echo "Looks like you're on Ranger."
        echo
        echo "NOTE: YOU MUST BE IN THE GNU PROGRAMMING ENVIRONMENT"
        echo "These commands should take care of that for you:"
        echo
        echo "   $ module unload mvapich-devel"
        echo "   $ module swap pgi gcc"
        echo "   $ module load mvapich-devel"
        echo
    fi
    if [ "${MYHOST##honest}" != "${MYHOST}" ]
    then
        echo "Looks like you're on Abe."
        echo "We're going to have to set some supplemental environment"
		echo "variables to get this to work..."
		MPL_SUPP_LDFLAGS="${MPL_SUPP_LDFLAGS} -L${DEST_DIR}/lib -L${DEST_DIR}/lib64 -L/usr/local/lib64 -L/usr/local/lib"
    fi
    if [ "${MYHOST##steele}" != "${MYHOST}" ]
    then
        echo "Looks like you're on Steele."
        echo
        echo "NOTE: YOU MUST BE IN THE GNU PROGRAMMING ENVIRONMENT"
        echo "These commands should take care of that for you:"
        echo
        echo "   $ module purge"
        echo "   $ module load gcc"
        echo
    fi
    if [ "${MYOS##Darwin}" != "${MYOS}" ]
    then
        echo "Looks like you're running on Mac OSX."
        echo
        echo "NOTE: You may have problems if you are running OSX 10.6 (Snow"
        echo "Leopard) or newer.  If you do, please set the following"
        echo "environment variables, remove any broken installation tree, and"
        echo "re-run this script verbatim."
        echo
        echo "$ export CC=gcc-4.2"
        echo "$ export CXX=g++-4.2"
        echo
    fi
}


echo
echo
echo "========================================================================"
echo
echo "Hi there!  This is the YT installation script.  We're going to download"
echo "some stuff and install it to create a self-contained, isolated"
echo "environment for YT to run within."
echo
echo "Inside the installation script you can set a few variables.  Here's what"
echo "they're currently set to -- you can hit Ctrl-C and edit the values in "
echo "the script if you aren't such a fan."
echo
printf "%-15s = %s so I " "INST_ZLIB" "${INST_ZLIB}"
get_willwont ${INST_ZLIB}
echo "be installing zlib"

printf "%-15s = %s so I " "INST_BZLIB" "${INST_BZLIB}"
get_willwont ${INST_BZLIB}
echo "be installing bzlib"

printf "%-15s = %s so I " "INST_PNG" "${INST_PNG}"
get_willwont ${INST_PNG}
echo "be installing libpng"

printf "%-15s = %s so I " "INST_FTYPE" "${INST_FTYPE}"
get_willwont ${INST_FTYPE}
echo "be installing freetype2"

printf "%-15s = %s so I " "INST_SQLITE3" "${INST_SQLITE3}"
get_willwont ${INST_SQLITE3}
echo "be installing SQLite3"

printf "%-15s = %s so I " "INST_FORTHON" "${INST_FORTHON}"
get_willwont ${INST_FORTHON}
echo "be installing Forthon (for Halo Finding, etc)"

printf "%-15s = %s so I " "INST_HG" "${INST_HG}"
get_willwont ${INST_HG}
echo "be installing Mercurial"

printf "%-15s = %s so I " "INST_ENZO" "${INST_ENZO}"
get_willwont ${INST_ENZO}
echo "be checking out Enzo"

echo

if [ -z "$HDF5_DIR" ]
then
    echo "HDF5_DIR is not set, so I will be installing HDF5"
else
    echo "HDF5_DIR=${HDF5_DIR} , so I will not be installing HDF5"
fi

echo
echo "Installation will be to"
echo "  ${DEST_DIR}"
echo
echo "and I'll be logging the installation in"
echo "  ${LOG_FILE}"
echo
echo "I think that about wraps it up.  If you want to continue, hit enter.  "
echo "If you'd rather stop, maybe think things over, even grab a sandwich, "
echo "hit Ctrl-C."
echo
host_specific
echo "========================================================================"
echo
read -p "[hit enter] "
echo
echo "Awesome!  Here we go."
echo

function do_exit
{
    echo "Failure.  Check ${LOG_FILE}."
    exit 1
}

function do_setup_py
{
    [ -e $1/done ] && return
    echo "Installing $1 (arguments: '$*')"
    [ ! -e $1/extracted ] && tar xfz $1.tar.gz
    touch $1/extracted
    cd $1
    if [ ! -z `echo $1 | grep h5py` ]
    then
	    echo "${DEST_DIR}/bin/python2.7 setup.py configure --hdf5=${HDF5_DIR}"
	    ( ${DEST_DIR}/bin/python2.7 setup.py configure --hdf5=${HDF5_DIR} 2>&1 ) 1>> ${LOG_FILE} || do_exit
    fi
    shift
    ( ${DEST_DIR}/bin/python2.7 setup.py build   $* 2>&1 ) 1>> ${LOG_FILE} || do_exit
    ( ${DEST_DIR}/bin/python2.7 setup.py install    2>&1 ) 1>> ${LOG_FILE} || do_exit
    touch done
    cd ..
}

function get_enzotools
{
    echo "Downloading $1 from yt.enzotools.org"
    [ -e $1 ] && return
    wget -nv "http://yt.enzotools.org/dependencies/$1" || do_exit
    wget -nv "http://yt.enzotools.org/dependencies/$1.md5" || do_exit
    ( which md5sum &> /dev/null ) || return # return if we don't have md5sum
    ( md5sum -c $1.md5 2>&1 ) 1>> ${LOG_FILE} || do_exit
}

ORIG_PWD=`pwd`

if [ -z "${DEST_DIR}" ]
then
    echo "Edit this script, set the DEST_DIR parameter and re-run."
    exit 1
fi

mkdir -p ${DEST_DIR}/src
cd ${DEST_DIR}/src

# Individual processes
if [ -z "$HDF5_DIR" ]
then
    echo "Downloading HDF5"
    get_enzotools hdf5-1.8.6.tar.gz
fi

[ $INST_ZLIB -eq 1 ] && get_enzotools zlib-1.2.3.tar.bz2 
[ $INST_BZLIB -eq 1 ] && get_enzotools bzip2-1.0.5.tar.gz
[ $INST_PNG -eq 1 ] && get_enzotools libpng-1.2.43.tar.gz
[ $INST_FTYPE -eq 1 ] && get_enzotools freetype-2.4.4.tar.gz
[ $INST_SQLITE3 -eq 1 ] && get_enzotools sqlite-autoconf-3070500.tar.gz
get_enzotools Python-2.7.1.tgz
get_enzotools numpy-1.5.1.tar.gz
get_enzotools matplotlib-1.0.0.tar.gz
get_enzotools mercurial-1.8.1.tar.gz
get_enzotools ipython-0.10.tar.gz
get_enzotools h5py-1.2.0.tar.gz
get_enzotools Cython-0.14.tar.gz
get_enzotools Forthon-0.8.4.tar.gz
get_enzotools ext-3.3.2.zip
get_enzotools ext-slate-110328.zip

if [ $INST_BZLIB -eq 1 ]
then
    if [ ! -e bzip2-1.0.5/done ]
    then
        [ ! -e bzip2-1.0.5 ] && tar xfz bzip2-1.0.5.tar.gz
        echo "Installing BZLIB"
        cd bzip2-1.0.5
        [ `uname` = "Darwin" ] && sed -i.bak 's/soname/install_name/' Makefile-libbz2_so
        ( make install CFLAGS=-fPIC LDFLAGS=-fPIC PREFIX=${DEST_DIR} 2>&1 ) 1>> ${LOG_FILE} || do_exit
        ( make -f Makefile-libbz2_so CFLAGS=-fPIC LDFLAGS=-fPIC PREFIX=${DEST_DIR} 2>&1 ) 1>> ${LOG_FILE} || do_exit
        ( cp -v libbz2.so.1.0.4 ${DEST_DIR}/lib 2>&1 ) 1>> ${LOG_FILE} || do_exit
        touch done
        cd ..
    fi
    BZLIB_DIR=${DEST_DIR}
    export LDFLAGS="${LDFLAGS} -L${BZLIB_DIR}/lib/ -L${BZLIB_DIR}/lib64/"
    LD_LIBRARY_PATH="${LD_LIBRARY_PATH}:${BZLIB_DIR}/lib/"
fi

if [ $INST_ZLIB -eq 1 ]
then
    if [ ! -e zlib-1.2.3/done ]
    then
        [ ! -e zlib-1.2.3 ] && tar xfj zlib-1.2.3.tar.bz2
        echo "Installing ZLIB"
        cd zlib-1.2.3
        ( ./configure --shared --prefix=${DEST_DIR}/ 2>&1 ) 1>> ${LOG_FILE} || do_exit
        ( make install 2>&1 ) 1>> ${LOG_FILE} || do_exit
        touch done
        cd ..
    fi
    ZLIB_DIR=${DEST_DIR}
    export LDFLAGS="${LDFLAGS} -L${ZLIB_DIR}/lib/ -L${ZLIB_DIR}/lib64/"
    LD_LIBRARY_PATH="${LD_LIBRARY_PATH}:${ZLIB_DIR}/lib/"
fi

if [ $INST_PNG -eq 1 ]
then
    if [ ! -e libpng-1.2.43/done ]
    then
        [ ! -e libpng-1.2.43 ] && tar xfz libpng-1.2.43.tar.gz
        echo "Installing PNG"
        cd libpng-1.2.43
        ( ./configure CPPFLAGS=-I${DEST_DIR}/include CFLAGS=-I${DEST_DIR}/include --prefix=${DEST_DIR}/ 2>&1 ) 1>> ${LOG_FILE} || do_exit
        ( make install 2>&1 ) 1>> ${LOG_FILE} || do_exit
        touch done
        cd ..
    fi
    PNG_DIR=${DEST_DIR}
    export LDFLAGS="${LDFLAGS} -L${PNG_DIR}/lib/ -L${PNG_DIR}/lib64/"
    LD_LIBRARY_PATH="${LD_LIBRARY_PATH}:${PNG_DIR}/lib/"
fi

if [ $INST_FTYPE -eq 1 ]
then
    if [ ! -e freetype-2.4.4/done ]
    then
        [ ! -e freetype-2.4.4 ] && tar xfz freetype-2.4.4.tar.gz
        echo "Installing FreeType2"
        cd freetype-2.4.4
        ( ./configure CFLAGS=-I${DEST_DIR}/include --prefix=${DEST_DIR}/ 2>&1 ) 1>> ${LOG_FILE} || do_exit
        ( make install 2>&1 ) 1>> ${LOG_FILE} || do_exit
        touch done
        cd ..
    fi
    FTYPE_DIR=${DEST_DIR}
    export LDFLAGS="${LDFLAGS} -L${FTYPE_DIR}/lib/ -L${FTYPE_DIR}/lib64/"
    LD_LIBRARY_PATH="${LD_LIBRARY_PATH}:${FTYPE_DIR}/lib/"
fi

if [ -z "$HDF5_DIR" ]
then
    if [ ! -e hdf5-1.8.6/done ]
    then
        [ ! -e hdf5-1.8.6 ] && tar xfz hdf5-1.8.6.tar.gz
        echo "Installing HDF5"
        cd hdf5-1.8.6
        ( ./configure --prefix=${DEST_DIR}/ --enable-shared 2>&1 ) 1>> ${LOG_FILE} || do_exit
        ( make ${MAKE_PROCS} install 2>&1 ) 1>> ${LOG_FILE} || do_exit
        touch done
        cd ..
    fi
    export HDF5_DIR=${DEST_DIR}
else
    export HDF5_DIR=${HDF5_DIR}
fi
export HDF5_API=16

if [ $INST_SQLITE3 -eq 1 ]
then
    if [ ! -e sqlite-autoconf-3070500/done ]
    then
        [ ! -e sqlite-autoconf-3070500 ] && tar xfz sqlite-autoconf-3070500.tar.gz
        echo "Installing SQLite3"
        cd sqlite-autoconf-3070500
        ( ./configure --prefix=${DEST_DIR}/ 2>&1 ) 1>> ${LOG_FILE} || do_exit
        ( make ${MAKE_PROCS} install 2>&1 ) 1>> ${LOG_FILE} || do_exit
        touch done
        cd ..
    fi
fi

if [ ! -e Python-2.7.1/done ]
then
    echo "Installing Python.  This may take a while, but don't worry.  YT loves you."
    [ ! -e Python-2.7.1 ] && tar xfz Python-2.7.1.tgz
    cd Python-2.7.1
    ( ./configure --prefix=${DEST_DIR}/ 2>&1 ) 1>> ${LOG_FILE} || do_exit

    ( make ${MAKE_PROCS} 2>&1 ) 1>> ${LOG_FILE} || do_exit
    ( make install 2>&1 ) 1>> ${LOG_FILE} || do_exit
    ( ln -sf ${DEST_DIR}/bin/python2.7 ${DEST_DIR}/bin/pyyt 2>&1 ) 1>> ${LOG_FILE}
    touch done
    cd ..
fi

export PYTHONPATH=${DEST_DIR}/lib/python2.7/site-packages/

if [ $INST_HG -eq 1 ]
then
    echo "Installing Mercurial."
    do_setup_py mercurial-1.8.1
    export HG_EXEC=${DEST_DIR}/bin/hg
else
    # We assume that hg can be found in the path.
    if type -P hg &>/dev/null 
    then
        export HG_EXEC=hg
    else
        echo "Cannot find mercurial.  Please set INST_HG=1."
        do_exit
    fi
fi

if [ -z "$YT_DIR" ]
then
    if [ -e $ORIG_PWD/yt/mods.py ]
    then
        YT_DIR="$ORIG_PWD"
    elif [ -e $ORIG_PWD/../yt/mods.py ]
    then
        YT_DIR=`dirname $ORIG_PWD`
    elif [ ! -e yt-hg ] 
    then
        YT_DIR="$PWD/yt-hg/"
        ( ${HG_EXEC} --debug clone http://hg.enzotools.org/yt-supplemental/ 2>&1 ) 1>> ${LOG_FILE}
        # Recently the hg server has had some issues with timeouts.  In lieu of
        # a new webserver, we are now moving to a three-stage process.
        # First we clone the repo, but only up to r0.
        ( ${HG_EXEC} --debug clone http://hg.enzotools.org/yt/ ./yt-hg 2>&1 ) 1>> ${LOG_FILE}
        # Now we update to the branch we're interested in.
        ( ${HG_EXEC} -R ${YT_DIR} up -C ${BRANCH} 2>&1 ) 1>> ${LOG_FILE}
    elif [ -e yt-hg ] 
    then
        YT_DIR="$PWD/yt-hg/"
    fi
    echo Setting YT_DIR=${YT_DIR}
fi

# This fixes problems with gfortran linking.
unset LDFLAGS 

echo "Installing distribute"
( ${DEST_DIR}/bin/python2.7 ${YT_DIR}/distribute_setup.py 2>&1 ) 1>> ${LOG_FILE} || do_exit

echo "Installing pip"
( ${DEST_DIR}/bin/easy_install-2.7 pip 2>&1 ) 1>> ${LOG_FILE} || do_exit

do_setup_py numpy-1.5.1 ${NUMPY_ARGS}

if [ -n "${MPL_SUPP_LDFLAGS}" ]
then
    OLD_LDFLAGS=${LDFLAGS}
    export LDFLAGS="${MPL_SUPP_LDFLAGS}"
    echo "Setting LDFLAGS ${LDFLAGS}"
fi
if [ -n "${MPL_SUPP_CXXFLAGS}" ]
then
    OLD_CXXFLAGS=${CXXFLAGS}
    export CXXFLAGS="${MPL_SUPP_CXXFLAGS}"
    echo "Setting CXXFLAGS ${CXXFLAGS}"
fi
if [ -n "${MPL_SUPP_CFLAGS}" ]
then
    OLD_CFLAGS=${CFLAGS}
    export CFLAGS="${MPL_SUPP_CFLAGS}"
    echo "Setting CFLAGS ${CFLAGS}"
fi
# Now we set up the basedir for matplotlib:
mkdir -p ${DEST_DIR}/src/matplotlib-1.0.0
echo "[directories]" >> ${DEST_DIR}/src/matplotlib-1.0.0/setup.cfg
echo "basedirlist = ${DEST_DIR}" >> ${DEST_DIR}/src/matplotlib-1.0.0/setup.cfg
do_setup_py matplotlib-1.0.0
if [ -n "${OLD_LDFLAGS}" ]
then
    export LDFLAG=${OLD_LDFLAGS}
fi
[ -n "${OLD_LDFLAGS}" ] && export LDFLAGS=${OLD_LDFLAGS}
[ -n "${OLD_CXXFLAGS}" ] && export CXXFLAGS=${OLD_CXXFLAGS}
[ -n "${OLD_CFLAGS}" ] && export CFLAGS=${OLD_CFLAGS}
do_setup_py ipython-0.10
do_setup_py h5py-1.2.0
do_setup_py Cython-0.14
[ $INST_FORTHON -eq 1 ] && do_setup_py Forthon-0.8.4

echo "Doing yt update, wiping local changes and updating to branch ${BRANCH}"
MY_PWD=`pwd`
cd $YT_DIR
( ${HG_EXEC} pull && ${HG_EXEC} up -C ${BRANCH} 2>&1 ) 1>> ${LOG_FILE}

echo "Installing yt"
echo $HDF5_DIR > hdf5.cfg
[ $INST_PNG -eq 1 ] && echo $PNG_DIR > png.cfg
[ $INST_FTYPE -eq 1 ] && echo $FTYPE_DIR > freetype.cfg
[ $INST_FORTHON -eq 1 ] && ( ( cd yt/utilities/kdtree && FORTHON_EXE=${DEST_DIR}/bin/Forthon make 2>&1 ) 1>> ${LOG_FILE} )
( ${DEST_DIR}/bin/python2.7 setup.py develop 2>&1 ) 1>> ${LOG_FILE} || do_exit
touch done
cd $MY_PWD

if [ $INST_ENZO -eq 1 ]
then
    echo "Cloning a copy of Enzo."
    cd ${DEST_DIR}/src/
    ${HG_EXEC} clone https://enzo.googlecode.com/hg/ ./enzo-hg-stable
    cd $MY_PWD
fi

<<<<<<< HEAD
if [ -e $HOME/.matplotlib/fontList.cache ] && \
   ( grep -q python2.6 $HOME/.matplotlib/fontList.cache )
then
    echo "WARNING WARNING WARNING WARNING WARNING WARNING WARNING"
    echo "*******************************************************"
    echo
    echo "  You likely need to remove your old fontList.cache!"
    echo "  You can do this with this command:"
    echo ""
    echo "  rm $HOME/.matplotlib/fontList.cache"
    echo
    echo "*******************************************************"
=======
# Now we open up the ext repository
if [ ! -e ext-3.3.2/done ]
then
    ( unzip -o ext-3.3.2.zip 2>&1 ) 1>> ${LOG_FILE} || do_exit
    ( echo "Symlinking ext-3.3.2 as ext-resources" 2>&1 ) 1>> ${LOG_FILE}
    ln -sf ext-3.3.2 ext-resources
    touch ext-3.3.2/done
fi

# Now we open up the ext theme
if [ ! -e ext-slate-110328/done ]
then
    ( unzip -o ext-slate-110328.zip 2>&1 ) 1>> ${LOG_FILE} || do_exit
    ( echo "Symlinking ext-slate-110328 as ext-theme" 2>&1 ) 1>> ${LOG_FILE}
    ln -sf ext-slate-110328 ext-theme
    touch ext-slate-110328/done
>>>>>>> 6c48400c
fi

function print_afterword
{
    echo
    echo
    echo "========================================================================"
    echo
    echo "yt is now installed in $DEST_DIR ."
    echo "To run from this new installation, the a few variables need to be"
    echo "prepended with the following information:"
    echo
    echo "YT_DEST         => $DEST_DIR"
    echo "PATH            => $DEST_DIR/bin/"
    echo "PYTHONPATH      => $DEST_DIR/lib/python2.7/site-packages/"
    echo "LD_LIBRARY_PATH => $DEST_DIR/lib/"
    echo
    echo "For interactive data analysis and visualization, we recommend running"
    echo "the IPython interface, which will become more fully featured with time:"
    echo
    echo "$DEST_DIR/bin/iyt"
    echo
    echo "For command line analysis run:"
    echo
    echo "$DEST_DIR/bin/yt"
    echo
    echo "To bootstrap a development environment for yt, run:"
    echo 
    echo "$DEST_DIR/bin/yt bootstrap_dev"
    echo
    echo "Note of interest: this installation will use the directory:"
    echo "    $YT_DIR"
    echo "as the source for all the YT code.  This means you probably shouldn't"
    echo "delete it, but on the plus side, any changes you make there are"
    echo "automatically propagated."
    if [ $INST_HG -eq 1 ]
    then
      echo
      echo "Mercurial has also been installed:"
      echo
      echo "$DEST_DIR/bin/hg"
      echo
    fi
    if [ $INST_ENZO -eq 1 ]
    then
      echo "Enzo has also been checked out, but not built."
      echo
      echo "$DEST_DIR/src/enzo-hg-stable"
      echo
      echo "The value of YT_DEST can be used as an HDF5 installation location."
      echo "Questions about Enzo should be directed to the Enzo User List."
      echo
    fi
    echo
    echo "For support, see the website and join the mailing list:"
    echo
    echo "    http://yt.enzotools.org/"
    echo "    http://lists.spacepope.org/listinfo.cgi/yt-users-spacepope.org"
    echo
    echo "========================================================================"
    echo
    echo "Oh, look at me, still talking when there's science to do!"
    echo "Good luck, and email the user list if you run into any problems."
}

print_afterword
print_afterword >> ${LOG_FILE}<|MERGE_RESOLUTION|>--- conflicted
+++ resolved
@@ -524,7 +524,24 @@
     cd $MY_PWD
 fi
 
-<<<<<<< HEAD
+# Now we open up the ext repository
+if [ ! -e ext-3.3.2/done ]
+then
+    ( unzip -o ext-3.3.2.zip 2>&1 ) 1>> ${LOG_FILE} || do_exit
+    ( echo "Symlinking ext-3.3.2 as ext-resources" 2>&1 ) 1>> ${LOG_FILE}
+    ln -sf ext-3.3.2 ext-resources
+    touch ext-3.3.2/done
+fi
+
+# Now we open up the ext theme
+if [ ! -e ext-slate-110328/done ]
+then
+    ( unzip -o ext-slate-110328.zip 2>&1 ) 1>> ${LOG_FILE} || do_exit
+    ( echo "Symlinking ext-slate-110328 as ext-theme" 2>&1 ) 1>> ${LOG_FILE}
+    ln -sf ext-slate-110328 ext-theme
+    touch ext-slate-110328/done
+fi
+
 if [ -e $HOME/.matplotlib/fontList.cache ] && \
    ( grep -q python2.6 $HOME/.matplotlib/fontList.cache )
 then
@@ -537,24 +554,6 @@
     echo "  rm $HOME/.matplotlib/fontList.cache"
     echo
     echo "*******************************************************"
-=======
-# Now we open up the ext repository
-if [ ! -e ext-3.3.2/done ]
-then
-    ( unzip -o ext-3.3.2.zip 2>&1 ) 1>> ${LOG_FILE} || do_exit
-    ( echo "Symlinking ext-3.3.2 as ext-resources" 2>&1 ) 1>> ${LOG_FILE}
-    ln -sf ext-3.3.2 ext-resources
-    touch ext-3.3.2/done
-fi
-
-# Now we open up the ext theme
-if [ ! -e ext-slate-110328/done ]
-then
-    ( unzip -o ext-slate-110328.zip 2>&1 ) 1>> ${LOG_FILE} || do_exit
-    ( echo "Symlinking ext-slate-110328 as ext-theme" 2>&1 ) 1>> ${LOG_FILE}
-    ln -sf ext-slate-110328 ext-theme
-    touch ext-slate-110328/done
->>>>>>> 6c48400c
 fi
 
 function print_afterword
