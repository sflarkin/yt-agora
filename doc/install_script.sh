--- conflicted
+++ resolved
@@ -31,11 +31,7 @@
 INST_ZLIB=1     # On some systems (Kraken) matplotlib has issues with 
                 # the system zlib, which is compiled statically.
                 # If need be, you can turn this off.
-<<<<<<< HEAD
-INST_HG=0       # Install Mercurial or not?
-=======
 INST_TRAITS=1   # Experimental TraitsUI installation
->>>>>>> 25a8b246
 
 # If you've got YT some other place, set this to point to it.
 YT_DIR=""
@@ -46,76 +42,6 @@
 # it'll work as is.                                                            #
 #                                                                              #
 #------------------------------------------------------------------------------#
-
-LOG_FILE="${DEST_DIR}/yt_install.log"
-
-function get_willwont
-{
-    if [ $1 -eq 1 ]
-    then
-        echo -n "will  "
-    else
-        echo -n "won't "
-    fi
-}
-
-echo
-echo
-echo "========================================================================"
-echo
-echo "Hi there!  This is the YT installation script.  We're going to download"
-echo "some stuff and install it to create a self-contained, isolated"
-echo "environment for YT to run within."
-echo
-echo "Inside the installation script you can set a few variables.  Here's what"
-echo "they're currently set to -- you can hit Ctrl-C and edit the values in "
-echo "the script if you aren't such a fan."
-echo
-printf "%-15s = %s so I " "INST_WXPYTHON" "${INST_WXPYTHON}"
-get_willwont $INST_WXPYTHON
-echo "be installing wxPython"
-
-printf "%-15s = %s so I " "INST_ZLIB" "${INST_ZLIB}"
-get_willwont ${INST_ZLIB}
-echo "be installing zlib"
-
-printf "%-15s = %s so I " "INST_HG" "${INST_HG}"
-get_willwont ${INST_HG}
-echo "be installing Mercurial"
-
-echo
-
-if [ -z "$HDF5_DIR" ]
-then
-    echo "HDF5_DIR is not set, so I will be installing HDF5"
-else
-    echo "HDF5_DIR=${HDF5_DIR} , so I will not be installing HDF5"
-fi
-
-if [ -z "$YT_DIR" ]
-then
-    echo "YT_DIR is not set, so I will be checking out a fresh copy"
-else
-    echo "YT_DIR=${YT_DIR} , so I will use that for YT"
-fi
-
-echo
-echo "Installation will be to"
-echo "  ${DEST_DIR}"
-echo
-echo "and I'll be logging the installation in"
-echo "  ${LOG_FILE}"
-echo
-echo "I think that about wraps it up.  If you want to continue, hit enter.  "
-echo "If you'd rather stop, maybe think things over, even grab a sandwich, "
-echo "hit Ctrl-C."
-echo
-echo "========================================================================"
-echo
-read -p "[hit enter] "
-echo
-echo "Awesome!  Here we go."
-echo
 
 function do_exit
 {
@@ -148,11 +74,16 @@
 
 ORIG_PWD=`pwd`
 
+LOG_FILE="${DEST_DIR}/yt_install.log"
+
 if [ -z "${DEST_DIR}" ]
 then
     echo "Edit this script, set the DEST_DIR parameter and re-run."
     exit 1
 fi
+
+echo "Installing into ${DEST_DIR}"
+echo "INST_WXPYTHON=${INST_WXPYTHON}"
 
 mkdir -p ${DEST_DIR}/src
 cd ${DEST_DIR}/src
@@ -170,7 +101,7 @@
 get_enzotools numpy-1.2.1.tar.gz
 get_enzotools matplotlib-0.98.5.2.tar.gz
 get_enzotools ipython-0.9.1.tar.gz
-get_enzotools h5py-1.1.0.tar.gz
+get_enzotools tables-2.1.tar.gz
 
 if [ -z "$YT_DIR" ]
 then
@@ -222,7 +153,6 @@
     fi
     export HDF5_DIR=${DEST_DIR}
 fi
-export HDF5_API=16
 
 if [ ! -e Python-2.6.1/done ]
 then
@@ -264,7 +194,7 @@
 do_setup_py numpy-1.2.1 ${NUMPY_ARGS}
 do_setup_py matplotlib-0.98.5.2
 do_setup_py ipython-0.9.1
-do_setup_py h5py-1.1.0
+do_setup_py tables-2.1 
 
 echo "Doing yt update"
 MY_PWD=`pwd`
@@ -277,17 +207,10 @@
 touch done
 cd $MY_PWD
 
-<<<<<<< HEAD
-if [ $INST_HG -eq 1 ]
-then
-    echo "Installing Mercurial."
-    ( ${DEST_DIR}/bin/easy_install-2.6 mercurial 2>&1 ) 1>> ${LOG_FILE} || do_exit
-=======
 if [ $INST_WXPYTHON -eq 1 ] && [ $INST_TRAITS -eq 1 ]
 then
     echo "Installing Traits"
     ( ${DEST_DIR}/bin/easy_install-2.6 -U TraitsGUI TraitsBackendWX 2>&1 ) 1>> ${LOG_FILE} || do_exit
->>>>>>> 25a8b246
 fi
 
 echo
@@ -316,13 +239,6 @@
 echo "as the source for all the YT code.  This means you probably shouldn't"
 echo "delete it, but on the plus side, any changes you make there are"
 echo "automatically propagated."
-if [ $INST_HG -eq 1 ]
-then
-  echo "Mercurial has also been installed:"
-  echo
-  echo "$DEST_DIR/bin/hg"
-  echo
-fi
 echo
 echo "For support, see one of the following websites:"
 echo
