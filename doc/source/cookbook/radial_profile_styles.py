import yt
import matplotlib.pyplot as plt

ds = yt.load("GasSloshing/sloshing_nomag2_hdf5_plt_cnt_0150")

# Get a sphere object

sp = ds.sphere(ds.domain_center, (500., "kpc"))

# Bin up the data from the sphere into a radial profile

<<<<<<< HEAD
rp = yt.ProfilePlot(sp, 'radius', ['density', 'temperature'])
rp.set_unit('radius', 'kpc')
rp.set_log('radius', False)
=======
rp = yt.create_profile(sp, 'radius', ['density', 'temperature'],
                       units = {'radius': 'kpc'},
                       logs = {'radius': False})
>>>>>>> 8e6a4e3e

# Make plots using matplotlib

fig = plt.figure()
ax = fig.add_subplot(111)

# Plot the density as a log-log plot using the default settings
dens_plot = ax.loglog(rp.x, rp["density"])

# Here we set the labels of the plot axes

ax.set_xlabel(r"$\mathrm{r\ (kpc)}$")
ax.set_ylabel(r"$\mathrm{\rho\ (g\ cm^{-3})}$")

# Save the default plot

fig.savefig("density_profile_default.png" % ds)

# The "dens_plot" object is a list of plot objects. In our case we only have one,
# so we index the list by '0' to get it. 

# Plot using dashed red lines

dens_plot[0].set_linestyle("--")
dens_plot[0].set_color("red")

fig.savefig("density_profile_dashed_red.png")

# Increase the line width and add points in the shape of x's

dens_plot[0].set_linewidth(5)
dens_plot[0].set_marker("x")
dens_plot[0].set_markersize(10)

fig.savefig("density_profile_thick_with_xs.png")<|MERGE_RESOLUTION|>--- conflicted
+++ resolved
@@ -9,15 +9,9 @@
 
 # Bin up the data from the sphere into a radial profile
 
-<<<<<<< HEAD
-rp = yt.ProfilePlot(sp, 'radius', ['density', 'temperature'])
-rp.set_unit('radius', 'kpc')
-rp.set_log('radius', False)
-=======
 rp = yt.create_profile(sp, 'radius', ['density', 'temperature'],
                        units = {'radius': 'kpc'},
                        logs = {'radius': False})
->>>>>>> 8e6a4e3e
 
 # Make plots using matplotlib
 
