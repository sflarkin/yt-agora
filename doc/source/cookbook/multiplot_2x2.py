import yt
import matplotlib.pyplot as plt
from mpl_toolkits.axes_grid1 import AxesGrid

fn = "IsolatedGalaxy/galaxy0030/galaxy0030"
<<<<<<< HEAD
ds = load(fn) # load data
=======
ds = yt.load(fn) # load data
>>>>>>> 5da07b5c

fig = plt.figure()

# See http://matplotlib.org/mpl_toolkits/axes_grid/api/axes_grid_api.html
# These choices of keyword arguments produce a four panel plot that includes
# four narrow colorbars, one for each plot.  Axes labels are only drawn on the 
# bottom left hand plot to avoid repeating information and make the plot less
# cluttered.
grid = AxesGrid(fig, (0.075,0.075,0.85,0.85),
                nrows_ncols = (2, 2),
                axes_pad = 1.0,
                label_mode = "1",
                share_all = True,
                cbar_location="right",
                cbar_mode="each",
                cbar_size="3%",
                cbar_pad="0%")

fields = ['density', 'velocity_x', 'velocity_y', 'velocity_magnitude']

# Create the plot.  Since SlicePlot accepts a list of fields, we need only
# do this once.
<<<<<<< HEAD
p = SlicePlot(ds, 'z', fields)
=======
p = yt.SlicePlot(ds, 'z', fields)

# Velocity is going to be both positive and negative, so let's make these
# slices linear
p.set_log('velocity_x', False)
p.set_log('velocity_y', False)
>>>>>>> 5da07b5c
p.zoom(2)

# For each plotted field, force the SlicePlot to redraw itself onto the AxesGrid
# axes.
for i, field in enumerate(fields):
    plot = p.plots[field]
    plot.figure = fig
    plot.axes = grid[i].axes
    plot.cax = grid.cbar_axes[i]

# Finally, redraw the plot on the AxesGrid axes.
p._setup_plots()

plt.savefig('multiplot_2x2.png')<|MERGE_RESOLUTION|>--- conflicted
+++ resolved
@@ -3,11 +3,7 @@
 from mpl_toolkits.axes_grid1 import AxesGrid
 
 fn = "IsolatedGalaxy/galaxy0030/galaxy0030"
-<<<<<<< HEAD
-ds = load(fn) # load data
-=======
 ds = yt.load(fn) # load data
->>>>>>> 5da07b5c
 
 fig = plt.figure()
 
@@ -30,16 +26,13 @@
 
 # Create the plot.  Since SlicePlot accepts a list of fields, we need only
 # do this once.
-<<<<<<< HEAD
-p = SlicePlot(ds, 'z', fields)
-=======
 p = yt.SlicePlot(ds, 'z', fields)
 
 # Velocity is going to be both positive and negative, so let's make these
-# slices linear
+# slices use a linear colorbar scale
 p.set_log('velocity_x', False)
 p.set_log('velocity_y', False)
->>>>>>> 5da07b5c
+
 p.zoom(2)
 
 # For each plotted field, force the SlicePlot to redraw itself onto the AxesGrid
