--- conflicted
+++ resolved
@@ -118,11 +118,7 @@
 # End snippet
 ######
 
-<<<<<<< HEAD
 VERSION = "3.0.1"
-=======
-VERSION = "3.1dev"
->>>>>>> 7d567f32
 
 if os.path.exists('MANIFEST'):
     os.remove('MANIFEST')
