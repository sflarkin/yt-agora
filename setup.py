--- conflicted
+++ resolved
@@ -118,11 +118,7 @@
 # End snippet
 ######
 
-<<<<<<< HEAD
-VERSION = "2.7dev"
-=======
 VERSION = "3.0dev"
->>>>>>> e25207e4
 
 if os.path.exists('MANIFEST'):
     os.remove('MANIFEST')
