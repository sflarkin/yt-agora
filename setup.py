import os
import os.path
import glob
import sys
import time
import subprocess
import shutil
import glob
import setuptools
from distutils.version import StrictVersion
if StrictVersion(setuptools.__version__) < StrictVersion('0.7.0'):
    import distribute_setup
    distribute_setup.use_setuptools()

try:
   from distutils.command.build_py import build_py_2to3 \
        as build_py
except ImportError:
    from distutils.command.build_py import build_py
from numpy.distutils.misc_util import appendpath
from numpy.distutils.command import install_data as np_install_data
from numpy.distutils import log
from distutils import version

from distutils.core import Command
from distutils.spawn import find_executable

REASON_FILES = []
REASON_DIRS = [
    "",
    "resources",
    "resources/ux",
    "resources/images",
    "resources/css",
    "resources/css/images",
    "app",
    "app/store",
    "app/store/widgets",
    "app/view",
    "app/view/widgets",
    "app/model",
    "app/controller",
    "app/controller/widgets",
    "app/templates",
]

for subdir in REASON_DIRS:
    dir_name = os.path.join("yt", "gui", "reason", "html", subdir)
    files = []
    for ext in ["js", "html", "css", "png", "ico", "gif"]:
        files += glob.glob("%s/*.%s" % (dir_name, ext))
    REASON_FILES.append((dir_name, files))

# Verify that we have Cython installed
try:
    import Cython
    if version.LooseVersion(Cython.__version__) < version.LooseVersion('0.16'):
        needs_cython = True
    else:
        needs_cython = False
except ImportError as e:
    needs_cython = True

if needs_cython:
    print("Cython is a build-time requirement for the source tree of yt.")
    print("Please either install yt from a provided, release tarball,")
    print("or install Cython (version 0.16 or higher).")
    print("You may be able to accomplish this by typing:")
    print("     pip install -U Cython")
    sys.exit(1)

######
# This next bit comes from Matthew Brett, to get Cython working with NumPy
# distutils.  I added a bit to get C++ Cython working.
from os.path import join as pjoin, dirname
from distutils.dep_util import newer_group
from distutils.errors import DistutilsError


def generate_a_pyrex_source(self, base, ext_name, source, extension):
    ''' Monkey patch for numpy build_src.build_src method

    Uses Cython instead of Pyrex.

    Assumes Cython is present
    '''
    if self.inplace:
        target_dir = dirname(base)
    else:
        target_dir = appendpath(self.build_src, dirname(base))
    if extension.language == "c++":
        cplus = True
        file_ext = ".cpp"
    else:
        cplus = False
        file_ext = ".c"
    target_file = pjoin(target_dir, ext_name + file_ext)
    depends = [source] + extension.depends
    if self.force or newer_group(depends, target_file, 'newer'):
        import Cython.Compiler.Main
        log.info("cythonc:> %s" % (target_file))
        self.mkpath(target_dir)
        options = Cython.Compiler.Main.CompilationOptions(
            defaults=Cython.Compiler.Main.default_options,
            include_path=extension.include_dirs,
            language=extension.language, cplus=cplus,
            output_file=target_file)
        cython_result = Cython.Compiler.Main.compile(source,
                                                     options=options)
        if cython_result.num_errors != 0:
            raise DistutilsError("%d errors while compiling %r with Cython"
                                 % (cython_result.num_errors, source))
    return target_file


from numpy.distutils.command import build_src
build_src.build_src.generate_a_pyrex_source = generate_a_pyrex_source
# End snippet
######

<<<<<<< HEAD
VERSION = "3.0"
=======
VERSION = "2.6.3"
>>>>>>> a6aa3513

if os.path.exists('MANIFEST'):
    os.remove('MANIFEST')


def get_mercurial_changeset_id(target_dir):
    """adapted from a script by Jason F. Harris, published at

    http://jasonfharris.com/blog/2010/05/versioning-your-application-with-the-mercurial-changeset-hash/

    """
    import subprocess
    import re
    get_changeset = subprocess.Popen('hg identify -b -i',
                                     stdout=subprocess.PIPE,
                                     stderr=subprocess.PIPE,
                                     shell=True)

    if (get_changeset.stderr.read() != ""):
        print("Error in obtaining current changeset of the Mercurial repository")
        changeset = None

    changeset = get_changeset.stdout.read().strip().decode("UTF-8")
    if (not re.search("^[0-9a-f]{12}", changeset)):
        print("Current changeset of the Mercurial repository is malformed")
        changeset = None

    return changeset


class my_build_src(build_src.build_src):
    def run(self):
        build_src.build_src.run(self)


class my_build_py(build_py):
    def run(self):
        # honor the --dry-run flag
        if not self.dry_run:
            target_dir = os.path.join(self.build_lib, 'yt')
            src_dir = os.getcwd()
            changeset = get_mercurial_changeset_id(src_dir)
            self.mkpath(target_dir)
            with open(os.path.join(target_dir, '__hg_version__.py'), 'w') as fobj:
                fobj.write("hg_version = '%s'\n" % changeset)

        build_py.run(self)


def configuration(parent_package='', top_path=None):
    from numpy.distutils.misc_util import Configuration

    config = Configuration(None, parent_package, top_path)
    config.set_options(ignore_setup_xxx_py=True,
                       assume_default_configuration=True,
                       delegate_options_to_subpackages=True,
                       quiet=True)

    config.make_config_py()
    # config.make_svn_version_py()
    config.add_subpackage('yt', 'yt')
    config.add_scripts("scripts/*")

    return config


def setup_package():

    from numpy.distutils.core import setup

    setup(
        name="yt",
        version=VERSION,
        description="An analysis and visualization toolkit for Astrophysical "
                    + "simulations.",
        classifiers=["Development Status :: 5 - Production/Stable",
                     "Environment :: Console",
                     "Intended Audience :: Science/Research",
                     "License :: OSI Approved :: BSD License",
                     "Operating System :: MacOS :: MacOS X",
                     "Operating System :: POSIX :: AIX",
                     "Operating System :: POSIX :: Linux",
                     "Programming Language :: C",
                     "Programming Language :: Python",
                     "Topic :: Scientific/Engineering :: Astronomy",
                     "Topic :: Scientific/Engineering :: Physics",
                     "Topic :: Scientific/Engineering :: Visualization"],
        keywords='astronomy astrophysics visualization ' +
        'amr adaptivemeshrefinement',
        entry_points={'console_scripts': [
        'yt = yt.utilities.command_line:run_main',
        ],
            'nose.plugins.0.10': [
                'answer-testing = yt.utilities.answer_testing.framework:AnswerTesting'
            ]
        },
        author="Matthew J. Turk",
        author_email="matthewturk@gmail.com",
        url="http://yt-project.org/",
        license="BSD",
        configuration=configuration,
        zip_safe=False,
        data_files=REASON_FILES,
        cmdclass={'build_py': my_build_py, 'build_src': my_build_src},
    )
    return

if __name__ == '__main__':
    setup_package()<|MERGE_RESOLUTION|>--- conflicted
+++ resolved
@@ -118,11 +118,7 @@
 # End snippet
 ######
 
-<<<<<<< HEAD
 VERSION = "3.0"
-=======
-VERSION = "2.6.3"
->>>>>>> a6aa3513
 
 if os.path.exists('MANIFEST'):
     os.remove('MANIFEST')
