import os
import os.path
import glob
import sys
import time
import subprocess
import shutil
import glob
import setuptools
from distutils.version import StrictVersion
if StrictVersion(setuptools.__version__) < StrictVersion('0.7.0'):
    import distribute_setup
    distribute_setup.use_setuptools()

from distutils.command.build_py import build_py
from numpy.distutils.misc_util import appendpath
from numpy.distutils.command import install_data as np_install_data
from numpy.distutils import log
from distutils import version

from distutils.core import Command
from distutils.spawn import find_executable

def find_fortran_deps():
    return (find_executable("Forthon"),
            find_executable("gfortran"))

class BuildForthon(Command):

    """Command for building Forthon modules"""

    description = "Build Forthon modules"
    user_options = []

    def initialize_options(self):

        """init options"""

        pass

    def finalize_options(self):

        """finalize options"""

        pass

    def run(self):

        """runner"""
        (Forthon_exe, gfortran_exe) = find_fortran_deps()
        if None in (Forthon_exe, gfortran_exe):
            sys.stderr.write(
                "fKDpy.so won't be built due to missing Forthon/gfortran\n"
            )
            return

        cwd = os.getcwd()
        os.chdir(os.path.join(cwd, 'yt/utilities/kdtree'))
        cmd = [Forthon_exe, "-F", "gfortran", "--compile_first",
               "fKD_source", "--no2underscores", "--fopt", "'-O3'", "fKD",
               "fKD_source.f90"]
        subprocess.check_call(cmd, shell=False)
        shutil.move(glob.glob('build/lib*/fKDpy.so')[0], os.getcwd())
        os.chdir(cwd)

REASON_FILES = []
REASON_DIRS = [
    "",
    "resources",
    "resources/ux",
    "resources/images",
    "resources/css",
    "resources/css/images",
    "app",
    "app/store",
    "app/store/widgets",
    "app/view",
    "app/view/widgets",
    "app/model",
    "app/controller",
    "app/controller/widgets",
    "app/templates",
]

for subdir in REASON_DIRS:
    dir_name = "yt/gui/reason/html/%s/" % (subdir)
    files = []
    for ext in ["js", "html", "css", "png", "ico", "gif"]:
        files += glob.glob("%s/*.%s" % (dir_name, ext))
    REASON_FILES.append((dir_name, files))

# Verify that we have Cython installed
try:
    import Cython
    if version.LooseVersion(Cython.__version__) < version.LooseVersion('0.16'):
        needs_cython = True
    else:
        needs_cython = False
except ImportError as e:
    needs_cython = True

if needs_cython:
    print "Cython is a build-time requirement for the source tree of yt."
    print "Please either install yt from a provided, release tarball,"
    print "or install Cython (version 0.16 or higher)."
    print "You may be able to accomplish this by typing:"
    print "     pip install -U Cython"
    sys.exit(1)

######
# This next bit comes from Matthew Brett, to get Cython working with NumPy
# distutils.  I added a bit to get C++ Cython working.
from os.path import join as pjoin, dirname
from distutils.dep_util import newer_group
from distutils.errors import DistutilsError


def generate_a_pyrex_source(self, base, ext_name, source, extension):
    ''' Monkey patch for numpy build_src.build_src method

    Uses Cython instead of Pyrex.

    Assumes Cython is present
    '''
    if self.inplace:
        target_dir = dirname(base)
    else:
        target_dir = appendpath(self.build_src, dirname(base))
    if extension.language == "c++":
        cplus = True
        file_ext = ".cpp"
    else:
        cplus = False
        file_ext = ".c"
    target_file = pjoin(target_dir, ext_name + file_ext)
    depends = [source] + extension.depends
    if self.force or newer_group(depends, target_file, 'newer'):
        import Cython.Compiler.Main
        log.info("cythonc:> %s" % (target_file))
        self.mkpath(target_dir)
        options = Cython.Compiler.Main.CompilationOptions(
            defaults=Cython.Compiler.Main.default_options,
            include_path=extension.include_dirs,
            language=extension.language, cplus=cplus,
            output_file=target_file)
        cython_result = Cython.Compiler.Main.compile(source,
                                                     options=options)
        if cython_result.num_errors != 0:
            raise DistutilsError("%d errors while compiling %r with Cython"
                                 % (cython_result.num_errors, source))
    return target_file


from numpy.distutils.command import build_src
build_src.build_src.generate_a_pyrex_source = generate_a_pyrex_source
# End snippet
######

<<<<<<< HEAD
VERSION = "2.6dev"
=======
import setuptools

VERSION = "3.0dev"
>>>>>>> 519042c5

if os.path.exists('MANIFEST'):
    os.remove('MANIFEST')


def get_mercurial_changeset_id(target_dir):
    """adapted from a script by Jason F. Harris, published at

    http://jasonfharris.com/blog/2010/05/versioning-your-application-with-the-mercurial-changeset-hash/

    """
    import subprocess
    import re
    get_changeset = subprocess.Popen('hg identify -b -i',
                                     stdout=subprocess.PIPE,
                                     stderr=subprocess.PIPE,
                                     shell=True)

    if (get_changeset.stderr.read() != ""):
        print "Error in obtaining current changeset of the Mercurial repository"
        changeset = None

    changeset = get_changeset.stdout.read().strip()
    if (not re.search("^[0-9a-f]{12}", changeset)):
        print "Current changeset of the Mercurial repository is malformed"
        changeset = None

    return changeset


class my_build_src(build_src.build_src):
    def run(self):
        self.run_command("build_forthon")
        build_src.build_src.run(self)


class my_install_data(np_install_data.install_data):
    def run(self):
        (Forthon_exe, gfortran_exe) = find_fortran_deps()
        if None in (Forthon_exe, gfortran_exe):
            pass
        else:
            self.distribution.data_files.append(
                ('yt/utilities/kdtree', ['yt/utilities/kdtree/fKDpy.so'])
                )
        np_install_data.install_data.run(self)

class my_build_py(build_py):
    def run(self):
        # honor the --dry-run flag
        if not self.dry_run:
            target_dir = os.path.join(self.build_lib, 'yt')
            src_dir = os.getcwd()
            changeset = get_mercurial_changeset_id(src_dir)
            self.mkpath(target_dir)
            with open(os.path.join(target_dir, '__hg_version__.py'), 'w') as fobj:
                fobj.write("hg_version = '%s'\n" % changeset)

            build_py.run(self)


def configuration(parent_package='', top_path=None):
    from numpy.distutils.misc_util import Configuration

    config = Configuration(None, parent_package, top_path)
    config.set_options(ignore_setup_xxx_py=True,
                       assume_default_configuration=True,
                       delegate_options_to_subpackages=True,
                       quiet=True)

    config.make_config_py()
    # config.make_svn_version_py()
    config.add_subpackage('yt', 'yt')
    config.add_scripts("scripts/*")

    return config


def setup_package():

    from numpy.distutils.core import setup

    setup(
        name="yt",
        version=VERSION,
        description="An analysis and visualization toolkit for Astrophysical "
                    + "simulations, focusing on Adaptive Mesh Refinement data "
                      "from Enzo, Orion, FLASH, and others.",
        classifiers=["Development Status :: 5 - Production/Stable",
                     "Environment :: Console",
                     "Intended Audience :: Science/Research",
                     "License :: OSI Approved :: GNU General Public License (GPL)",
                     "Operating System :: MacOS :: MacOS X",
                     "Operating System :: POSIX :: AIX",
                     "Operating System :: POSIX :: Linux",
                     "Programming Language :: C",
                     "Programming Language :: Python",
                     "Topic :: Scientific/Engineering :: Astronomy",
                     "Topic :: Scientific/Engineering :: Physics",
                     "Topic :: Scientific/Engineering :: Visualization"],
        keywords='astronomy astrophysics visualization ' +
        'amr adaptivemeshrefinement',
        entry_points={'console_scripts': [
        'yt = yt.utilities.command_line:run_main',
        ],
            'nose.plugins.0.10': [
                'answer-testing = yt.utilities.answer_testing.framework:AnswerTesting'
            ]
        },
        author="Matthew J. Turk",
        author_email="matthewturk@gmail.com",
        url="http://yt-project.org/",
        license="GPL-3",
        configuration=configuration,
        zip_safe=False,
        data_files=REASON_FILES,
        cmdclass={'build_py': my_build_py, 'build_forthon': BuildForthon,
                  'build_src': my_build_src, 'install_data': my_install_data},
    )
    return

if __name__ == '__main__':
    setup_package()<|MERGE_RESOLUTION|>--- conflicted
+++ resolved
@@ -156,13 +156,7 @@
 # End snippet
 ######
 
-<<<<<<< HEAD
-VERSION = "2.6dev"
-=======
-import setuptools
-
 VERSION = "3.0dev"
->>>>>>> 519042c5
 
 if os.path.exists('MANIFEST'):
     os.remove('MANIFEST')
