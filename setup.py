import os
import os.path
import glob
import sys
import time
import subprocess
import shutil
import glob
import setuptools
from distutils.version import StrictVersion
if StrictVersion(setuptools.__version__) < StrictVersion('0.7.0'):
    import distribute_setup
    distribute_setup.use_setuptools()

from distutils.command.build_py import build_py
from numpy.distutils.misc_util import appendpath
from numpy.distutils.command import install_data as np_install_data
from numpy.distutils import log
from distutils import version

from distutils.core import Command
from distutils.spawn import find_executable

def find_fortran_deps():
    return (find_executable("Forthon"),
            find_executable("gfortran"))

class BuildForthon(Command):

    """Command for building Forthon modules"""

    description = "Build Forthon modules"
    user_options = []

    def initialize_options(self):

        """init options"""

        pass

    def finalize_options(self):

        """finalize options"""

        pass

    def run(self):

        """runner"""
        (Forthon_exe, gfortran_exe) = find_fortran_deps()
        if None in (Forthon_exe, gfortran_exe):
            sys.stderr.write(
                "fKDpy.so won't be built due to missing Forthon/gfortran\n"
            )
            return

        cwd = os.getcwd()
        os.chdir(os.path.join(cwd, 'yt/utilities/kdtree'))
        cmd = [Forthon_exe, "-F", "gfortran", "--compile_first",
               "fKD_source", "--no2underscores", "--fopt", "'-O3'", "fKD",
               "fKD_source.f90"]
        subprocess.check_call(cmd, shell=False)
        shutil.move(glob.glob('build/lib*/fKDpy.so')[0], os.getcwd())
        os.chdir(cwd)

REASON_FILES = []
REASON_DIRS = [
    "",
    "resources",
    "resources/ux",
    "resources/images",
    "resources/css",
    "resources/css/images",
    "app",
    "app/store",
    "app/store/widgets",
    "app/view",
    "app/view/widgets",
    "app/model",
    "app/controller",
    "app/controller/widgets",
    "app/templates",
]

for subdir in REASON_DIRS:
    dir_name = "yt/gui/reason/html/%s/" % (subdir)
    files = []
    for ext in ["js", "html", "css", "png", "ico", "gif"]:
        files += glob.glob("%s/*.%s" % (dir_name, ext))
    REASON_FILES.append((dir_name, files))

# Verify that we have Cython installed
try:
    import Cython
    if version.LooseVersion(Cython.__version__) < version.LooseVersion('0.16'):
        needs_cython = True
    else:
        needs_cython = False
except ImportError as e:
    needs_cython = True

if needs_cython:
    print "Cython is a build-time requirement for the source tree of yt."
    print "Please either install yt from a provided, release tarball,"
    print "or install Cython (version 0.16 or higher)."
    print "You may be able to accomplish this by typing:"
    print "     pip install -U Cython"
    sys.exit(1)

######
# This next bit comes from Matthew Brett, to get Cython working with NumPy
# distutils.  I added a bit to get C++ Cython working.
from os.path import join as pjoin, dirname
from distutils.dep_util import newer_group
from distutils.errors import DistutilsError


def generate_a_pyrex_source(self, base, ext_name, source, extension):
    ''' Monkey patch for numpy build_src.build_src method

    Uses Cython instead of Pyrex.

    Assumes Cython is present
    '''
    if self.inplace:
        target_dir = dirname(base)
    else:
        target_dir = appendpath(self.build_src, dirname(base))
    if extension.language == "c++":
        cplus = True
        file_ext = ".cpp"
    else:
        cplus = False
        file_ext = ".c"
    target_file = pjoin(target_dir, ext_name + file_ext)
    depends = [source] + extension.depends
    if self.force or newer_group(depends, target_file, 'newer'):
        import Cython.Compiler.Main
        log.info("cythonc:> %s" % (target_file))
        self.mkpath(target_dir)
        options = Cython.Compiler.Main.CompilationOptions(
            defaults=Cython.Compiler.Main.default_options,
            include_path=extension.include_dirs,
            language=extension.language, cplus=cplus,
            output_file=target_file)
        cython_result = Cython.Compiler.Main.compile(source,
                                                     options=options)
        if cython_result.num_errors != 0:
            raise DistutilsError("%d errors while compiling %r with Cython"
                                 % (cython_result.num_errors, source))
    return target_file


from numpy.distutils.command import build_src
build_src.build_src.generate_a_pyrex_source = generate_a_pyrex_source
# End snippet
######

<<<<<<< HEAD
VERSION = "2.7dev"
=======
VERSION = "3.0dev"
>>>>>>> 32cad8da

if os.path.exists('MANIFEST'):
    os.remove('MANIFEST')


def get_mercurial_changeset_id(target_dir):
    """adapted from a script by Jason F. Harris, published at

    http://jasonfharris.com/blog/2010/05/versioning-your-application-with-the-mercurial-changeset-hash/

    """
    import subprocess
    import re
    get_changeset = subprocess.Popen('hg identify -b -i',
                                     stdout=subprocess.PIPE,
                                     stderr=subprocess.PIPE,
                                     shell=True)

    if (get_changeset.stderr.read() != ""):
        print "Error in obtaining current changeset of the Mercurial repository"
        changeset = None

    changeset = get_changeset.stdout.read().strip()
    if (not re.search("^[0-9a-f]{12}", changeset)):
        print "Current changeset of the Mercurial repository is malformed"
        changeset = None

    return changeset


class my_build_src(build_src.build_src):
    def run(self):
        self.run_command("build_forthon")
        build_src.build_src.run(self)


class my_install_data(np_install_data.install_data):
    def run(self):
        (Forthon_exe, gfortran_exe) = find_fortran_deps()
        if None in (Forthon_exe, gfortran_exe):
            pass
        else:
            self.distribution.data_files.append(
                ('yt/utilities/kdtree', ['yt/utilities/kdtree/fKDpy.so'])
                )
        np_install_data.install_data.run(self)

class my_build_py(build_py):
    def run(self):
        # honor the --dry-run flag
        if not self.dry_run:
            target_dir = os.path.join(self.build_lib, 'yt')
            src_dir = os.getcwd()
            changeset = get_mercurial_changeset_id(src_dir)
            self.mkpath(target_dir)
            with open(os.path.join(target_dir, '__hg_version__.py'), 'w') as fobj:
                fobj.write("hg_version = '%s'\n" % changeset)

            build_py.run(self)


def configuration(parent_package='', top_path=None):
    from numpy.distutils.misc_util import Configuration

    config = Configuration(None, parent_package, top_path)
    config.set_options(ignore_setup_xxx_py=True,
                       assume_default_configuration=True,
                       delegate_options_to_subpackages=True,
                       quiet=True)

    config.make_config_py()
    # config.make_svn_version_py()
    config.add_subpackage('yt', 'yt')
    config.add_scripts("scripts/*")

    return config


def setup_package():

    from numpy.distutils.core import setup

    setup(
        name="yt",
        version=VERSION,
        description="An analysis and visualization toolkit for Astrophysical "
                    + "simulations, focusing on Adaptive Mesh Refinement data "
                      "from Enzo, Orion, FLASH, and others.",
        classifiers=["Development Status :: 5 - Production/Stable",
                     "Environment :: Console",
                     "Intended Audience :: Science/Research",
                     "License :: OSI Approved :: BSD License",
                     "Operating System :: MacOS :: MacOS X",
                     "Operating System :: POSIX :: AIX",
                     "Operating System :: POSIX :: Linux",
                     "Programming Language :: C",
                     "Programming Language :: Python",
                     "Topic :: Scientific/Engineering :: Astronomy",
                     "Topic :: Scientific/Engineering :: Physics",
                     "Topic :: Scientific/Engineering :: Visualization"],
        keywords='astronomy astrophysics visualization ' +
        'amr adaptivemeshrefinement',
        entry_points={'console_scripts': [
        'yt = yt.utilities.command_line:run_main',
        ],
            'nose.plugins.0.10': [
                'answer-testing = yt.utilities.answer_testing.framework:AnswerTesting'
            ]
        },
        author="Matthew J. Turk",
        author_email="matthewturk@gmail.com",
        url="http://yt-project.org/",
        license="BSD",
        configuration=configuration,
        zip_safe=False,
        data_files=REASON_FILES,
        cmdclass={'build_py': my_build_py, 'build_forthon': BuildForthon,
                  'build_src': my_build_src, 'install_data': my_install_data},
    )
    return

if __name__ == '__main__':
    setup_package()<|MERGE_RESOLUTION|>--- conflicted
+++ resolved
@@ -156,11 +156,7 @@
 # End snippet
 ######
 
-<<<<<<< HEAD
-VERSION = "2.7dev"
-=======
 VERSION = "3.0dev"
->>>>>>> 32cad8da
 
 if os.path.exists('MANIFEST'):
     os.remove('MANIFEST')
