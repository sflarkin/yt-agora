--- conflicted
+++ resolved
@@ -81,11 +81,7 @@
 
 import setuptools
 
-<<<<<<< HEAD
-VERSION = "2.1stable"
-=======
-VERSION = "2.2dev"
->>>>>>> aca48a41
+VERSION = "2.2"
 
 if os.path.exists('MANIFEST'): os.remove('MANIFEST')
 
